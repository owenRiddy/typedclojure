--- conflicted
+++ resolved
@@ -1,6 +1,5 @@
 # 0.2.21-SNAPSHOT
 
-<<<<<<< HEAD
 ## BREAKING CHANGES
 
 - Changes to core.async annotations
@@ -8,8 +7,6 @@
   - c.c.a.i.c.ManyToManyChannel has covariant/contravariant arguments
     (previously contravariant/covariant)
 
-=======
->>>>>>> 762a80b7
 ## Fixes
 
 - Instantiate any abstract objects in a result type before using
