(ns clojure.core.typed.test.core
  (:refer-clojure :exclude [update])
  (:require 
    ; this loads the type system, must go first
    [clojure.core.typed.test.test-utils :refer :all]
            [clojure.test :refer :all]
            [clojure.core.typed.analyze-clj :as ana]
            [clojure.repl :refer [pst]]
            [clojure.pprint :refer [pprint]]
            [clojure.data :refer [diff]]
            [clojure.core.typed.unsafe]
            [clojure.core.typed.init]
            [clojure.core.typed.utils :as u :refer [expr-type]]
            [clojure.core.typed.errors :as err]
            [clojure.core.typed.current-impl :as impl]
            [clojure.core.typed.check :as chk]
            [clojure.core.typed.check.funapp :as funapp]
            [clojure.core.typed.check.utils :as cu]
            [clojure.core.typed.update :as update :refer [env+ update]]
            [clojure.core.typed.tc-equiv :refer [tc-equiv]]
            [clojure.core.typed.collect-phase :as collect]
            [clojure.core.typed.collect-utils :as collect-u]
            [clojure.core.typed.inst :as inst]
            [clojure.core.typed.subtype :as sub]
            [clojure.core.typed.type-ctors :refer :all]
            [clojure.core.typed.type-rep :refer :all]
            [clojure.core.typed.filter-rep :refer :all]
            [clojure.core.typed.filter-ops :refer :all]
            [clojure.core.typed.object-rep :refer :all]
            [clojure.core.typed.path-rep :refer :all]
            [clojure.core.typed.parse-unparse :refer :all]
            [clojure.core.typed.constant-type :refer [constant-type]]
            [clojure.core.typed.lex-env :refer :all]
            [clojure.core.typed.promote-demote :refer :all]
            [clojure.core.typed.frees :refer :all]
            [clojure.core.typed.free-ops :refer :all]
            [clojure.core.typed.dvar-env :refer :all]
            [clojure.core.typed.cs-gen :refer :all]
            [clojure.core.typed.cs-rep :refer :all]
            [clojure.core.typed.subst :refer [subst-all] :as subst]
            [clojure.core.typed.test.rbt]
            [clojure.core.typed.test.person]
            [clojure.core.typed.internal]
            [clojure.tools.trace :refer [trace-vars untrace-vars
                                         trace-ns untrace-ns]])
; we want clojure.lang.Seqable to be scoped here. 
; The :refer :all of clojure.core.typed adds another Seqable which
; is less useful here.
  (:use [clojure.core.typed :as tc :exclude [Seqable loop fn defprotocol let dotimes
                                             for doseq def remove filter defn atom ref]])
  (:import (clojure.lang ISeq IPersistentVector Atom IPersistentMap
                         ExceptionInfo Var Seqable)))

;Aliases used in unit tests
(defmacro is-with-aliases [& body]
  `(is-clj (do (check-ns '~'clojure.core.typed.test.util-aliases)
               ~@body)))

(defmacro is-tc-e-with-aliases [& body]
  `(is-clj (do (check-ns '~'clojure.core.typed.test.util-aliases)
               (tc-e ~@body)
               true)))

;(check-ns 'clojure.core.typed.test.deftype)

(deftest add-scopes-test
  (is-clj (let [body (make-F 'a)]
        (= (add-scopes 0 body)
           body)))
  (is-clj (let [body (make-F 'a)]
        (= (add-scopes 1 body)
           (Scope-maker body))))
  (is-clj (let [body (make-F 'a)]
        (= (add-scopes 3 body)
           (-> body Scope-maker Scope-maker Scope-maker)))))

(deftest remove-scopes-test
  (is-clj (let [scope (Scope-maker (make-F 'a))]
        (= (remove-scopes 0 scope)
           scope)))
  (is-clj (let [body (make-F 'a)]
        (= (remove-scopes 1 (Scope-maker body))
           body))))

(deftest parse-type-test
  (is-clj (= (Poly-body* '(x) (parse-type '(clojure.core.typed/All [x] x)))
            (make-F 'x)))
  (is-clj (= (Poly-body* '(x y) (parse-type '(clojure.core.typed/All [x y] x)))
             (make-F 'x)))
  (is-clj (= (Poly-body* '(x y) (parse-type '(clojure.core.typed/All [x y] y)))
             (make-F 'y)))
  (is-clj (= (Poly-body* '(a b c d e f g h i) (parse-type '(clojure.core.typed/All [a b c d e f g h i] e)))
             (make-F 'e))))

(deftest parse-type-fn-test
  (is-clj (= (parse-type '[nil * -> nil])
         (make-FnIntersection (make-Function () -nil -nil))))
  (is-clj (= (parse-type '(clojure.core.typed/All [x ...] [nil ... x -> nil]))
         (PolyDots* '(x) [no-bounds]
                    (make-FnIntersection (make-Function () -nil nil (DottedPretype1-maker -nil 'x)))))))

(deftest poly-constructor-test
  (is-clj (= (Poly-body*
           '(x)
           (Poly* '(x) [no-bounds]
                  (make-F 'x)))
         (make-F 'x)))
  (is-clj (= (Poly-body*
           '(x)
           (Poly* '(x)
                  [(Bounds-maker -nil -false nil)]
                  (make-F 'x)))
         (make-F 'x)))
  (is-clj (= (parse-type '(clojure.core.typed/All [x x1 [y :< x] z] [x -> y]))
             (let [no-bounds-scoped (Bounds-maker
                                      (add-scopes 4 -any)
                                      (add-scopes 4 (Un))
                                      nil)]
               (Poly-maker 4
                           [no-bounds-scoped
                            no-bounds-scoped
                            (Bounds-maker 
                              (add-scopes 4 (B-maker 3))
                              (add-scopes 4 (Un))
                              nil)
                            no-bounds-scoped]
                           (add-scopes 4
                                       (make-FnIntersection
                                         (make-Function [(B-maker 3)] (B-maker 1)
                                                        nil nil))))))))








(deftest trans-dots-test
  (is-clj (= (inst/manual-inst (parse-type '(clojure.core.typed/All [x b ...]
                                                 [x ... b -> x]))
                               (map parse-type '(Integer Double Float)))
             (parse-type '[Integer Integer -> Integer])))
  (is-clj (= (inst/manual-inst (parse-type '(clojure.core.typed/All [x b ...]
                                                 [b ... b -> x]))
                               (map parse-type '(Integer Double Float)))
             (parse-type '[Double Float -> Integer])))
  ;map type
  (is-clj (= (inst/manual-inst (parse-type '(clojure.core.typed/All [c a b ...]
                                                 [[a b ... b -> c] (clojure.lang.Seqable a) (clojure.lang.Seqable b) ... b -> (clojure.lang.Seqable c)]))
                               (map parse-type '(Integer Double Float)))
             (parse-type '[[Double Float -> Integer] (clojure.lang.Seqable Double) (clojure.lang.Seqable Float) -> (clojure.lang.Seqable Integer)])))
  (is-clj (= (clj (inst/manual-inst (parse-type '(clojure.core.typed/All [x b ...]
                                                      ['[x b] ... b -> '['[x b] ... b]]))
                                    (map parse-type '(Integer Double Float))))
             (parse-type '['[Integer Double] '[Integer Float] 
                           -> '['[Integer Double] '[Integer Float]]])))
  ;TODO HSequential
  (is-clj (= (clj
               (inst/manual-inst (parse-type `(All [x# b# ~'...]
                                                   [x# ~'... b# :-> (HSequential [x# ~'... b#])]))
                                 (map parse-type `(Integer Double Float))))
             (parse-type `(IFn [Integer Integer :-> (HSequential [Integer Integer])]))))
  ; completeness check
  (is (check-ns 'clojure.core.typed.test.trans-dots))
  )


(deftest tc-invoke-fn-test
  (is-clj (subtype? (ety
                      ((fn [a :- Number, b :- Number] b)
                       1 2))
                    (parse-type `Number)))
  ; manual instantiation "seq"
  ;FIXME randomly fails. Try again when I/U are sorted sets.
  (is-clj (subtype? (ety
                      ((fn [a :- (clojure.lang.Seqable Number), b :- Number] 
                         ((clojure.core.typed/inst seq Number) a))
                       [1 2 1.2] 1))
                    (parse-type `(Option (I (clojure.lang.ISeq java.lang.Number) (CountRange 1))))))
  ; inferred "seq"
  (is-clj (subtype? (ety
                      (fn [a :- (clojure.lang.Seqable Number), b :- Number] 
                        1))
                    (make-FnIntersection
                      (make-Function
                        [(RClass-of Seqable [(RClass-of Number nil)]) (RClass-of Number nil)] 
                        (-val 1)
                        nil nil
                        :filter (-FS -top -bot)
                        :object -empty))))
  ; poly inferred "seq"
  ; FIXME pfn> NYI
  #_(is-clj (both-subtype?
            (ety
              (pfn [c] 
                 [a :- (Seqable c)
                  b :- Num]
                 1))
            (clj 
              (let [x (make-F 'x)]
                (Poly* [(:name x)]
                       [no-bounds]
                       (make-FnIntersection
                         (make-Function
                           [(RClass-of Seqable [x]) (RClass-of Number)] 
                           (-val 1)
                           nil nil
                           :filter (-FS -top -bot)
                           :object -empty)))))))
  ;test invoke fn
  (is-clj (subtype? (ety
                      ((fn [a :- (Seqable Num), b :- Num] 
                         (seq a))
                       [1 2 1.2] 1))
                    (parse-type `(U nil (I (CountRange 1) (clojure.lang.ISeq Number))))))
  (is-clj (subtype? (ety
                      ((fn [a :- (Map Any Num), b :- Num] 
                         ((inst get Num Nothing) a b))
                       (zipmap [1] [2]) 1))
                    (parse-type `(U nil Number)))))

;FIXME
;(deftest get-special-test
;  (is-clj (subtype? 
;            (ety 
;              (clojure.core.typed/fn> [a :- (HMap :mandatory {:a Number})]
;                                      (get a :a)))
;            (parse-type
;              '(Fn ['{:a java.lang.Number} -> java.lang.Number 
;                    :filters {:then (& (is (HMap :mandatory {:a Number}) 0)
;                                       (is java.lang.Number 0 [(Key :a)]))
;                              :else (| (is (U nil false) 0 [(Key :a)])
;                                       (is (HMap :absent-keys #{:a}) 0) )} 
;                    :object {:path [(Key :a)], :id 0}])))))

(deftest truth-false-values-test
  (is-clj (= (tc-t (if nil 1 2))
         (ret (-val 2) (-FS -top -bot) (EmptyObject-maker))))
  (is-clj (= (tc-t (if false 1 2))
         (ret (-val 2) (-FS -top -bot) (EmptyObject-maker))))
  (is-clj (= (tc-t (if 1 1 2))
         (ret (-val 1) (-FS -top -bot) (EmptyObject-maker)))))

(deftest empty-fn-test
  (is-clj (= (tc-t (clojure.core/fn []))
         (ret (make-FnIntersection
                (Function-maker [] (make-Result -nil
                                            (-FS -bot -top)
                                            (EmptyObject-maker))
                            nil nil nil))
              (-FS -top -bot)
              (EmptyObject-maker))))
  (is-clj (= (tc-t (fn [] 1))
         (ret (make-FnIntersection
                (Function-maker [] (make-Result (-val 1)
                                              (-FS -top -bot)
                                              (EmptyObject-maker))
                              nil nil nil))
              (-FS -top -bot)
              (EmptyObject-maker))))
  (is-clj (= (tc-t (let []))
         (ret -nil (-FS -bot -top) (EmptyObject-maker)))))

(deftest path-test
  (is-clj (= (tc-t (fn [a] (let [a 1] a)))
         (ret (make-FnIntersection
                (Function-maker [-any]
                              (make-Result (-val 1)
                                           (-FS -top -top)
                                           -empty)
                              nil nil nil))
              (-FS -top -bot) -empty)))
  (is-clj (= (tc-t (let [a nil] a))
         (ret -nil (-FS -top -top) -empty))))

(deftest equiv-test
  ; 1 arity :else filter is always bot
  (is-clj (= (tc-t (= 1))
         (ret (Un -true -false) (-FS -top -bot) -empty)))
  (is-clj (= (tc-t (= 1 1))
         (tc-t (= 1 1 1 1 1 1 1 1 1 1))
         (ret (Un -true -false) (-FS -top -top) -empty)))
  (is-clj (= (tc-t (= 'a 'b))
         (tc-t (= 1 2))
         (tc-t (= :a :b))
         (tc-t (= :a 1 'a))
         (ret (Un -true -false) (-FS -top -top) -empty)))
  (is-clj (= (tc-t (= :Val (-> {:a :Val} :a)))
         (ret (Un -true -false) (-FS -top -top) -empty))))

(deftest name-to-param-index-test
  ;a => 0
  (is-clj 
    (= (tc-t 
         (clojure.core.typed/fn [a :- (U (HMap :mandatory {:op (Value :if)})
                                          (HMap :mandatory {:op (Value :var)}))] 
                                 (:op a)))
       (clj
         (ret 
           (parse-type 
             `(IFn [(U '{:op (Value :var)} '{:op (Value :if)}) :-> (U ':var ':if) 
                    :filters {:then (~'is (U (Value :var) (Value :if)) 0 [(~'Key :op)]), 
                              :else (~'| (~'is (HMap :absent-keys #{:op}) 0) 
                                         (~'is (U nil false) 0 [(~'Key :op)]))} 
                    :object {:path [(~'Key :op)], :id 0}]))
           (-FS -top -bot)
           -empty)))))

(deftest refine-test
  (is-clj (= (tc-t 
           (clojure.core.typed/fn [a :- (U (HMap :mandatory {:op (Value :if)})
                                            (HMap :mandatory {:op (Value :var)}))]
                           (when (= (:op a) :if) 
                             a)))
         (ret (make-FnIntersection
                (Function-maker
                    [(Un (make-HMap :mandatory {(-val :op) (-val :if)})
                         (make-HMap :mandatory {(-val :op) (-val :var)}))]
                    (make-Result (Un -nil (make-HMap :mandatory {(-val :op) (-val :if)}))
                                 (-FS (-and (-filter (-val :if) 0 [(-kpe :op)])
                                            (-not-filter (Un -false -nil) 0)
                                            (-filter (make-HMap :mandatory {(-val :op) (-val :if)}) 0))
                                           ; what are these filters doing here?
                                      (-or (-and (-filter (-val :if) 0 [(-kpe :op)])
                                                 (-filter (Un -false -nil) 0))
                                           (-not-filter (-val :if) 0 [(-kpe :op)])))
                                 -empty)
                    nil nil nil))
              (-FS -top -bot)
              -empty))))


#_(deftest dotted-infer-test
  (is-cf (map number? [1])))

(deftest check-invoke
  ; wrap in thunk to prevent evaluation (analyzer currently evaluates forms)
  (is (err/top-level-error-thrown? (cf (fn [] (symbol "a" 'b)))))
  (is (both-subtype? (ety (symbol "a" "a"))
                     (clj (RClass-of clojure.lang.Symbol)))))

(deftest check-do-test
  (is-clj (= (ety (do 1 2))
         (-val 2))))

(deftest tc-var-test
  (is-clj (subtype? (ret-t (tc-t seq?))
                    (parse-type `(Pred (Seq Any))))))

(deftest heterogeneous-ds-test
  (is-clj 
    (not (subtype? (parse-type `(HMap :mandatory {:a (Value 1)}))
                   (RClass-of ISeq [-any]))))
  (is-clj 
    (not (subtype? (parse-type `(HVec [(Value 1) (Value 2)]))
                   (RClass-of ISeq [-any]))))
  (is-clj
    (subtype? (parse-type `(HSeq [(Value 1) (Value 2)]))
              (RClass-of ISeq [-any])))
  (is-clj 
    (subtype? (parse-type `(~'List* (Value 1) (Value 2)))
              (RClass-of ISeq [-any])))
  (is-clj (= (tc-t [1 2])
             (ret (-hvec [(-val 1) (-val 2)]) (-true-filter) -empty)))
  (is-clj (= (tc-t '(1 2))
         (ret (HeterogeneousList-maker [(-val 1) (-val 2)]) (-true-filter) -empty)))
  (is-clj (= (tc-t {:a 1})
         (ret (-complete-hmap {(-val :a) (-val 1)}) (-true-filter) -empty)))
  (is-clj (= (tc-t {})
         (ret (-complete-hmap {}) (-true-filter) -empty)))
  (is-clj (= (tc-t [])
         (ret (-hvec []) (-true-filter) -empty)))
  (is-clj (= (tc-t '())
         (ret (HeterogeneousList-maker []) (-true-filter) -empty)))
  (is-cf '(a b) (List* clojure.lang.Symbol clojure.lang.Symbol)))

(deftest implied-atomic?-test
  (is-clj (implied-atomic? -top -bot))
  (is-clj (not (implied-atomic? -bot -top)))
  (is-clj (implied-atomic? -top
                           (-filter (RClass-of Long) 0)))
  (is-clj (not
            (implied-atomic? (-filter (RClass-of Long) 0)
                           -top)))
  (is-clj (implied-atomic? (-filter (RClass-of Long) 0)
                           (-filter (RClass-of Long) 0)))
  (is-clj (implied-atomic? (-filter (RClass-of Long) 'a__#0)
                           (-filter (RClass-of Long) 'a__#0)))
  (is-clj (implied-atomic? (-not-filter (Name-maker `Long) 'a__#0)
                           (-not-filter (RClass-of Long) 'a__#0)))
  (is-clj (implied-atomic? (-not-filter (RClass-of Long) 'a__#0)
                           (-not-filter (Name-maker `Long) 'a__#0)))
  (is-clj (implied-atomic? (-not-filter -false 'a)(-not-filter (Un -nil -false) 'a))))

(deftest combine-props-test
  (is-clj (= (map set (update/combine-props [(ImpFilter-maker (-not-filter -false 'a)
                                               (-filter -true 'b))]
                                 [(-not-filter (Un -nil -false) 'a)]
                                 (atom true)))
         [#{} #{(-not-filter (Un -nil -false) 'a)
                (-filter -true 'b)}])))

(deftest env+-test
  ;test basic TypeFilter
  ;update a from clojure.core.typed/Any to (Value :a)
  (is-clj (let [props [(-filter (-val :a) 'a)]
            flag (atom true)]
        (and (= (let [env {'a -any}
                      lenv (-PropEnv env props)]
                  (env+ lenv [] flag))
                (-PropEnv {'a (-val :a)} props))
             @flag)))
  ;test positive KeyPE
  ;update a from (U (HMap :mandatory {:op :if}) (HMap :mandatory {:op :var})) => (HMap :mandatory {:op :if})
  (is-clj (let [props [(-filter (-val :if) 'a [(-kpe :op)])]
            flag (atom true)]
        (and (= (let [env {'a (Un (make-HMap :mandatory {(-val :op) (-val :if)})
                                  (make-HMap :mandatory {(-val :op) (-val :var)}))}
                      lenv (-PropEnv env props)]
                  (env+ lenv [] flag))
                (-PropEnv {'a (make-HMap :mandatory {(-val :op) (-val :if)})} props))
             @flag)))
  ;test negative KeyPE
  (is-clj (let [props [(-not-filter (-val :if) 'a [(-kpe :op)])]
            flag (atom true)]
        (and (= (let [env {'a (Un (make-HMap :mandatory {(-val :op) (-val :if)})
                                  (make-HMap :mandatory {(-val :op) (-val :var)}))}
                      lenv (-PropEnv env props)]
                  (env+ lenv [] flag))
                (-PropEnv {'a (make-HMap :mandatory {(-val :op) (-val :var)})} props))
             @flag)))
  ;test impfilter
  (is-clj (let [{:keys [l props]}
            (env+ (-PropEnv {'a (Un -false -true) 'b (Un -nil -true)}
                             [(ImpFilter-maker (-not-filter -false 'a)
                                           (-filter -true 'b))])
                  [(-not-filter (Un -nil -false) 'a)]
                  (atom true))]
        (and (= l {'a -true, 'b -true})
             (= (set props)
                #{(-not-filter (Un -nil -false) 'a)
                  (-filter -true 'b)}))))
  ; more complex impfilter
  (is-with-aliases (= (env+ (-PropEnv {'and1 (Un -false -true)
                                       'tmap (Name-maker 'clojure.core.typed.test.util-aliases/UnionName)}
                                      [(ImpFilter-maker (-filter (Un -nil -false) 'and1)
                                                    (-not-filter (-val :MapStruct1)
                                                                 'tmap
                                                                 [(-kpe :type)]))
                                       (ImpFilter-maker (-not-filter (Un -nil -false) 'and1)
                                                    (-filter (-val :MapStruct1)
                                                             'tmap
                                                             [(-kpe :type)]))])
                            [(-filter (Un -nil -false) 'and1)]
                            (atom true))))
  ; refine a subtype
  (is-clj (= (:l (env+ (-PropEnv {'and1 (RClass-of Seqable [-any])} [])
                       [(-filter (RClass-of IPersistentVector [-any]) 'and1)]
                       (atom true)))
             {'and1 (RClass-of IPersistentVector [-any])}))
  ; bottom preserved
  (is-clj (let [a (atom true)]
        (env+ (-PropEnv {'foo -any} []) [-bot] a)
        (false? @a))))

;FIXME all these tests relate to CTYP-24
(deftest destructuring-special-ops
  ;FIXME for destructuring rest args
;  (is-clj (= (tc-t (let [a '(a b)]
;                 (seq? a)))
;         (ret -true (-true-filter) -empty)))
  (is-clj (= (-> 
           (tc-t (let [a {:a 1}]
                   (if (seq? a)
                     (apply hash-map a)
                     a)))
           ret-t)
         (-complete-hmap {(-val :a) (-val 1)})))
  (is-clj (= (tc-t (fn [{a :a} :- (HMap :mandatory {:a (Value 1)})]
                     a))
             (ret (make-FnIntersection 
                    (Function-maker [(make-HMap :mandatory {(-val :a) (-val 1)})]
                                    (make-Result (-val 1) 
                                                 (-FS -top -top)  ; have to throw out filters whos id's go out of scope
                                                 ;(-path [(-kpe :a)] 0) ; requires 'equivalence' filters
                                                 -empty)
                                    nil nil nil))
                  (-FS -top -bot)
                  -empty)))
  ;FIXME inferred filters are bit messy, but should be (-FS -bot (! Seq 0))
  #_(is-with-aliases (= (-> (tc-t (clojure.core.typed/fn> [a :- clojure.core.typed.test.util-aliases/UnionName]
                                   (seq? a)))
           ret-t)
         (make-FnIntersection
           (Function-maker [(Name-maker 'clojure.core.typed.test.util-aliases/UnionName)]
                         (make-Result -false 
                                      ;FIXME why isn't this (-FS -bot (-not-filter (RClass-of ISeq [-any]) 0)) ?
                                      (-FS -bot -top)
                                      -empty)
                         nil nil nil))))
  (is-clj (= (tc-t (let [{a :a} {:a 1}]
                 a))
         (ret (-val 1) 
              (-FS -top -top) ; a goes out of scope, throw out filters
              -empty)))
  ;FIXME should be (-FS -bot (! ISeq 0))
  #_(is-clj (= (tc-t (clojure.core.typed/fn> [a :- (HMap :mandatory {:a (Value 1)})]
                               (seq? a)))
         (ret (make-FnIntersection
                (Function-maker [(make-HMap :mandatory {(-val :a) (-val 1)})]
                              (make-Result -false (-false-filter) -empty)
                              nil nil nil))
              (-FS -top -bot)
              -empty)))
  ;roughly the macroexpansion of map destructuring
  ;FIXME
  #_(is-clj (= (tc-t (clojure.core.typed/fn> 
                 [map-param :- clojure.core.typed.test.rbt-types/badRight]
                 (when (and (= :Black (-> map-param :tree))
                            (= :Red (-> map-param :left :tree))
                            (= :Red (-> map-param :left :right :tree)))
                   (let [map1 map-param
                         map1
                         (if (clojure.core/seq? map1)
                           (clojure.core/apply clojure.core/hash-map map1)
                           map1)

                         mapr (clojure.core/get map1 :right)
                         mapr
                         (if (clojure.core/seq? mapr)
                           (clojure.core/apply clojure.core/hash-map mapr)
                           mapr)

                         maprl (clojure.core/get mapr :left)
                         ;_ (print-env "maprl")
                         maprl
                         (if (clojure.core/seq? maprl)
                           (clojure.core/apply clojure.core/hash-map maprl)
                           maprl)]
                     maprl))))))
  ;destructuring a variable of union type
  (is-clj (= (->
               (tc-t (fn [{a :a} :- (U (HMap :mandatory {:a (Value 1)})
                                       (HMap :mandatory {:b (Value 2)}))]
                       a))
               ret-t)
             (make-FnIntersection 
               (make-Function [(Un (make-HMap :mandatory {(-val :a) (-val 1)})
                                   (make-HMap :mandatory {(-val :b) (-val 2)}))]
                              (Un (-val 1) -any))))))

(deftest Name-resolve-test
  (is-with-aliases (= (tc-t (fn [tmap :- clojure.core.typed.test.util-aliases/MyName]
                              ;call to (apply hash-map tmap) should be eliminated
                              (let [{e :a} tmap]
                                e)))
                      (ret (make-FnIntersection 
                             (Function-maker [(Name-maker 'clojure.core.typed.test.util-aliases/MyName)]
                                         (make-Result (-val 1) (-FS -top -top) -empty)
                                         nil nil nil))
                           (-FS -top -bot) -empty)))
  (is-with-aliases (= (tc-t (fn [tmap :- clojure.core.typed.test.util-aliases/MapName]
                                                    (let [{e :a} tmap]
                                                      (assoc e :c :b))))
                      (ret (make-FnIntersection (Function-maker [(Name-maker 'clojure.core.typed.test.util-aliases/MapName)]
                                                            (make-Result (make-HMap :mandatory {(-val :a) (-val 1)
                                                                                 (-val :c) (-val :b)})
                                                                         (-FS -top -bot) -empty)
                                                            nil nil nil))
                           (-FS -top -bot) -empty)))
  ; Name representing union of two maps, both with :type key
  (is-with-aliases (subtype? 
                     (-> (tc-t (fn [tmap :- clojure.core.typed.test.util-aliases/UnionName]
                                 (:type tmap)))
                         ret-t)
                     (parse-type 
                       `[clojure.core.typed.test.util-aliases/UnionName :-> (U (Value :MapStruct2)
                                                                               (Value :MapStruct1))])))
  ; using = to derive paths
  (is-with-aliases (subtype? 
                     (-> (tc-t (fn [tmap :- clojure.core.typed.test.util-aliases/UnionName]
                                 (= :MapStruct1 (:type tmap))))
                         ret-t)
                     (make-FnIntersection 
                       (make-Function 
                         [(Name-maker 'clojure.core.typed.test.util-aliases/UnionName)]
                         (Un -false -true)
                         nil nil
                         :filter (let [t (-val :MapStruct1)
                                       path [(-kpe :type)]]
                                   (-FS (-and 
                                          (-filter (make-HMap :mandatory {(-val :type) (-val :MapStruct1)
                                                           (-val :a) (Name-maker 'clojure.core.typed.test.util-aliases/MyName)})
                                                   0)
                                          (-filter (-val :MapStruct1) 0 path)
                                          (-filter t 0 path))
                                        (-not-filter t 0 path)))))))
  ; using filters derived by =
  (is-with-aliases (subtype? (-> (tc-t (fn [tmap :- clojure.core.typed.test.util-aliases/UnionName]
                                         (if (= :MapStruct1 (:type tmap))
                                           (:a tmap)
                                           (:b tmap))))
                                 ret-t)
                             (parse-type 
                               `[clojure.core.typed.test.util-aliases/UnionName :-> clojure.core.typed.test.util-aliases/MyName])))
  ; following paths with test of conjuncts
  #_(is-clj (= (tc-t (fn [tmap :- clojure.core.typed.test.util-aliases/UnionName]
                       ; (and (= :MapStruct1 (-> tmap :type))
                       ;      (= 1 1))
                       (if (print-filterset "final filters"
                                            (let [and1 (print-filterset "first and1"
                                                                        (= :MapStruct1 (-> tmap :type)))]
                                              (print-env "first conjunct")
                                              (print-filterset "second and1"
                                                               (if (print-filterset "second test"
                                                                                    and1)
                                                                 (do (print-env "second conjunct")
                                                                     (print-filterset "third and1"
                                                                                      (= 1 1)))
                                                                 (do (print-env "fail conjunct")
                                                                     (print-filterset "fail and1"
                                                                                      and1))))))
                         (do (print-env "follow then")
                             (assoc tmap :c :d))
                         1)))
         (ret (make-FnIntersection (Function-maker [(Name-maker 'clojure.core.typed.test.util-aliases/UnionName)]
                              (let [t (Un (-val 1)
                                          (make-HMap :mandatory {(-val :type) (-val :MapStruct1)
                                                               (-val :c) (-val :d)
                                                               (-val :a) (Name-maker 'clojure.core.typed.test.util-aliases/MyName)}))]
                                (make-Result t (-FS -top -bot) -empty))
                              nil nil nil))
              (-FS -top -bot) -empty))))

;(tc-t (clojure.core.typed/fn> [[a :- Number]
;                       [b :- Number]]
;                      (if (= a 1)
;                        a
;                        )))
;
;(-> (tc-t (clojure.core.typed/fn> [[tmap :- clojure.core.typed.test.core/UnionName]]
;                          (= :MapStruct1 (-> tmap :type))
;                          (= 1 (-> tmap :a :a))))
;  :t :types first :rng :fl unparse-filter-set pprint)

;(->
;  (tc-t (clojure.core.typed/fn> [[a :- Number]
;                         [b :- Number]]
;;           (-FS (-and (-filter (-val 1) 'a)
;;                      (-filter (-val 2) 'b))
;;                (-or (-not-filter (-val 1) 'a)
;;                     (-not-filter (-val 2) 'b)
;;                     (-and (-not-filter (-val 1) 'a)
;;                           (-not-filter (-val 2) 'b))))
;          (clojure.core.typed/tc-pr-filters "final filters"
;            (let [and1 (clojure.core.typed/tc-pr-filters "first and1"
;                         (= a 1))]
;              (clojure.core.typed/tc-pr-env "first conjunct")
;;              (-FS (-and (-not-filter (Un -false -nil) and1)
;;                         (-filter (-val 2) 'b))
;;                   (-or (-filter (Un -false -nil) and1)
;;                        (-not-filter (-val 2) 'b)))
;              (clojure.core.typed/tc-pr-filters "second and1"
;                (if (clojure.core.typed/tc-pr-filters "second test"
;                      and1)
;                  (do (clojure.core.typed/tc-pr-env "second conjunct")
;                    (clojure.core.typed/tc-pr-filters "third and1"
;                      (= b 2)))
;                  (do (clojure.core.typed/tc-pr-env "fail conjunct")
;                    (clojure.core.typed/tc-pr-filters "fail and1"
;                      and1))))))))
;  :t :types first :rng :fl unparse-filter-set pprint)

(deftest update-test
  (is-clj (= (update (Un (make-HMap :mandatory {(-val :type) (-val :Map1)})
                         (make-HMap :mandatory {(-val :type) (-val :Map2)}))
                     (-filter (-val :Map1) 'tmap [(-kpe :type)]))
             (make-HMap :mandatory {(-val :type) (-val :Map1)})))
  ;test that update resolves Names properly
  (is-with-aliases (= (update (Name-maker 'clojure.core.typed.test.util-aliases/MapStruct2)
                              (-filter (-val :MapStruct1) 'tmap [(-kpe :type)]))
                      (Un)))
  ;test that update resolves Names properly
  ; here we refine the type of tmap with the equivalent of following the then branch 
  ; with test (= :MapStruct1 (:type tmap))
  (is-with-aliases (= (update (Name-maker 'clojure.core.typed.test.util-aliases/UnionName)
                              (-filter (-val :MapStruct1) 'tmap [(-kpe :type)]))
                      (make-HMap :mandatory {(-val :type) (-val :MapStruct1) 
                              (-val :a) (Name-maker 'clojure.core.typed.test.util-aliases/MyName)})))
  (is-with-aliases (= (update (Name-maker 'clojure.core.typed.test.util-aliases/UnionName)
                              (-not-filter (-val :MapStruct1) 'tmap [(-kpe :type)]))
                      (make-HMap :mandatory {(-val :type) (-val :MapStruct2) 
                              (-val :b) (Name-maker 'clojure.core.typed.test.util-aliases/MyName)})))
  (is-clj (= (update (Un -true -false) (-filter (Un -false -nil) 'a nil)) 
             -false)))

#_(def-alias SomeMap (U (HMap :mandatory {:a (Value :b)})
                      (HMap :mandatory {:b (Value :c)})))

(deftest assoc-test
  (is-clj (= (tc-t (assoc {} :a :b))
         (ret (-complete-hmap {(-val :a) (-val :b)})
              (-FS -top -bot)
              -empty)))
  ;see `invoke-special` for assoc for TODO
  ;FIXME
  #_(is-clj (= (-> (tc-t (-> (fn [m]
                         (assoc m :c 1))
                     (clojure.core.typed/ann-form [clojure.core.typed.test.core/SomeMap -> (U '{:a ':b :c '1}
                                                                         '{:b ':c :c '1})])))
           ret-t :types first :rng)
         (make-Result (Un (make-HMap :mandatory {(-val :a) (-val :b)
                                  (-val :c) (-val 1)})
                          (make-HMap :mandatory {(-val :b) (-val :c)
                                  (-val :c) (-val 1)}))
                      (-FS -top -bot)
                      -empty))))
         


(deftest check-get-keyword-invoke-test
  ;truth valued key
  (is-clj (= (tc-t (let [a {:a 1}]
                     (:a a)))
             (ret (-val 1) (-FS -top -top) -empty)))
  ;false valued key, a bit conservative in filters for now
  (is-clj (= (tc-t (let [a {:a nil}]
                     (:a a)))
             (ret -nil (-FS -top -top) -empty)))
  ;multiple levels
  (is-clj (= (tc-t (let [a {:c {:a :b}}]
                     (-> a :c :a)))
             (ret (-val :b) (-FS -top -top) -empty)))
  (is-clj (= (tc-t (clojure.core/get {:a 1} :a))
             (tc-t (clojure.lang.RT/get {:a 1} :a))
             ;FIXME
             #_(tc-t ({:a 1} :a))
             (tc-t (:a {:a 1}))
             (ret (-val 1)
                  (-FS -top -top)
                  -empty)))
  ;keyword-invoke with default
  (is-tc-e (:a (ann-form {} (HMap :optional {:a Number}))
               'a)
           (U Number Symbol)))

(defn print-cset [cs]
  (into {} (doall
             (for [ms (:maps cs)
                   [k v] (:fixed ms)]
               [k
                [(str (unparse-type (:S v))
                      " << "
                      (:X v)
                      " << "
                      (unparse-type (:T v)))]]))))

(deftest promote-demote-test
  (is-clj (= (promote-var (make-F 'x) '#{x})
         -any))
  (is-clj (= (demote-var (make-F 'x) '#{x})
         (Bottom)))
  (is-clj (= (promote-var (RClass-of clojure.lang.ISeq [(make-F 'x)]) '#{x})
         (RClass-of clojure.lang.ISeq [-any])))
  (is-clj (= (demote-var (RClass-of clojure.lang.ISeq [(make-F 'x)]) '#{x})
             (RClass-of clojure.lang.ISeq [(Bottom)]))))

(deftest variances-test
  (is-clj (= (fv-variances (make-F 'x))
         '{x :covariant}))
  (is-clj (= (fv-variances -any)
         '{}))
  (is-clj (= (fv-variances 
           (make-Function [] (RClass-of Atom [(make-F 'a) (make-F 'a)])))
         '{a :invariant}))
  (is-clj (= (fv-variances 
           (make-Function [] (RClass-of Atom [-any (make-F 'a)])))
         '{a :covariant}))
  (is-clj (= (fv-variances 
           (make-Function [] (RClass-of Atom [(make-F 'a) -any])))
         '{a :contravariant})))


(deftest fv-test
  (is-clj (= (fv (make-F 'x))
         '#{x})))

(deftest fi-test
  (is-clj (empty? (fi (make-F 'x)))))

(deftest cs-gen-test
  (is-clj (= (cs-gen #{} ;V
                     (zipmap '[x y] (repeat no-bounds)) ;X
                     {} ;Y
                     (-val 1) ;S
                     (make-F 'x)) ;T
             (->cset [(make-cset-entry {'x (->c (-val 1) 'x -any no-bounds)
                                        'y (->c (Un) 'y -any no-bounds)})])))
  ;intersections correctly inferred
  (is-clj (= (cs-gen '#{} {'x no-bounds} '{} 
                     (-hvec [(RClass-of Number)])
                     (In (RClass-of Seqable [(make-F 'x)]) (make-CountRange 1)))
             (->cset [(make-cset-entry {'x (->c (RClass-of Number) 'x -any no-bounds)})])))
;correct RClass ancestor inference
  (is-clj (= (cs-gen #{} {'x no-bounds} {} 
                     (RClass-of IPersistentVector [(RClass-of Number)])
                     (RClass-of Seqable [(make-F 'x)]))
             (->cset [(make-cset-entry {'x (->c (RClass-of Number) 'x -any no-bounds)})]))))

(deftest subst-gen-test
  (let [cs (clj (cs-gen #{} ;V
                        (zipmap '[x y] (repeat no-bounds)) ;X
                        {} ;Y
                        (-val 1) ;S
                        (make-F 'x)))]
    (is-clj (= (subst-gen cs #{} (make-F 'x))
           {'x (->t-subst (-val 1) no-bounds)
            'y (->t-subst (Un) no-bounds)}))))

(deftest infer-test
  (is-clj (clj
        (= (infer (zipmap '[x y] (repeat no-bounds)) ;tv env
                  {}
                  [(-val 1) (-val 2)] ;actual
                  [(make-F 'x) (make-F 'y)] ;expected
                  (make-F 'x))))) ;result
  (is-clj (clj 
        (= (infer {'x no-bounds} ;tv env
                  {}
                  [(RClass-of IPersistentVector [(Un (-val 1) (-val 2) (-val 3))])] ;actual
                  [(RClass-of Seqable [(make-F 'x)])] ;expected
                  (RClass-of clojure.lang.ASeq [(make-F 'x)]))))) ;result
  (is-clj (clj
        (= (infer {'x no-bounds} ;tv env
                  {}
                  [(-hvec [(-val 1) (-val 2) (-val 3)])] ;actual
                  [(RClass-of Seqable [(make-F 'x)])] ;expected
                  (RClass-of clojure.lang.ASeq [(make-F 'x)])))))) ;result

(deftest arith-test
  (is-clj (subtype? (:t (tc-t (+)))
                (RClass-of Number)))
  (is-clj (subtype? (:t (tc-t (+ 1 2)))
                (RClass-of Number)))
  ;wrap in thunks to prevent evaluation
  (is (err/top-level-error-thrown? (cf (fn [] (+ 1 2 "a")))))
  (is (err/top-level-error-thrown? (cf (fn [] (-)))))
  (is (err/top-level-error-thrown? (cf (fn [] (/))))))

(deftest tc-constructor-test
  (is-clj (= (tc-t (Exception. "a"))
         (ret (RClass-of Exception)
              (-FS -top -bot)
              (EmptyObject-maker)))))

(deftest tc-throw-test
  (is-clj (subtype? (:t (tc-t (fn [] (throw (Exception. "a")))))
                (make-FnIntersection
                  (make-Function [] (Un))))))

(deftest first-seq-test
  (is-clj (clj (subtype? (ret-t (tc-t (first [1 1 1])))
                     (Un -nil (RClass-of Number)))))
  (is-clj (subtype? (In (RClass-of clojure.lang.PersistentList [-any])
                    (make-CountRange 1))
                (In (RClass-of Seqable [-any])
                    (make-CountRange 1))))
  (is-clj (subtype? (ret-t (tc-t (let [l [1 2 3]]
                               (if (seq l)
                                 (first l)
                                 (throw (Exception. "Error"))))))
                (RClass-of Number)))
  (is-clj (= (tc-t (first [1]))
         (ret (-val 1))))
  (is-clj (= (tc-t (first []))
         (ret -nil)))
  (is-clj (subtype? (ret-t (tc-t (first [1 2 3])))
                (RClass-of Number))))

(deftest intersection-maker-test
  (is-clj (= (In -nil (-val 1))
         (Un)))
  (is-clj (clj 
        (= (In (RClass-of Seqable [-any])
               -nil)
           (Un)))))
;FIXME
;  (is-clj (= (In (RClass-of Number)
;             (RClass-of Symbol))
;         (Un)))
;  (is-clj (= (In (RClass-of clojure.lang.APersistentMap [-any -any])
;             (RClass-of clojure.lang.Sorted))
;         (make-Intersection 
;           #{(RClass-of clojure.lang.APersistentMap [-any -any])
;             (RClass-of clojure.lang.Sorted)}))))
;



(deftest names-expansion-test
  (is (do
        (tc-e (defalias clojure.core.typed.test.core/MyAlias
                (U nil (HMap :mandatory {:a Number}))))
        (clj
          (subtype? (Name-maker 'clojure.core.typed.test.core/MyAlias)
                    -any)))))

(deftest ccfind-test
  (is-clj
    (subtype? (-> (tc-t (fn [a :- (Map Long String)]
                          (find a 1)))
                  :t :types first :rng :t)
              (Un (-hvec [(RClass-of Long) (RClass-of String)])
                  -nil))))

(deftest map-infer-test
  (is-clj (subtype? (ety (map + [1 2]))
                    (RClass-of Seqable [(RClass-of Number)])))
  (is-clj (subtype? (ety (map + [1 2] [1 2] [4 5] [6 7] [4 4] [3 4]))
                    (RClass-of Seqable [(RClass-of Number)])))
  (is-tc-err (map + [1 2] [1 2] [4 5] [6 7] [4 4] {3 4}))
  (is-tc-err (map + [1 2] [1 2] [4 5] [6 7] [4 4] #{'a 4})))

(deftest ann-form-test
  (is-clj (= (ety (ann-form (atom 1) (Atom1 Num)))
             (parse-type `(Atom1 Num)))))

(deftest atom-ops-test
  (is-clj (subtype? (ety
                      (reset!
                        (ann-form (atom 1) (Atom1 Num))
                        10.1))
                    (RClass-of Number))))

(deftest apply-test
  ;conservative while not tracking keys "not" in a hmap
  (is-clj (subtype? (ety (apply merge [{:a 1}]))
                    (Un -nil (RClass-of IPersistentMap [-any -any])))))

(deftest destructuring-test
  ;Vector destructuring with :as
  (is-clj (subtype? (ety (let [[a b :as c] :- (Vec Num), [1 2]]
                           [a b c]))
                    (-hvec [(Un -nil (RClass-of Number))
                            (Un -nil (RClass-of Number))
                            (RClass-of Seqable [(RClass-of Number)])])))
  (is-clj (= (ety (let [[a b :as c] [1 2]] 
                    [a b c]))
             (-hvec [(-val 1)
                     (-val 2)
                     (-hvec [(-val 1) (-val 2)])])))
  ;Map destructuring of vector
  ;FIXME needs implementing, but gives a decent error msg
  #_(is-clj (= (ret-t (tc-t (let [{a 0 b 1 :as c} [1 2]] 
                        [a b c])))
         (-hvec [(-val 1)
                 (-val 2)
                 (-hvec [(-val 1) (-val 2)])]))))

(deftest vararg-subtyping-test
  (is-clj (subtype? (parse-type '[nil * -> nil])
                    (parse-type '[nil -> nil])))
  (is-cf (clojure.core.typed/ann-form (clojure.core.typed/inst merge clojure.core.typed/Any clojure.core.typed/Any) [nil -> nil])))

(deftest poly-filter-test
  (is-clj (both-subtype? 
            (ety (let [a :- (Coll Int), [1]]
                   (if (seq a)
                     (first a)
                     'a)))
            (parse-type `(U AnyInteger (Value ~'a))))))

(deftest type-fn-test 
  (is-clj (clj
            (= (with-bounded-frees {(make-F 'm) (-bounds (parse-type `(TFn [[~'x :variance :covariant]] Any))
                                                         (parse-type `(TFn [[~'x :variance :covariant]] Nothing)) )}
                 (funapp/check-funapp
                   (ana/ast-for-form ''a) ;dummy
                   [(ana/ast-for-form 1)];dummy
                   (ret (parse-type 
                          `(All [~'x]
                                  [~'x :-> (~'m ~'x)])))
                   [(ret -nil)]
                   nil))
               (ret (TApp-maker (make-F 'm) [-nil]))))))

;TODO how to handle casts. CTYP-12
;Also need tc-t to bind *delayed-errors*
#_(deftest prims-test
  (is-clj (= (ret-t (tc-t (Math/sqrt 1)))
         (parse-type 'double))))

(deftest hmap-subtype
  (is-tc-e {} (clojure.lang.APersistentMap Any Any)))

;; `do` is special at the top level, tc-ignore should expand out to `do`
(tc-ignore
 (defprotocol some-proto (some-proto-method [_]))
 some-proto-method)

(deftest array-test
  (is-clj (= (Class/forName "[I") 
             (class (into-array> int [1]))))
  (is-clj (clj (= (Class/forName "[Ljava.lang.Object;") 
                  (class (into-array> (clojure.core.typed/U nil int) [1])))))
  (is-clj (clj (= (Class/forName "[Ljava.lang.Number;") 
                  (class (into-array> (clojure.core.typed/U nil Number) [1])))))
  (is-clj (clj (= (Class/forName "[Ljava.lang.Object;") 
                  (class (into-array> (clojure.core.typed/U clojure.lang.Symbol Number) [1])))))
  (is-clj (= (Class/forName "[Ljava.lang.Object;") 
             (class (into-array> Object (clojure.core.typed/U clojure.lang.Symbol Number) [1]))))
  )

(deftest class-pathelem-test
  (is-clj (= (-> (ety #(class %))
                 :types first :rng Result-object*)
             (-path [(ClassPE-maker)] 0)))
  (is-clj (subtype? 
            (ety 
              #(= Number (class %)))
            (FnIntersection-maker
              [(make-Function
                 [-any]
                 (RClass-of 'boolean)
                 nil nil
                 :filter (-FS (-and (-filter (-val Number) 0 [(ClassPE-maker)])
                                    ;the important filter, updates first argument to be Number if predicate is true
                                    (-filter (RClass-of Number) 0))
                              (-not-filter (-val Number) 0 [(ClassPE-maker)])))]))))

;TODO ^--
;(-> (tc-t #(let [a (class %)]
;             (if a
;               true
;               false)))
;  ret-t unparse-type)

(deftest map-literal-test
  (is-tc-e {:bar :b}
           '{:bar ':b})
  ;correctly generalise
  (is-tc-e {(ann-form :bar Kw) :b}
           (Map Kw ':b)))

(deftest isa-test
  (is-tc-e (isa? 1 1))
  (is-tc-e (let [a :- Any 1
                 b :- Any 2]
             (assert (isa? [(class a) (class b)] [Number Number]))
             (+ a b)))
  (is-tc-err #(let [a :- Any 1
                    b :- Any 2]
                (assert (isa? [(class a) (class b) 1] [Number Number]))
                (+ a b)))
  (is-tc-e (isa? {:parents {} :ancestors {} :descendants {}} 1 1))
  (is-tc-e #(isa? (class %) Number)))

(deftest array-primitive-hint-test
  (is-tc-e (let [^ints a (clojure.core.typed/into-array> int [(int 1)])]
             (alength a))))


(deftest flow-assert-test
  (is-clj (subtype?
            (ety (fn [a]
                   {:pre [(integer? a)]}
                   a))
            (parse-type `[Any :-> AnyInteger])))
  (is-clj (subtype? 
            (ety (let [a (read-string "1")
                       _ (assert (integer? a))]
                   (+ 10 a)))
            (parse-type `AnyInteger)))
  ;postconditions
  (is-clj (subtype?
            (ety (fn [a]
                   {:post [(vector? %)]}
                   a))
            (parse-type `[Any :-> (Vec Any)]))))

(deftest complete-hmap-test
  (is-clj (subtype? (-complete-hmap {})
                    (parse-type `(clojure.lang.APersistentMap Nothing Nothing))))
  (is-clj (not
            (subtype? (make-HMap :mandatory {})
                      (parse-type `(clojure.lang.APersistentMap Nothing Nothing)))))
  (is-clj (subtype? (-> (tc-t {}) ret-t)
                    (parse-type `(clojure.lang.APersistentMap Nothing Nothing)))))

(deftest dotted-on-left-test
  (is-tc-e (memoize (fn []))))

(deftest string-as-seqable-test
  (is-clj (subtype? 
            (RClass-of String)
            (RClass-of Seqable [-any])))
  (is-clj (subtype? 
            (-val "a")
            (RClass-of Seqable [-any])))
  (is-tc-e (seq "a"))
  (is-tc-e (first "a") Character)
  (is-tc-e (first (ann-form "a" String)) (Option Character)))

(deftest string-as-indexed-test
  (is (sub? String (clojure.lang.Indexed clojure.core.typed/Any))))

(deftest recursive-cf-test
  (is (thrown? Exception
               (tc-e (cf 1 Number)))))

(deftest intersection-simplify-test
  (is-tc-e (let [a (ann-form [] (U (Extends [Number] :without [(clojure.lang.IPersistentVector Number)])
                                   (clojure.lang.IPersistentVector Number)))]
             (when (vector? a)
               a))
           (U nil (clojure.lang.IPersistentVector Number))))

(deftest kw-args-test
  (is (check-ns 'clojure.core.typed.test.kw-args)))

(deftest get-APersistentMap-test
  (is-tc-e (get (ann-form {} (clojure.lang.APersistentMap Num Num)) :a)
           (U nil Num)))

(deftest enum-field-non-nilable-test
  (is-tc-e (java.util.concurrent.TimeUnit/NANOSECONDS)
           java.util.concurrent.TimeUnit))

;;;; Checking deftype implementation of protocol methods

(deftest new-instance-method-return-test
  (is (check-ns 'clojure.core.typed.test.protocol))
  (is (err/top-level-error-thrown?
        (check-ns 'clojure.core.typed.test.protocol-fail))))
;;;;

;FIXME CTYP-71
;(deftest let-filter-unscoping-test
;  (is-cf (fn [a]
;            (and (< 1 2) a))
;         [(U nil Number) -> clojure.core.typed/Any :filters {:then (is Number 0)}]))

(deftest map-literal-containing-funapp-test
  (is-tc-e {:bar (identity 1)}))

(deftest doseq-test
  (is-tc-e (doseq [a :- (U AnyInteger nil), [1 nil 2 3]
                   :when a]
             (inc a)))
  ;wrap in thunk to prevent evaluation
  (is-tc-err
    (fn []
      (doseq [a :- (U AnyInteger nil), [1 nil 2 3]]
        (inc a)))))

(deftest for-test
  (is-tc-e
    (for
      [a :- (U nil Number), [1 nil 2 3]
       b :- Number, [1 2 3]
       :when a]
      :- Number
      (+ a b))
    (Seq Number))
  (is-tc-err
    (for
      [a :- (U Symbol nil Number), [1 nil 2 3]
       b :- Number, [1 2 3]]
      :- Number
      (+ a b))))

(deftest dotimes-test
  (is-tc-e (dotimes [i 100] (inc i)) nil)
  (is-tc-e (dotimes [i :- Num 100] (inc i)) nil))

(deftest records-test
  (is (check-ns 'clojure.core.typed.test.records))
  (is (check-ns 'clojure.core.typed.test.records2)))

(deftest string-methods-test
  (is-tc-e (.toUpperCase "a") 
           String))

(deftest common-destructuring-test
  (is (check-ns 'clojure.core.typed.test.destructure)))

(deftest loop-errors-test
  (is (caught-top-level-errors #{1}
        (cf (loop [a 1] a))))
  (is (caught-top-level-errors #{1}
        (cf (loop [a :- String, 1] a)))))

(deftest map-indexed-test
  (is-tc-e (map-indexed (inst vector Any AnyInteger Long) 
                        [1 2])
           (Seqable '[AnyInteger Long])))

(deftest letfn>-test
  (is-tc-e (letfn> [a :- [Number -> Number]
                    (a [b] (inc b))]
             (a 1))
           Number)
  ; annotation needed
  (is-tc-err (letfn> [(a [b] (inc b))]
               (a 1)))
  ;interdependent functions
  (is-tc-e (letfn> [a :- [Number -> Number]
                    (a [c] (b c))

                    b :- [Number -> Number]
                    (b [d] (do a d))]
             (a 1))
           Number))

;FIXME convert datatypes+records to RClasses
(deftest protocol-untyped-ancestor-test
  (is (check-ns 'clojure.core.typed.test.protocol-untyped-extend)))

(deftest kw-args-fail-test
  (is (caught-top-level-errors #{1}
        (check-ns 'clojure.core.typed.test.kw-args-undeclared-fail))))

(deftest filter-combine-test
  (is (check-ns 'clojure.core.typed.test.filter-combine)))

(deftest or-filter-simplify-test
  ;(| (is T  a)
  ;   (is T' a))
  ; simplifies to
  ;(is (U T T') a)
  (is-clj 
    (= (-or (-filter (RClass-of clojure.lang.Symbol) 'id)
            (-filter (RClass-of String) 'id))
       (-filter (Un (RClass-of clojure.lang.Symbol)
                    (RClass-of String))
                'id)))

  ;(| (is T  a pth)
  ;   (is T' a pth))
  ; simplifies to
  ;(is (U T T') a pth)
  (is-clj 
    (= (-or (-filter (RClass-of clojure.lang.Symbol) 'id [(-kpe :a)])
            (-filter (RClass-of String) 'id [(-kpe :a)]))
       (-filter (Un (RClass-of clojure.lang.Symbol)
                    (RClass-of String))
                'id [(-kpe :a)])))
  
  ;(& (is T a pth)
  ;   (when (is T a pth)
  ;     (is T' 'b)))
  ;  simplifies to 
  ;(& (is T a pth)
  ;   (is T' 'b))
  ;  FIXME
;  (is-clj 
;    (= (-and (-filter (RClass-of clojure.lang.Symbol) 'id [(-kpe :a)])
;             (-imp (-filter (RClass-of clojure.lang.Symbol) 'id [(-kpe :a)])
;               (-filter (RClass-of String) 'id2 [(-kpe :a) (-kpe :b)])))
;       (-and (-filter (RClass-of clojure.lang.Symbol) 'id [(-kpe :a)])
;             (-filter (RClass-of String) 'id2 [(-kpe :a) (-kpe :b)]))))
  )

(deftest or-filter-update-test
  (is-clj (clj
        (= (update -any
                   (-or (-filter (RClass-of clojure.lang.Symbol) 'id)
                        (-filter (RClass-of String) 'id)))
           (Un (RClass-of clojure.lang.Symbol)
               (RClass-of String))))))

(deftest path-update-test
  (is-clj 
    (both-subtype? (clj (update (Un -nil (make-HMap :mandatory {(-val :foo) (RClass-of Number)}))
                                (-filter (Un -false -nil) 'id [(-kpe :foo)])))
                   -nil))
  (is-clj 
    (both-subtype? (update (Un -nil (make-HMap :mandatory {(-val :foo) (RClass-of Number)}))
                           (-not-filter (Un -false -nil) 'id [(-kpe :foo)]))
                   (make-HMap :mandatory {(-val :foo) (RClass-of Number)})))
  ; if (:foo a) is nil, either a has a :foo entry with nil, or no :foo entry
  (is-clj (both-subtype? (update (make-HMap)
                                 (-filter -nil 'id [(-kpe :foo)]))
                         (make-HMap :optional {(-val :foo) -nil}))))

(deftest multimethod-test
  (is (check-ns 'clojure.core.typed.test.mm))
  (is-tc-e (do (ann f [Any -> Any])
               (defmulti f class)
               (defmethod f Number [n] (inc n))))
  (is-tc-e (do (ann f [Any -> Any])
               (defmulti f (fn [a] (class a)))
               (defmethod f Number [n] (inc n))))
  (is-tc-e (do (ann f [Any Any -> Any])
               (defmulti f (fn [a b]
                             [(class a) (class b)]))
               (defmethod f [Number Number] [n1 n2] (+ n1 n2)))))

(deftest instance-field-test
  (is-tc-e (.ns ^clojure.lang.Var #'clojure.core/map))
  (is-tc-err (fn [] (.ns ^clojure.lang.Var 'a))))

(deftest HMap-syntax-test
  (is-clj (= (parse-type `(HMap :absent-keys #{:op}))
             (make-HMap :absent-keys #{(-val :op)} :complete? false))))

(deftest map-filter-test
  (is-tc-e 
    (ann-form (fn [a] (:op a))
              [(U '{:op ':if} '{:op ':case})
               -> (U ':if ':case)
               :filters {:then (is (U ':case ':if) 0 [(Key :op)])
                         :else (| (is (HMap :absent-keys #{:op}) 0)
                                  (is (U false nil) 0 [(Key :op)]))}
               :object {:id 0
                        :path [(Key :op)]}]))
  ; {:then (is :if 0 [:op])
  ;  :else (| (! :if 0 [:op])
  ;           (is (HMap :absent-keys #{:op}) 0))}
  (is-tc-e #(= :if (:op %))
           [(U '{:op ':if} '{:op ':case})
            -> Boolean
            :filters {:then (& (is '{:op (Value :if)} 0)
                               (is ':if 0 [(Key :op)]))
                      :else (! ':if 0 [(Key :op)])}])
  (is-tc-e (fn [a :- (U '{:op ':if} '{:op ':case})
                b :- (U '{:op ':if} '{:op ':case})]
             (if (= :if (:op a))
               (= :case (:op b))
               false)))
  (is-tc-e (fn [a b] 
             (let [and__3941__auto__ (clojure.core/symbol? a)] 
               (if (print-filterset "test" and__3941__auto__)
                 (clojure.core/number? b) 
                 and__3941__auto__)))))

(deftest warn-on-unannotated-vars-test
  (is (check-ns 'clojure.core.typed.test.warn-on-unannotated-var)))

(deftest number-ops-test
  (is-tc-e (min (Integer. 3) 10) Number))

(deftest ctor-infer-test
  (is-tc-e (java.io.File. "a"))
  (is-tc-e (let [a (or "a" "b")]
             (java.io.File. a)))
  (is-tc-err
    (fn [& {:keys [path] :or {path "foo"}}]
      (print-env "a")
      (java.io.File. path))
    [& :optional {:path String} -> java.io.File]))

;(fn> [a :- (U (Extends Number :without [(IPerVec clojure.core.typed/Any)])
;              (Extends (IPV clojure.core.typed/Any) :without [Number])
;              String)]
;  (cond
;    (number? a) ...
;    (vector? a) ...
;    :else ...))
;
;(Extends [(IPersistentCollection a)
;          (Seqable a)
;          (IPersistentVector a)
;          (Reversible a)
;          [Number -> a]
;          (IPersistentStack a)
;          (ILookup Number a)
;          (Associative Number a)
;          (Indexed a)]
;         :without [(IPersistentMap clojure.core.typed/Any clojure.core.typed/Any)])

(deftest extends-test
  ; without extends: never returns a (IPV Number) because we can have
  ; a type (I (IPM clojure.core.typed/Any clojure.core.typed/Any) (IPV clojure.core.typed/Any))
  (is-tc-err
    (fn [a]
      (if (vector? a)
        a
        nil))
    [(U (Vec Num) (Map Any Any)) -> (U nil (Vec Num))])
  ; can use assertions to prove non-overlapping interfaces
  (is-tc-e
    (fn [a]
      {:pre [(or (and (vector? a)
                      (not (map? a)))
                 (and (map? a)
                      (not (vector? a))))]}
      (if (vector? a)
        a
        nil))
    [(U (Vec Num) (Map Any Any)) -> (U nil (Vec Num))])
  ; or use static types
  (is-tc-e 
    (fn [a]
      (if (vector? a)
        a
        nil))
    [(U (Extends [(clojure.lang.IPersistentVector Number)]
                 :without [(clojure.lang.IPersistentMap Any Any)])
        (Extends [(clojure.lang.IPersistentMap Any Any)]
                 :without [(clojure.lang.IPersistentVector Any)]))
     -> (U nil (clojure.lang.IPersistentVector Number))])
  ; technically it's ok to implement Number and IPM
  (is-tc-e 
    (fn [a]
      {:pre [(number? a)]}
      (print-env "a")
      (+ 1 a))
    [(clojure.lang.IPersistentMap Any Any) -> Number]))


(deftest set!-test
  (is (check-ns 'clojure.core.typed.test.set-bang)))

(deftest flow-unreachable-test
  ; this will always throw a runtime exception, which is ok.
  (is-tc-e 
    (fn [a] 
      {:pre [(symbol? a)]}
      (print-env "a") 
      (ann-form a Sym))
    [Long -> Sym]))

; FIXME this is wrong, should not just be nil
#_(deftest array-first-test
    (is-cf (let [a (clojure.core.typed/into-array> Long [1 2])]
             (first a))))

(deftest every?-update-test
  (is-tc-e (let [a (ann-form [] (U nil (Coll Any)))]
             (assert (every? number? a))
             a)
           (U nil (Coll Number))))

(deftest keys-vals-update-test
  (is-clj (both-subtype? 
            (update (RClass-of IPersistentMap [-any -any])
                    (-filter (RClass-of Seqable [(RClass-of Number)])
                             'a [(KeysPE-maker)]))
            (RClass-of IPersistentMap [(RClass-of Number) -any])))
  ; test with = instead of subtype to catch erroneous downcast to (IPersistentMap clojure.core.typed/Nothing clojure.core.typed/Any)
  (is-clj (both-subtype?
            (-> 
              (tc-t (let [m (clojure.core.typed/ann-form {} (clojure.lang.IPersistentMap clojure.core.typed/Any clojure.core.typed/Any))]
                      (assert (every? number? (keys m)))
                      m))
              ret-t)
            (parse-type `(clojure.lang.IPersistentMap Number Any))))
  (is-clj (both-subtype? 
            (-> (tc-t (let [m (clojure.core.typed/ann-form {} (clojure.lang.IPersistentMap clojure.core.typed/Any clojure.core.typed/Any))]
                        (assert (every? number? (keys m)))
                        (assert (every? number? (vals m)))
                        m))
                ret-t)
            (parse-type `(clojure.lang.IPersistentMap Number Number))))
  (is-cf (fn [m]
            {:pre [(every? number? (vals m))]}
            m)
          [(clojure.lang.IPersistentMap clojure.core.typed/Any clojure.core.typed/Any) -> (clojure.lang.IPersistentMap clojure.core.typed/Any Number)])
  (is-cf (fn [m]
            {:pre [(every? symbol? (keys m))
                   (every? number? (vals m))]}
            m)
          [(clojure.lang.IPersistentMap clojure.core.typed/Any clojure.core.typed/Any) -> (clojure.lang.IPersistentMap clojure.lang.Symbol Number)]))

; a sanity test for intersection cache collisions
(deftest intersect-cache-test
  (is-clj (=
       (Poly-body*
         ['foo1 'foo2]
         (Poly* '[x y] 
                [no-bounds no-bounds]
                (In (make-F 'x) (make-F 'y))))
       (In (make-F 'foo1) (make-F 'foo2)))))


;CTYP-27
;(deftest nth-inline-test
;  (is (cf (fn [s] (clojure.lang.RT/nth s 0 nil))
;          (clojure.core.typed/All [x] (Fn #_[nil -> nil]
;                       #_[(I (clojure.lang.Seqable x) (ExactCount 0)) -> nil]
;                       [(I (clojure.lang.Seqable x) (CountRange 1)) -> x]
;                       #_[(U nil  (clojure.lang.Seqable x)) -> (U nil  x)])))))

(deftest invoke-tfn-test
  (is-clj (inst/manual-inst (parse-type `(All [[~'x :< (TFn [[~'x :variance :covariant]] Any)]]
                                                (~'x Any)))
                            [(parse-type `(TFn [[~'x :variance :covariant]] Number))]))
  (is-clj (inst/manual-inst (parse-type `(All [[~'x :< (TFn [[~'x :variance :covariant]] Number)]]
                                              (~'x Any)))
                            [(parse-type `(TFn [[~'x :variance :covariant]] Number))]))
  (is-clj (inst/manual-inst (parse-type `(All [x#
                                                 [y# :< x#]] 
                                                Any))
                            [(parse-type `Any)
                             (parse-type `Any)])))

#_(fully-resolve-type (parse-type '((clojure.core.typed/All [a] (TFn [[x :variance :covariant :< a]] a)) Number)))


#_(deftest filter-seq-test
  ;  TODO possible extension for filter
;  (is (cf (filter :a (clojure.core.typed/ann-form [] (clojure.lang.Seqable '{:b Number})))
;          (clojure.lang.Seqable '{:b Number :a clojure.core.typed/Any})))
  (is-tc-err (core/filter (inst identity (U nil Number)) [1 nil])
             (Seqable Number))
  (is-tc-e ((inst core/filter (U nil Number) nil) (inst identity (U nil Number)) [1 nil])
           (Seqable Number))
  (is-tc-e ((inst core/filter (U nil Number) nil) identity [1 nil])
           (Seqable Number))

  (is-tc-e (filter-identity :in (U nil Number) [1 nil])
           (Seqable Number))
  (is (= (filter-identity :in (U nil Number) [1 nil])
         [1]))

  (is-tc-e (filter-identity :in (U false nil Number) [1 nil])
           (Seqable Number))
  (is (= (filter-identity :in (U false nil Number) [1 nil])
         [1]))

  (is-tc-err (filter-identity :in Number [1 nil])
             (Seqable Number))
  (is (= (filter-identity :in Number [1 nil])
         [1]))

  (is-tc-e (let [filter (ann-form core/filter
                                  (clojure.core.typed/All [x y]
                                       [[x -> clojure.core.typed/Any :filters {:then (is y 0)}] 
                                        (U nil (Seqable x)) -> (Seq y)]))]
             (filter number? [1 nil]))
           (Seqable Number)))

#_(deftest remove-nil-test
  (is-tc-e (remove-nil :in Number [1 2 3])
           (Seqable Number))
  (is (= (remove-nil :in Number [1 2 3])
         [1 2 3]))

  (is-tc-e (remove-nil :in (U nil Number) [1 2 3])
           (Seqable Number))
  (is-tc-e (remove-nil :in (U false nil Number) [1 2 3])
           (Seqable (U false Number))))

#_(deftest remove-false-test
  (is-tc-e (remove-false :in Number [1 2 3])
           (Seqable Number))
  (is (= (remove-false :in Number [1 2 3])
         [1 2 3]))

  (is-tc-e (remove-false :in (U false Number) [1 2 3])
           (Seqable Number))
  (is-tc-e (remove-false :in (U false nil Number) [1 2 3])
           (Seqable (U nil Number)))
  (is-tc-err ((inst core/remove (U nil Number) nil) nil? [1 2 3 nil]) (Seq Number)))

; keeping if we decide to use more expressive type for conj
;(deftest extensible-conj-test
;  (is (cf ((clojure.core.typed/inst conj Number (TFn [[x :variance :covariant]] x)
;                 (TFn [[x :variance :covariant]] (clojure.lang.PersistentHashSet x)))
;            (clojure.core.typed/ann-form #{} (clojure.lang.PersistentHashSet Number)) 1)
;          (clojure.lang.PersistentHashSet Number)))
;  ;FIXME
;#_(is (cf (conj
;            (clojure.core.typed/ann-form #{} (clojure.lang.PersistentHashSet Number)) 1)
;          (clojure.lang.PersistentHashSet Number))))
;(deftest subtype-ipcoll-test
;  (is-clj (sub? (clojure.lang.IPersistentCollection 
;              (clojure.lang.IMapEntry clojure.core.typed/Any clojure.core.typed/Any)
;              (TFn [[x :variance :covariant
;                     :< (U nil (clojure.lang.IMapEntry clojure.core.typed/Any clojure.core.typed/Any))]]
;                   x)
;              (clojure.core.typed/All [a1 b1]
;                   (TFn [[x :variance :covariant
;                          :< (U nil (clojure.lang.IMapEntry a1 b1))]]
;                        (clojure.lang.APersistentMap a1 b1))))
;            (clojure.core.typed/Coll clojure.core.typed/Any)))
;  (is-clj (sub? (TFn [[x :variance :covariant]]
;                   x)
;            (TFn [[x :variance :covariant]]
;                 clojure.core.typed/Any)))
;  (is-clj (sub? (TFn [[x :variance :covariant
;                     :< (U nil (clojure.lang.IMapEntry clojure.core.typed/Any clojure.core.typed/Any))]]
;                   x)
;            (TFn [[x :variance :covariant]]
;                 clojure.core.typed/Any)))
;  (is-clj (sub? (clojure.core.typed/All [a1 b1]
;                 (TFn [[x :variance :covariant
;                        :< (U nil (clojure.lang.IMapEntry a1 b1))]]
;                      (clojure.lang.APersistentMap a1 b1)))
;            (Rec [c]
;                 (TFn [[x :variance :covariant]] 
;                      (clojure.lang.IPersistentCollection 
;                        clojure.core.typed/Any 
;                        (TFn [[x :variance :covariant]] clojure.core.typed/Any) 
;                        c))))))


(deftest intersection-csgen-test
  (is-clj (clj (cs-gen #{} {'a no-bounds} {}
                   (In (RClass-of Seqable [(RClass-of Number)])
                       (make-CountRange 1))
                   (In (RClass-of Seqable [(make-F 'a)])
                       (make-CountRange 1))))))

(deftest iterable-as-seqable-test
  (is-cf (first (clojure.core.typed/ann-form [] (Iterable clojure.core.typed/Any)))))

; See CTYP-29 for discussion. f in (map f coll) needs to be only a single arity
; to help inference.
(deftest map-over-multiarity-fn-test
  (is-cf (map (clojure.core.typed/ann-form + [Number -> Number]) 
              (clojure.core.typed/ann-form [] (clojure.lang.Seqable Number))))
  (is-cf (map inc [(or (first (range)) 0) 1])
         (clojure.lang.Seqable clojure.core.typed/AnyInteger))
  (is-cf (fn [x] (map (clojure.core.typed/ann-form inc [Number -> Number]) [x 1]))
         [Number -> (clojure.lang.Seqable Number)])
  (is-clj (subtype? (ret-t (tc-t [(or (first (range)) 2) 1]))
                    (RClass-of Seqable [(RClass-of Number)])))
  (is-cf (fn [x] 
           (map (clojure.core.typed/ann-form inc [Number -> Number]) 
                [x 2 3])) 
         [Number -> (clojure.core.typed/Seq Number)]))

(deftest unannotated-datatype-test
  (is (check-ns 'clojure.core.typed.test.unannotated-datatype)))

;(deftest intersect-RClass-ancestors-test
;  (is-clj (= (In (RClass-of IPersistentSet [-any])
;             (RClass-of Seqable [(RClass-of Number)]))
;         (RClass-of IPersistentSet [-any]))))

(deftest munged-datatype-fields-test
  (is (check-ns 'clojure.core.typed.test.munge-record-field)))

;(defmacro when-async-dep [& body]
;  (when (try (require 'clojure.core.async)
;             true
;             (catch Exception e false))
;    `(do ~@body)))
;
;(when-async-dep
;(deftest Extends-subtype-test
;  (is-clj (check-ns 'clojure.core.typed.test.async))
;  (is-clj (sub? (Extends [(clojure.lang.Seqable Long)
;                      (clojure.lang.IPersistentVector Long)])
;            (Extends [(clojure.lang.Seqable Number)
;                      (clojure.lang.IPersistentVector Number)])))
;
;  (is-clj (sub? (clojure.core.typed.async/Chan clojure.core.typed.test.async/Query)
;            (clojure.core.typed.async/Chan clojure.core.typed/Any)))
;
;  (is-clj (sub? (clojure.core.async.impl.protocols/ReadPort clojure.core.typed.test.async/Query)
;            (clojure.core.async.impl.protocols/ReadPort clojure.core.typed/Any)))
;
;  (is-clj (sub? (clojure.core.async.impl.protocols/Channel clojure.core.typed.test.async/Query)
;            (clojure.core.async.impl.protocols/Channel clojure.core.typed/Any)))
;
;  (is-clj (sub? (Extends [(clojure.core.async.impl.protocols/Channel clojure.core.typed.test.async/Query)
;                      (clojure.core.async.impl.protocols/WritePort clojure.core.typed.test.async/Query)
;                      (clojure.core.async.impl.protocols/ReadPort clojure.core.typed.test.async/Query)])
;            (Extends [(clojure.core.async.impl.protocols/Channel clojure.core.typed/Any)
;                      (clojure.core.async.impl.protocols/WritePort clojure.core.typed/Any)
;                      (clojure.core.async.impl.protocols/ReadPort clojure.core.typed/Any)])))
;  (is-clj (sub? (Extends [(clojure.core.async.impl.protocols/Channel clojure.core.typed.test.async/Query)
;                      (clojure.core.async.impl.protocols/WritePort clojure.core.typed.test.async/Query)
;                      (clojure.core.async.impl.protocols/ReadPort clojure.core.typed.test.async/Query)])
;            (Extends [(clojure.core.async.impl.protocols/ReadPort clojure.core.typed/Any)]))))
;  )
;
;(when-async-dep
;(deftest Extends-cs-gen-test
;  (is-clj (check-ns 'clojure.core.typed.test.async))
;  (is-clj (cs-gen #{} {'x no-bounds} {} 
;          (parse-type '(clojure.lang.LazySeq clojure.core.typed/Any))
;          (with-bounded-frees {(make-F 'x) no-bounds}
;            (parse-type '(clojure.lang.LazySeq x)))))
;
;  (is-clj (cs-gen #{} {'x no-bounds} {} 
;              (parse-type '(clojure.core.async.impl.protocols/ReadPort clojure.core.typed/Any))
;              (with-bounded-frees {(make-F 'x) no-bounds}
;                (parse-type '(clojure.core.async.impl.protocols/ReadPort x)))))
;  (is-clj (cf ((clojure.core.typed/inst identity  (Extends [(clojure.core.async.impl.protocols/ReadPort clojure.core.typed/Any)]))
;           (clojure.core.typed/ann-form (clojure.core.typed.async/chan> clojure.core.typed/Any) 
;                              (Extends [(clojure.core.async.impl.protocols/ReadPort clojure.core.typed/Any)])))
;          (Extends [(clojure.core.async.impl.protocols/ReadPort clojure.core.typed/Any)])))
;  (is-clj (cf (identity
;           (clojure.core.typed/ann-form (clojure.core.typed.async/chan> clojure.core.typed/Any) 
;                                        (Extends [(clojure.core.async.impl.protocols/ReadPort clojure.core.typed/Any)])))
;          (Extends [(clojure.core.async.impl.protocols/ReadPort clojure.core.typed/Any)])))
;  (is-clj (cf (identity
;           (clojure.core.typed/ann-form (clojure.core.typed.async/chan> clojure.core.typed/Any) 
;                     (clojure.core.async.impl.protocols/ReadPort clojure.core.typed/Any)))
;          (clojure.core.async.impl.protocols/ReadPort clojure.core.typed/Any)))
;  (is-clj (cf (seq (clojure.core.typed/ann-form [] (clojure.core.typed/Coll (clojure.core.typed.async/Chan clojure.core.typed/Any))))
;          (U nil (clojure.core.typed/Coll (clojure.core.typed.async/Chan clojure.core.typed/Any)))))
;  (is-clj (cf (seq (clojure.core.typed/ann-form [] (clojure.core.typed/Coll (clojure.core.typed/Seqable clojure.core.typed/Any))))
;          (U nil (clojure.core.typed/Coll (clojure.core.typed/Seqable clojure.core.typed/Any)))))
;  (is-clj (subtype? (parse-type '(clojure.core.typed.async/Chan clojure.core.typed/Any))
;                -any))
;
;  (is-clj (overlap (parse-type '(clojure.core.typed.async/Chan clojure.core.typed/Any))
;               -any)))
;  )
;
;(when-async-dep
;(deftest Extends-inference-test
;  (is-clj (cf [1] (Extends [(clojure.lang.IPersistentVector Number)])))
;  (is-clj (cf (let [x (clojure.core.typed/ann-form [1] (Extends [(clojure.lang.Seqable Number) 
;                                                             (clojure.lang.IPersistentVector Number)]))]
;            ((clojure.core.typed/inst first Number) x))
;          (U nil Number)))
;  (is-clj (cf (let [x (clojure.core.typed/ann-form [1] (Extends [(clojure.lang.Seqable Number) 
;                                                             (clojure.lang.IPersistentVector Number)]))]
;            (first x))))
;  (is-clj (cf (clojure.core.typed/letfn> [af :- (clojure.core.typed/All [a]
;                                                 [(Extends [(clojure.lang.Seqable a)
;                                                            (clojure.lang.IPersistentVector a)])
;                                                  -> a])
;                                      (af [x] {:post [%]} (first x))]
;            (af [1])))))
;  )
;
;(when-async-dep
;(deftest core-async-test
;  (is-clj (check-ns 'clojure.core.typed.test.async-go))
;  (is-clj (check-ns 'clojure.core.typed.test.async-alts)))
;  )

;(cf (seq (ann-form (seq []) (Seqable clojure.core.typed/Any))))
;(cf (seq (ann-form (seq []) (ISeq clojure.core.typed/Any))))

(deftest mm-warn-on-unannotated-vars-test
  (is (check-ns 'clojure.core.typed.test.mm-warn-on-unannotated)))

(deftest HMap-parse-fail-test
  (is (err/tc-error-thrown? (clj (parse-type `(HMap :mandatory {:a Any} :absent-keys #{:a}))))))

(deftest HMap-absent-complete-test
  (is-clj (not (sub? (HMap :mandatory {:a clojure.core.typed/Any}) (HMap :absent-keys #{:a}))))
  (is-clj (not (sub? (HMap :complete? false) (HMap :complete? true))))
  (is-clj (sub? (HMap :complete? false) (HMap :complete? false)))
  (is-clj (sub? (HMap :complete? true) (HMap :complete? false)))
  (is-clj (sub? (HMap :complete? true) (HMap :complete? true)))
  (is-clj (sub? (HMap :absent-keys #{:a :b}) (HMap :absent-keys #{:a})))
  (is-clj (not (sub? (HMap :absent-keys #{}) (HMap :absent-keys #{:a}))))
  (is-clj (not (sub? (HMap :absent-keys #{:a}) (HMap :absent-keys #{:a :b})))))

(deftest extend-record-to-protocol-test
  (is (check-ns 'clojure.core.typed.test.extend-record)))

(deftest hmap-smart-infer-test
  (is-cf {:a #(+ % 1)} (HMap :optional {:a [Number -> Number]})))

(deftest fnil-test
  (is-cf ((fnil + 0) 2))
  (is-cf ((fnil + 0) nil))
  ; can Typed Racket do better here?
  (is-cf ((fnil (clojure.core.typed/ann-form + [Number * -> Number])
                0)
          2.2)))

;(cf (every? (fn [a] a) [1]))

;
(deftest csgen-combine-test
  (is-cf (map inc [0 1.1])
         (clojure.lang.Seqable Number))
  (is-cf (map (clojure.core.typed/inst vector clojure.core.typed/Any Number Number) [1] [2])
         (clojure.lang.Seqable '[Number Number])))

;FIXME uncomment after core.typed internals are being checked
;(deftest subtype-explosion-test
;  (is (sub? nil clojure.core.typed.type-rep/TCType)))

(deftest var-as-function-test
  (is-cf #'+ [Number * -> Number])
  (is-cf (#'+ 1 2))
  (is (sub? (clojure.core.typed/Var1 [-> nil]) [-> nil])))

(deftest future-test
  (is-cf @(future 'a) clojure.lang.Symbol)
  (is-cf (future 'a) java.util.concurrent.Future))

(deftest ignore-macro-def-test
  (is-cf (defmacro foobar [])))

(deftest typed-deps-fail-gracefully-test
  (is-tc-err (clojure.core.typed/typed-deps no.exist.fail)))

(deftest def-expected-test
  (is-cf (do
           (clojure.core.typed/ann foo1 clojure.core.typed/Any)
           (clojure.core.typed/ann-form (def foo1 1) clojure.core.typed/Any)))
  (is-cf (do
           (clojure.core.typed/ann foo2 clojure.core.typed/Any)
           (clojure.core.typed/ann-form (def foo2) clojure.core.typed/Any))))

(deftest CTYP-42
  (is (check-ns 'clojure.core.typed.test.succeed.CTYP-42-record-extend-protocol)))

(deftest atom>-test
  (is-tc-e (atom> (Vec Any) [])
           (Atom1 (Vec Any))))

(deftest CTYP-48
  (is-tc-e (fn [a] (:a a))
           [Nothing -> Any]))

(deftest CTYP-49 
  (is (check-ns 'clojure.core.typed.test.succeed.CTYP49-unreachable)))

#_(deftest CTYP-47-Fn-as-IFn
  (is-cf (fn [] #())
          [-> clojure.lang.IFn]))

(deftest plain-defprotocol-test
  (is (err/top-level-error-thrown? 
        (check-ns 'clojure.core.typed.test.fail.plain-defprotocol)))
  (is (err/top-level-error-thrown? 
        (check-ns 'clojure.core.typed.test.fail.CTYP-45))))

(deftest HMap-absent-key-update-test
  ;ensure absent keys are preserved when passed through occurrence typing's `update`
  (is-tc-e
    (let [a :- (HMap :mandatory {:a Num}
                     :optional {:b Num,
                                :c Num})
          {:a 1}]
      (when (:b a)
        (ann-form a (HMap :mandatory {:a Num}
                          :optional {:b Num,
                                     :c Num}))))))

(deftest non-empty-map-test
  (is-tc-e (map inc [1 2 3])
           (NonEmptySeq Num)))

;CTYP-53
(deftest hmap-cast-test
  (is (both-subtype?
        (ety
          (fn
            [m :- (HMap)]
            (assert (:foo m))
            m))
        (parse-clj `['{} :-> 
                     '{}
                     :filters {:then (~'! (U nil false) 0)
                               :else (~'is (U nil false) 0)}
                     :object {:id 0}])))
  (is (both-subtype? 
        (ety
          (fn
            [m :- (HMap)]
            :- (HMap :mandatory {:foo (clojure.core.typed/Vec clojure.core.typed/Any)})
            (assert (vector? (:foo m)))
            m))
        (parse-clj `[(HMap) :-> 
                     (HMap :mandatory {:foo (Vec Any)})
                     :filters {:then (~'! (U nil false) 0)
                               :else (~'is (U nil false) 0)}
                     :object {:id 0}])))
  (is (both-subtype? 
        (ety 
          (fn
            [m :- (HMap :mandatory {:bar Any})]
            (assert (nil? (:foo m)))
            m))
        (parse-clj `[(HMap :mandatory {:bar Any}) :-> 
                     (HMap :mandatory {:bar Any}
                           :optional {:foo nil})
                     :filters {:then (~'! (U nil false) 0)
                               :else (~'is (U nil false) 0)}
                     :object {:id 0}])))
  (is
    (both-subtype?
      (ety
        (fn
          [m :- '{}]
          (assert (not (vector? (:foo m))))
          m))
      (parse-clj `[(HMap) :-> 
                   ; not sure if this should simplify to (HMap)
                   (HMap :optional {:foo Any})
                   :filters {:then (~'! (U nil false) 0)
                             :else (~'is (U nil false) 0)}
                   :object {:id 0}])))
  (is 
    (clj
      (let [t1 (clj (update (parse-type `(HMap))
                            (parse-filter `(~'is (Vec Any) ~'m [(~'Key :foo)]))))
            t2 (clj (parse-type `(HMap :mandatory {:foo (Vec Any)})))]
        (both-subtype? t1 t2)))))

;CTYP-60
(deftest absent-keys-test
  (is (not (sub?-q `(HMap :mandatory {:a String}
                          :complete? true)
                   `(HMap :absent-keys #{:a}))))
  (is-tc-err {:a "a"} (HMap :absent-keys #{:a})))

;CTYP-61
(deftest hmap-assoc-test
  (is-tc-e (assoc (ann-form {} (HMap :optional {:a Any})) 
                  :b "v")
           (HMap :mandatory {:b (Value "v")} 
                 :optional {:a Any}))
  (is-tc-e (assoc (ann-form {} (HMap :optional {:a Any})) 
                  :a "v")
           (HMap :mandatory {:a (Value "v")})))

(deftest CTYP-37-defprotocol-better-error
  (is (check-ns 'clojure.core.typed.test.CTYP-37)))

(deftest invoke-dissoc-test
  ; complete dissocs
  (equal-types (dissoc {} :a)
               (HMap :mandatory {} :complete? true))
  
  (equal-types (dissoc {:a 6} :a)
               (HMap :mandatory {} :complete? true))
  
  (equal-types (dissoc {:a 6 :b 7} :a)
               (HMap :mandatory {:b '7} :complete? true))
  
  (equal-types (dissoc {:a 6 :b 7} :a :b)
               (HMap :mandatory {} :complete? true))
  
  (equal-types (dissoc {:a 6 :b 7 :c 8} :a :b)
               (HMap :mandatory {:c (Value 8)} :complete? true))
  
  ; incomplete dissocs
  (equal-types (dissoc (clojure.core.typed/ann-form {} (HMap)) :a)
               (HMap :absent-keys #{:a}))
  
  (equal-types (dissoc (clojure.core.typed/ann-form {} (HMap :optional {:a String})) :a)
               (HMap :absent-keys #{:a}))
  
  (equal-types (dissoc (clojure.core.typed/ann-form {} (HMap :optional {:a String})) :b)
               (HMap :optional {:a String} :absent-keys #{:b}))
  
  (equal-types (dissoc (clojure.core.typed/ann-form {:b 7} (HMap :mandatory {:b '7} :optional {:a String})) :a)
               (HMap :mandatory {:b (Value 7)} :absent-keys #{:a}))
  
  (equal-types (dissoc (clojure.core.typed/ann-form {:b 7} (HMap :optional {:a String :c String})) :a :b)
               (HMap :optional {:c String} :absent-keys #{:a :b})))

(deftest invoke-assoc-test
  
  ; HMaps
  (equal-types (assoc {} :a 5)
               (HMap :mandatory {:a '5} :complete? true))
  
  (equal-types (assoc nil :a 5)
               (HMap :mandatory {:a '5} :complete? true))
  
  (equal-types (assoc (clojure.core.typed/ann-form nil (U nil (HMap))) :a 5)
               (HMap :mandatory {:a '5}))
  
  (equal-types (assoc (clojure.core.typed/ann-form nil (U nil (HMap :complete? true))) :a 5)
               (HMap :mandatory {:a '5} :complete? true))
  
  (equal-types (assoc (clojure.core.typed/ann-form {} (HMap)) :a 5)
               (HMap :mandatory {:a '5}))
  
  (equal-types (assoc (clojure.core.typed/ann-form {} (HMap :optional {:a clojure.core.typed/Any})) :b "v")
               (HMap :mandatory {:b (Value "v")} :optional {:a clojure.core.typed/Any}))
  
  (equal-types (assoc (clojure.core.typed/ann-form {} (HMap :optional {:a clojure.core.typed/Any})) :a "v")
               (HMap :mandatory {:a (Value "v")}))

  ;CTYP-79 resolve types properly in assoc
  (is (check-ns 'clojure.core.typed.test.hmap-resolve-assoc))
  
  ; HVecs
  (equal-types-noparse (assoc [] 0 1)
                       (-hvec [(-val 1)]
                              :filters [(-true-filter)]
                              :objects [-empty]))
  
  (equal-types-noparse (assoc [3] 1 2)
                       (-hvec [(-val 3) (-val 2)]
                              :filters [(-FS -top -top) ; embedded literals dont get any
                                                        ; filter information (yet)?
                                        (-true-filter)]
                              :objects [-empty -empty]))
  
  (equal-types-noparse (assoc [0] 0 1)
                       (-hvec [(-val 1)]
                              :filters [(-true-filter)]
                              :objects [-empty]))
  
  (equal-types-noparse (assoc [0] 0 (if (clojure.core.typed/ann-form 1 clojure.core.typed/Any) 1 2))
                       (-hvec [(Un (-val 1) (-val 2))]
                              :filters [(-true-filter)]
                              :objects [-empty]))
  
  ; Basic types
  (equal-types (assoc {} 'a 5)
               (clojure.lang.IPersistentMap 'a '5))
  
  (equal-types (assoc {:b 6} 'a 5)
               (clojure.lang.IPersistentMap (U 'a ':b) (U '5 '6)))
  
  (equal-types (assoc (clojure.core.typed/ann-form nil
                                                   (U nil (clojure.lang.IPersistentMap clojure.core.typed/Any clojure.core.typed/Any)))
                 :a 5)
               (clojure.lang.IPersistentMap clojure.core.typed/Any clojure.core.typed/Any))
  
  (equal-types (assoc (clojure.core.typed/ann-form {} (clojure.lang.IPersistentMap clojure.core.typed/Any clojure.core.typed/Any)) :a 5)
               (clojure.lang.IPersistentMap clojure.core.typed/Any clojure.core.typed/Any))
  
  (equal-types (assoc (clojure.core.typed/ann-form [] (clojure.lang.IPersistentVector clojure.core.typed/Any)) 0 2)
               (clojure.lang.IPersistentVector clojure.core.typed/Any))
  
  ;; TODO: assocs on records
  
  )

(deftest CTYP-62-equiv-test
  (is (tc-equiv := 
                (ret (-val "a"))
                (ret -any))
      (ret (Un -false -true)))
  (is (= (eret (= "a" (clojure.core.typed/ann-form 1 clojure.core.typed/Any)))
         (ret (Un -false -true))))
  (is (= (eret (= "a" (clojure.core.typed/ann-form 1 clojure.core.typed/Any)))
         (ret (Un -false -true)))))

(deftest invoke-merge-test
  
  ; basic literal case
  (equal-types (merge {:a 5 :b 6} {:c 7 :d 8} {:e 9})
               (HMap :mandatory {:a '5 :b '6 :c '7 :d '8 :e '9} :complete? true))
  
  ; right hand optionals
  (equal-types (merge {:a 5 :b 6}
                      (clojure.core.typed/ann-form {} (HMap :optional {:c String} :complete? true)))
               (HMap :mandatory {:a '5 :b '6}
                     :optional {:c String}
                     :complete? true))
  
  ; left hand optionals
  (equal-types (merge (clojure.core.typed/ann-form {} (HMap :optional {:a Number} :complete? true))
                      (clojure.core.typed/ann-form {} (HMap :optional {:b String} :complete? true)))
               (HMap :optional {:a Number :b String} :complete? true))
  
  ; nil first argument
  (equal-types (merge nil
                      (clojure.core.typed/ann-form {} (HMap :optional {:a Number} :complete? true))
                      (clojure.core.typed/ann-form {} (HMap :optional {:b String} :complete? true)))
               (HMap :optional {:a Number :b String} :complete? true))
  
  ; nils in other arguments
  (equal-types (merge nil
                      nil
                      (clojure.core.typed/ann-form {} (HMap :optional {:a Number} :complete? true))
                      nil
                      nil
                      (clojure.core.typed/ann-form {} (HMap :optional {:b String} :complete? true))
                      nil)
               (HMap :optional {:a Number :b String} :complete? true))
  
  ; all nils
  (equal-types (merge nil)
               nil)
  (equal-types (merge nil nil nil)
               nil)
  
  ; (Option HMap) first argument
  (equal-types (merge (clojure.core.typed/ann-form {:c 5} (U nil (HMap :mandatory {:c '5} :complete? true)))
                      (clojure.core.typed/ann-form {} (HMap :optional {:a Number} :complete? true))
                      (clojure.core.typed/ann-form {} (HMap :optional {:b String} :complete? true)))
               (HMap :optional {:a Number :b String :c '5} :complete? true))
  
  ; (Option HMap) arguments
  (equal-types (merge (clojure.core.typed/ann-form {} (U nil (HMap :complete? true)))
                      (clojure.core.typed/ann-form {} (U nil (HMap :optional {:a Number} :complete? true)))
                      (clojure.core.typed/ann-form {} (U nil (HMap :optional {:b String} :complete? true))))
               (U nil (HMap :optional {:a Number :b String} :complete? true)))
  
  ; this merge doesn't actually give us any information about :b because
  ; the second map might not have a :b key, and the first map is partial.
  (equal-types (merge (clojure.core.typed/ann-form {} (HMap :optional {:a Number} :complete? false))
                      (clojure.core.typed/ann-form {} (HMap :optional {:b String} :complete? true)))
               (HMap :optional {:a Number}))
  
  ; but this does
  (equal-types (merge (clojure.core.typed/ann-form {} (HMap :optional {:a Number} :complete? false))
                      (clojure.core.typed/ann-form {:b "s"} (HMap :mandatory {:b String} :complete? true)))
               (HMap :mandatory {:b String} :optional {:a Number}))
  
  ; multiple optionals
  (equal-types (merge (clojure.core.typed/ann-form {} (HMap :optional {:a Number} :complete? true))
                      (clojure.core.typed/ann-form {} (HMap :optional {:b String} :complete? true))
                      (clojure.core.typed/ann-form {} (HMap :optional {:c Long} :complete? true)))
               (HMap :optional {:a Number :b String :c Long} :complete? true))
  
  ;; incomplete right handsides
  
  ; non-covering right hand side
  (equal-types (merge {:a 5 :b 6}
                      (clojure.core.typed/ann-form {} '{}))
               '{:a clojure.core.typed/Any :b clojure.core.typed/Any})
  
  (equal-types (merge (clojure.core.typed/ann-form {:a 6} '{:a Number})
                      (clojure.core.typed/ann-form {:b "s"} '{:b String}))
               '{:a clojure.core.typed/Any :b String})
  
  ; incomplete covering mandatory
  (equal-types (merge {:a 5}
                      (clojure.core.typed/ann-form {:a 10} '{:a '10}))
               '{:a '10})
  
  ; incomplete covering optional
  (equal-types (merge {:a 5}
                      (clojure.core.typed/ann-form {} (HMap :optional {:a (Value 10)})))
               '{:a (U (Value 5) (Value 10))})
  
  
  ; both incomplete optionals
  (equal-types (merge (clojure.core.typed/ann-form {} (HMap :optional {:a '5}))
                      (clojure.core.typed/ann-form {} (HMap :optional {:a '10})))
               (HMap :optional {:a (U '5 '10)}))
  
  ; (Option HMap) first argument incomplete
  (equal-types (merge (clojure.core.typed/ann-form {:a 5} (U nil '{:a '5}))
                      (clojure.core.typed/ann-form {:b 8} (HMap :mandatory {:b Number} :complete? true)))
               (U (HMap :mandatory {:b Number} :complete? true)
                  '{:a '5 :b Number}))
  
  ;; nil (HMap :absent-keys #{:a}) -> (HMap :absent-keys #{:a})
  ;; '{:a 5} '{} -> '{:a 5}
  ;; nil '{:a Number} -> '{:a Number}
  ;; '{:a 5} '{:a Number} -> '{:a Number}
  ; clojure.core.typed/All together: (U '{:a Number} (HMap :absent-keys #{:a})) or (HMap :optional {:a Number})
  (equal-types (merge (clojure.core.typed/ann-form {:a 5} (U nil '{:a '5}))
                      (clojure.core.typed/ann-form {} (HMap :optional {:a Number} :complete? false)))
               (HMap :optional {:a Number}))
  
  ; Basic maps
  (equal-types (merge (clojure.core.typed/ann-form {} (clojure.lang.IPersistentMap clojure.core.typed/Any clojure.core.typed/Any)) {:a 5})
               (clojure.lang.IPersistentMap clojure.core.typed/Any clojure.core.typed/Any))
  
  (equal-types (merge {} {'a 5})
               (clojure.lang.IPersistentMap 'a '5))
  
  (equal-types (merge {:b 6} {'a 5})
               (clojure.lang.IPersistentMap (U 'a ':b) (U '5 '6)))

;;  TODO not handling presence of non keyword keys yet
;;   (equal-types (merge {'a 5} {:b 6})
;;                (clojure.lang.IPersistentMap (U 'a ':b) (U '5 '6)))
  
  )

(deftest invoke-conj-test
  
  ; need to manually build hvec to match filters/objects
  (equal-types-noparse (conj nil nil)
                       (-hvec [-nil]
                              :filters [(-false-filter)]
                              :objects [-empty]))
  
  (equal-types-noparse (conj [1] 2 3)
                       (-hvec [(-val 1) (-val 2) (-val 3)]
                              :filters [(-FS -top -top)
                                        (-true-filter)
                                        (-true-filter)]
                              :objects [-empty -empty -empty]))
  (equal-types-noparse (conj [1]
                             (ann-form nil (U nil '2))
                             3)
                       (-hvec [(-val 1) (Un -nil (-val 2)) (-val 3)]
                              :filters [(-FS -top -top) ; embedded literals dont get any
                                                        ; filter information (yet)?
                                        (-FS -top -top)
                                        (-true-filter)]
                              :objects [-empty -empty -empty]))
  
  (equal-types (conj (ann-form nil (U nil '['1]))
                     (ann-form nil (U nil '2)))
               (U '[(U nil '2)]
                  '['1 (U nil '2)]))
  
  (equal-types (conj {:a 1} [:b 2])
               (HMap :mandatory {:a '1 :b '2} :complete? true))
  
  (equal-types (conj {:a 1}
                     (clojure.core.typed/ann-form nil (U nil '[':b '2])))
               (U (HMap :mandatory {:a '1} :complete? true)
                  (HMap :mandatory {:a '1 :b '2} :complete? true)))
  
  (equal-types (conj (clojure.core.typed/ann-form nil (U nil (HMap :mandatory {:a '1} :complete? true)))
                     (clojure.core.typed/ann-form nil (U nil '[':b '2])))
               (U '[(U nil '[':b '2])]
                  (HMap :mandatory {:a '1} :complete? true)
                  (HMap :mandatory {:a '1 :b '2} :complete? true)))
  
  (equal-types (conj #{5} 6 7)
               (clojure.lang.IPersistentSet (U '5 '6 '7)))
  
  )

(deftest unannotated-record-test
  (is (err/top-level-error-thrown?
        (check-ns 'clojure.core.typed.test.fail.unannotated-record))))

(deftest datatype-method-recur-test
  (is (check-ns 'clojure.core.typed.test.datatype-recur)))

(deftest record-annotated-as-datatype-test
  ; record annotated as datatype
  (is (err/top-level-error-thrown?
        (check-ns 'clojure.core.typed.test.fail.record-as-datatype)))
  ; datatype annotated as record
  (is (err/top-level-error-thrown?
        (check-ns 'clojure.core.typed.test.fail.datatype-as-record))))

(deftest recursive-ann-test
  (is (check-ns 'clojure.core.typed.test.recursive)))

(deftest comparable-inline-test
  (is-tc-e (fn [v x] (compare v x)) (IFn [Comparable Any -> Num])))

(deftest CTYP-71-simplify-test
                                              ; must be resolvable to trigger the bug
  (is-tc-e (clojure.core.typed/fn [a :- (U nil (clojure.core.typed/Nilable java.util.Date))] 
                                 (when a (clojure.core.typed/ann-form a java.util.Date)))))

;(clj (compact [(-filter (parse-type 'Number) 0)
;               (-not-filter (Un -false -nil) 0)]
;              false))

;TODO uncomment
; See CTYP-150
#_(deftest CTYP-84-hlist-ancestor-test
  (is-tc-e (seq '(1)) 
           (NonEmptySeq Num)))

(deftest CTYP-78-finally-expected-test
  (is (check-ns 'clojure.core.typed.test.finally)))

(deftest CTYP-77-invoke-nonliteral-kw-test
  (is (check-ns 'clojure.core.typed.test.non-literal-val-fn)))

(deftest CTYP-74-malformed-TApp-test
  (is-clj (err/tc-error-thrown? (parse-type `([Any ~'-> Any])))))

(deftest CTYP-73-reduced-test
  (is-tc-e (reduced 1) (clojure.lang.Reduced Num))
  (is-tc-e @(reduced 1) Num)
  (is-tc-e (reduce (ann-form
                     (fn [a b] (if (= a b) 1 (reduced 1)))
                     [Number Number -> (U (clojure.lang.Reduced Number) Number)])
                 1 [1 2 3])
           Num))

(deftest Assoc-test
  (is-tc-e {:a 1} (Assoc '{} ':a Number))
  (is-tc-e {:a 1} (Assoc (U '{:a Number} '{:a Double}) ':a Long))
  (is-tc-e (fn [a] (assoc a 1 2))
           (All [[x :> (Map Nothing Nothing) 
                  :< (Map Num Num)]]
              [x -> (Map Num Num)]))
  (is-tc-e (fn [a] (assoc a :a 1)) 
           (All [[x :> (Map Nothing Nothing) :< (Map Any Any)]] 
              [x -> (Assoc x ':a Num)]))
  (is-tc-e (let [f :- (All [[x :< (Map Any Any)]] 
                           [x -> (Assoc x ':a Number)])
                     (fn [a] (assoc a :a 1))]
             (f {:b 1}))
           '{:b Num :a Num})
  (is-tc-e (fn [a] (assoc a :a 1)) 
           (All [[x :< (Map Any Any)]] 
             [x -> (Assoc x ':a Number)]))
  (is-tc-e (let [add-a :- (All [[x :< (Map Any Any)]]
                               [x -> (Assoc x ':a Number)])
                 #(assoc % :a 1)
                 _ :- '{:a Num}, (add-a {})
                 _ :- Num, (-> (add-a {}) :a)]))
  (is-tc-e {:a 1 :b 2}
           (U (Assoc '{} ':a Num)
              (Assoc '{} ':b Num)
              (Assoc '{} ':a Num ':b Num))))

;(clj
;  (parse-filter 
;    '(&
;      (when
;        (! (U nil false) b69880)
;        (& (is clojure.core.typed/NonEmptyCount b) (! nil b)))
;      (! (U nil false) b69880)
;      (is clojure.core.typed/NonEmptyCount a)
;      (when
;        (is (U nil false) a69879)
;        (is (U clojure.core.typed/EmptyCount nil) a))
;      (! nil a)
;      (! (U nil false) a69879)
;      (when
;        (is (U nil false) b69880)
;        (is (U clojure.core.typed/EmptyCount nil) b)))))
;
;(clj
;  (parse-filter 
;    '(&
;      (when (! (U nil false) b69880)
;        (& (is clojure.core.typed/NonEmptyCount b) (! nil b)))
;      (! (U nil false) b69880))))
;
;(clj
;  (compact
;    [(parse-filter '(when (! (U nil false) b69880)
;                      (& (is clojure.core.typed/NonEmptyCount b) (! nil b))))
;     (parse-filter '(! (U nil false) b69880))]
;    false))

(deftest hvec-ops
  (is-tc-e (first [1 'a]) 
           Number)
  (is-tc-e {:a 1} 
           (Map Keyword Number))
  (is-tc-e {:a 1} 
           (I (Map Keyword Number)
                        (ExactCount 1)))
  (is-tc-e {:a 1} 
           (NonEmptySeqable '[Keyword Number]))
  (is-tc-e ((inst first '[Keyword Number]) {:a 1})
           '[Keyword Number])
  (is-tc-e (let [first (ann-form first
                                (clojure.core.typed/All [x]
                                  [(NonEmptySeqable x) -> x]))]
             (first {:a 1}))
           '[Keyword Number])
  (is-tc-e (first (ann-form {:a 1} (NonEmptySeqable '[Keyword Number])))
           '[Keyword Number])
  (is-tc-e (first (ann-form {:a 1} (I (ExactCount 1) (Map Keyword Number))))
           '[Keyword Number])
  (is-tc-e (first (ann-form {:a 1} (I (ExactCount 1) (clojure.lang.APersistentMap Keyword Number))))
           '[Keyword Number])
  (is-tc-e (first {:a 1})
           '[Keyword Number])
  (is-cf (-> {:a 1} first second) Number)
  )

(deftest variable-hvec-test
  (is (sub?-q `'[Num Num Num] `'[Num Num ~'*]))
  (is (sub?-q `'[Num Num Num] `'[Num Num ~'*]))
  (is (sub? '[Number Number Integer *] '[Number Number *]))
  (is (not (sub? '[Number Number clojure.lang.Symbol *] '[Number Number *])))
  (is-tc-e [1 2 3] '[Num Num *])
  (is-tc-e [1 2 3] '[Num Num Num Num *])
  (is-tc-e (first [1 'a 2]) Num)
  (is-tc-e (second [1 2 3]) Num))

(deftest CTYP-85-abo-test
  (is-tc-e (fn [] (fn [b] b))
           [-> [Any -> Any]]))

(deftest array-reflection-test
  (is-tc-e (fn make-process [script]
             {:post [%]}
             (let [^Runtime r (Runtime/getRuntime)
                   _ (assert r)
                   ^"[Ljava.lang.String;" arr (into-array> String ["echo 'hello'"])]
               (.exec r arr)))
           [String -> java.lang.Process]))

(deftest expected-IPersistentMap-test
  (is-tc-e {:a #(+ %1 %2)}
           (Map Any [Num Num -> Num])))

;(reset-caches)

;(chk/abstract-result
;  (ret (-hvec [-any] :filters [(-FS (-filter (parse-clj 'Number) 'a) -top)] :objects [(->Path nil 'a)])
;       (-FS (-filter (parse-clj 'Number) 'a) -top))
;  ['a])
;
;(ety (fn [a] [a]))
;
;(impl/with-clojure-impl
;  (update -any (-filter (-val clojure.core.typed.test.mm.FooRec) 'arg [(->ClassPE)])))


;TODO support (some #{...} coll)
;TODO (apply == (non-empty-seq))
;TODO tests for inferring upper/lower bounds

(deftest defn>-test
  (is-tc-e (defn> add-two :- Int [a :- Int]
             (+ a 2))
           (Var1 [Int -> Int]))
  (is-tc-e (defn> add-three 
             (:- Int 
              [a :- Int]
              (+ a 3)))
           #_(Var1 [Int -> Int])))

(deftest def>-test
  (is (check-ns 'clojure.core.typed.test.def-arrow))
  (is-tc-e (def> a :- Num 1)
           (Var1 Num)))

(deftest nested-keyword-update-test
  ; ordinary IPersistentMap does not get updated
  (is-tc-e (fn []
             (let [a :- (Map Any Any) {}]
               (if (number? (-> a :a :b))
                 a
                 (assert nil))))
           [-> (Map Any Any)])
  ; HMaps can gain "one level" of known entries.
  (is-tc-e (fn []
             (let [a :- '{} {}]
               (if (number? (-> a :a :b))
                 a
                 (assert nil))))
           [-> (HMap :optional {:a Any})])
  ; update a (HMap) with (is clojure.core.typed/Any a [(Key :a) (Key :b)])
  ; returns a (HMap :optional {:a clojure.core.typed/Any})
  ; Only one level is updated, we can't say any more about the inner
  ; :b key.
  (is-clj  (let [t (parse-clj '(HMap))
                 path [(-kpe :a) (-kpe :b)]
                 lo+ (-filter (parse-clj 'Number) 'a path)
                 lo- (-not-filter (parse-clj 'Number) 'a path)
                 expected+ (parse-clj `(HMap :optional {:a Any}))
                 expected- (parse-clj `(HMap :optional {:a Any}))]
             (and (both-subtype? (update t lo+) expected+)
                  (both-subtype? (update t lo-) expected+))))
  ; negative absent keys. The absent entry :a is not a Number (KeyPE does not support defaults), so we
  ; just return the original type
  (is-clj (let [t (parse-type `(HMap :absent-keys #{:a}))]
            (= t
               (update t (-not-filter (RClass-of Number) 'a [(-kpe :a) (-kpe :b)])))))

  ; When we update a (HMap) that has no information about an :a key, sometimes we can prove
  ; the updated type always has an :a key.
  ;
  ; Here we restrict to a '{:a Number} because the path is a Number, which is never nil. We assume
  ; nil is the not-found type.
  (is-clj (let [t (parse-type `(HMap))]
            (both-subtype? (parse-type `(HMap :mandatory {:a Num}))
                           (update t (-filter (RClass-of Number) 'a [(-kpe :a)])))))

  ; We restrict (HMap) to (HMap :optional {:a clojure.core.typed/Any}), which is slightly less accurate, because
  ; we can't prove that the HMap :a entry is never nil. 
  (is-clj (let [t (parse-type '(HMap))]
            (both-subtype? (parse-type `(HMap :optional {:a Any}))
                           (update t (-not-filter (RClass-of Number) 'a [(-kpe :a)]))))))


(deftest poly-inst-scoping-test
  (is-tc-e (fn [a] (inst identity foo))
           (All [foo] [Any -> Any]))
  (is-tc-e
    (fn [f coll]
      (fn
        [x :- a
         y :- (Seqable b)]))
    (All [a b] [Any Any -> Any]))
  (is-tc-err
    (pfn [x y]
      [f coll]
      (fn
        [x :- a
         y :- (Seqable b)]))
    (All [a b] [Any Any -> Any]))
  (is-tc-e
    (pfn [x y]
      [f coll]
      (fn
        [x :- x
         y :- (Seqable y)]))
    (All [a b] [Any Any -> Any]))
  ;zero args is fine for dotted vars
  (is-tc-e (fn [a] (inst a))
           [(All [b ...] [b ... b -> Any]) -> Any]))

(deftest infer-bounds-test
  (is (= (infer-bounds -any nil)
         (infer-bounds -any -nothing)
         (infer-bounds nil nil)
         (-bounds -any -nothing)))
  (is-clj (let [t (parse-type `(Seq Num))]
            (= (infer-bounds t nil)
               (-bounds t -nothing)))))

(deftest consistent-variance-test
  (is-clj (let [t (parse-type `(TFn [[x# :variance :covariant]] x#))]
            (TypeFn-body* (TypeFn-fresh-symbols* t) t)
            true))
  (is-clj (let [t (parse-type `(TFn [[x# :variance :contravariant]] Any))]
            (TypeFn-body* (TypeFn-fresh-symbols* t) t)
            true)))

(deftest hvec-abstract-test
  (is-tc-e (fn [a b] [(class a) (class b)])
           [Any Any
            -> (HVec [(U nil Class) (U nil Class)]
                     :objects [{:path [Class], :id 0} {:path [Class], :id 1}])]))

; just a sanity check so keyword arguments don't accidentally break
(deftest check-ns-kw-args-test
  (is (check-ns 'clojure.core.typed.test.interop :collect-only true)))

;(sub? (clojure.core.typed/All [x] (TFn [[a :variance :covariant]] clojure.core.typed/Any))
;      (Rec [m] (TFn [[a :variance :covariant]] m)))

(deftest nested-tfn-test
  (is (check-ns 'clojure.core.typed.test.nested-tfn-operator)))

(deftest parse-forbidden-rec-test
  (is-clj (throws-tc-error?
            (parse-type `(Rec [x#] x#))))
  (is-clj (throws-tc-error?
            (parse-type `(Rec [x#] (I x# Number)))))
  (is-clj (throws-tc-error?
            (parse-type `(Rec [x#] (U x# Number)))))
  (is-clj (throws-tc-error?
            (parse-type `(Rec [x#] (U (I x# Number) Double))))))

(deftest parse-value-test
  (is-clj (throws-tc-error?
            (parse-type `(Value))))
  (is-clj (throws-tc-error?
            (parse-type `(Value 1 2 3))))
  (is-clj (throws-tc-error?
            (parse-type `a)))
  (is-clj (throws-tc-error?
            (parse-type ':a)))
  (is-clj (throws-tc-error?
            (parse-type '1))))

(deftest parse-TFn-bad-args-test
  (is-clj (throws-tc-error?
            (parse-type `(TFn [[x# :variance :covariant :argh]] Any)))))

(deftest parse-HMap-bad-args-test
  (is-clj (throws-tc-error?
            (parse-type `(HMap :foo))))
  (is-clj (throws-tc-error?
            (parse-type `(HMap :foo :foo))))
  (is-clj (throws-tc-error?
            (parse-type `(HMap :mandatory {} :mandatory {}))))
  (is-clj (throws-tc-error?
            (parse-type `(HMap ~'mandatory {})))))

(deftest hmap-intersection-test
  (is-tc-e {:a 1} 
           (I '{} '{:a Num}))
  (is-tc-e {:a 1 :b 2} 
           (I '{:b Num} '{:a Num}))
  (is-tc-e {:foo 3 :bar "hi"} 
           (I '{:foo Int} 
              '{:bar Str}))
  (is-tc-e {:a 1 :b 2} 
           (I '{:b Num} 
              '{:a Num}))
  (is-tc-e-with-aliases 
    {:a 1 :b 2} (I clojure.core.typed.test.util-aliases/HMapAlias1 
                   clojure.core.typed.test.util-aliases/HMapAlias2))
  (is-tc-e-with-aliases
    {:foo 3 :bar "hi"}
    (I clojure.core.typed.test.util-aliases/HMapAliasInt1 
       clojure.core.typed.test.util-aliases/HMapAliasStr2)))

(deftest rclass-invariant-test
  (is-clj
    (subtype? 
      (RClass-of 'clojure.lang.ChunkBuffer
                 [(RClass-of 'java.lang.Number)])
      (RClass-of 'clojure.lang.ChunkBuffer
                 [(Name-maker 'java.lang.Number)]))))

(deftest protocol-method-ann-test
  (is-clj (let [x1 (gensym 'x1)
                x2 (gensym 'x2)
                names [x1 x2]
                bnds [no-bounds no-bounds]
                mt (with-bounded-frees (zipmap (map make-F names)
                                               bnds)
                     (parse-type `(All [m1#]
                                    [Any ~x1 m1# ~'-> ~x2])))]
            (both-subtype? (collect-u/protocol-method-var-ann
                             mt names bnds)
                           (parse-type 
                             `(All [x1# x2# m1#]
                                [Any x1# m1# ~'-> x2#]))))))

(deftest deftype-poly-ancestor-test
  (is (check-ns 'clojure.core.typed.test.protocol-scoping)))

(deftest map-predicate-test
  (is-tc-e (fn [a] (number? (:k a)))
           (Pred (HMap :mandatory {:k Number})))
  ; integer check is not sufficient
  (is-tc-err (fn [a] (integer? (:k a)))
             (Pred (HMap :mandatory {:k Number})))
  ; wrong key
  (is-tc-err (fn [a] (number? (:wrong-key a)))
             (Pred (HMap :mandatory {:k Number})))
  (is 
    (sub?-q
      `(IFn [Any :-> Boolean 
             :filters {:then (~'is Number 0 [(~'Key :k)]), 
                       :else (~'! Number 0 [(~'Key :k)])}])
      `(Pred (HMap :mandatory {:k Number}))))

  (is
    (not
      (sub?-q
        `(IFn [Any :-> Boolean 
               :filters {:then (~'is Long 0 [(~'Key :k)]), 
                         :else (~'! Long 0 [(~'Key :k)])}])
        `(Pred (HMap :mandatory {:k Number})))))

  (is-clj 
    (sub/subtype-type-filter?
      (parse-filter `(~'is Number 0 [(~'Key :k)]))
      (parse-filter `(~'is (HMap :mandatory {:k Number}) 0))))

  (is-clj 
    (sub/subtype-not-type-filter?
      (parse-filter `(~'! Number 0 [(~'Key :k)]))
      (parse-filter `(~'! (HMap :mandatory {:k Number}) 0)))))

(deftest function-as-ifn-test
  (is (sub? [-> nil] clojure.lang.IFn))
  (is (sub? [-> nil] Callable))
  (is (sub? [-> nil] Runnable)))

(deftest swap!-special-test
  (is (check-ns 'clojure.core.typed.test.swap-bang)))

(deftest seqable-map-test
  (is-tc-e (map (fn [[a b] :- '[Number Number]]
                  (+ a b))
                {1 2 3 4 5 6})))

(deftest mapentry-first-test
  (is-tc-e (first (first {1 2}))
           Num))

(deftest CTYP-101-mapentry-test
  (is (check-ns 'clojure.core.typed.test.CTYP-101-mapentry)))

(deftest demunged-protocol-method-test
  (is (check-ns 'clojure.core.typed.test.protocol-munge)))

(deftest csgen-hmap-test
  ; (HMap :mandatory {:a Number :b Number} :complete? true) :!< (HMap :mandatory {:a x} :complete? true)
  (is-tc-err
    (letfn>
      [take-map :- (All [x] [(HMap :mandatory {:a x} :complete? true) -> x])
       (take-map [a] (:a a))]
      (take-map {:a 1 :b 2})))
  ; (HMap :mandatory {:a Number}) :!< (HMap :mandatory {:a x} :complete? true)
  (is-tc-err
    (letfn>
      [take-map :- (All [x] [(HMap :mandatory {:a x} :complete? true) -> x])
       (take-map [a] (:a a))]
      (take-map (ann-form 
                  {:a 1}
                  '{:a Number})))))

(deftest subtype-hmap-optional-test
  (is (sub?-q
        `(HMap :mandatory {:a Number})
        `(U (HMap :mandatory {:a Number})
            (HMap :absent-keys [:a]))))
  (is (sub?-q
        `(HMap :mandatory {:a Number})
        `(HMap :optional {:a Number})))
  (is (not
        (sub?-q
          `(HMap :complete? true :mandatory {:a Number :b Any})
          `(HMap :complete? true :mandatory {:a Number}))))
  (is (sub?-q
        `(HMap :complete? true :optional {:a Number :b Any})
        `(HMap :complete? true :optional {:a Number})))
  (is (not
        (sub?-q
          `(HMap :optional {:a Number})
          `(HMap :mandatory {:a Number}))))
  (is (not
        (sub?-q
          `(HMap :optional {:b Number})
          `(HMap :optional {:a Number}))))
  (is (not
        (sub?-q
          `(HMap :optional {:a Any})
          `(HMap :optional {:a Number}))))
  (is (not
        (sub?-q
          `(HMap :mandatory {:a Number})
          `(ExactCount 1))))
  (is (sub?-q
        `(HMap :complete? true :mandatory {:a Number})
        `(ExactCount 1)))
  (is (not
        (sub?-q
          `(HMap :complete? true 
                 :mandatory {:foo Any}
                 :optional {:a Number})
          `(ExactCount 1))))
  (is (sub?-q
        `(HMap :complete? true
               :mandatory {:foo Number})
        `(Map Any Num)))
  (is (not
        (sub?-q
          `(HMap :complete? true
                 :mandatory {:foo Number}
                 :optional {:bar Any})
          `(Map Any Num))))

  (is (sub?-q 
        `(U (HMap :mandatory {:foo Number}
                 :complete? true)
           (HMap :complete? true))
        `(HMap :optional {:foo Number})))
  (is (sub?-q
        `(U (HMap :mandatory {:c Number}
                  :optional {:b Number :a Number}
                  :complete? true)
            (HMap :optional {:b Number :c Number}
                  :complete? true))
        `(HMap :optional {:a Number :b Number :c Number})))
  (is (sub?-q
        `(U (HMap :mandatory {:c (Value 5)} 
                  :complete? true) 
            (HMap :complete? true))
        `(HMap :optional {:c (Value 5)} :complete? true)))
  (is (sub?-q
        `(U (HMap :mandatory {:c (Value 5)} 
                 :optional {:b Str :a Num} 
                 :complete? true) 
           (HMap :mandatory {} 
                 :optional {:b Str :a Num} 
                 :complete? true))
        `(HMap :optional {:a Num :b Str :c (Value 5)} 
               :complete? true)))
  (is (sub?-q
        `(HMap :optional {:b Str :a Num})
        `(HMap :optional {:a Num})))
  (is (not
        (sub?-q
          `(HMap :optional {:a Number})
          `(HMap :optional {:b String :a Number}))))
  )

(deftest hmap-expecteds-infer-test
  (is-tc-e {:a (fn [a] (+ a 1))}
           (HMap :mandatory {:a [Number -> Number]}))
  (is-tc-e {:a (fn [a] (+ a 1))}
           (HMap :optional {:a [Number -> Number]}))
  (is-tc-e {:a (fn [a] (+ a 1))}
           (Map Any [Number -> Number]))
  )

(deftest hmap-optional-get-test
  (is-tc-err (let [m :- (HMap :optional {:a Number})
                   {:a 1}]
               (get m :a))
             Num
             ;:ret (ret (Un (-name `Num) -nil))
             )
  (is-tc-e (get (ann-form
                  {:a 1}
                  (HMap :optional {:a Number}))
                :a)
           (U nil Number)))

(deftest datatype-variance-test
  (is (check-ns 'clojure.core.typed.test.variance-test)))

(deftest rec-type-test
  (is-clj (sub?-q
            `(HMap :mandatory {:a [Any :-> Any]} :complete? true)
            `(Rec [x#] (Map Any (U [Any :-> Any] x#)))))
  (is-clj (sub?-q
            `(HVec [[Any :-> Any]])
            `(Rec [x#] (Vec (U [Any :-> Any] x#)))))
  (is-clj (sub?-q
            `(Vec [Any :-> Any])
            `(Rec [x#] (Vec (U [Any :-> Any] x#)))))
  (is-clj (sub?-q
            `(Vec ':a)
            `(Rec [x#] (Vec (U ':a x#)))))
  (is-clj (not
            (sub?-q
              nil
              `(Rec [x#] (Vec (U ':a x#))))))
  (is (check-ns 'clojure.core.typed.test.rec-type)))

(deftest poly-rec-type-test
  ; without Rec type
  (is-tc-e
    (letfn> 
      [pfoo :- (All [x] [(Map Any x) -> (Seq x)])
       (pfoo [a] (vals a))]
      (pfoo
        (ann-form
          {}
          (Map Any Number)))))
  ; with Rec type, but non-polymorphic function
  (is-tc-e
    (letfn> 
      [pfoo :- [(Map Any Any) -> (Seq Any)]
       (pfoo [a] (vals a))]
      (pfoo
        (ann-form
          {}
          (Rec [x] (Map Any (U Number x)))))))
  ; with Rec type, polymorphic function
  (is-tc-e
    (letfn> 
      [pfoo :- (All [x] [(Map Any x) -> (Seq x)])
       (pfoo [a] (vals a))]
      (pfoo
        (ann-form
          {}
          (Rec [x] (Map Any (U Number x)))))))
  )

(deftest profile-fail-test
  ; ensure check-ns still runs even if timbre isn't loaded
  (is (check-ns-info 'clojure.core.typed.test.destructure
                     :profile true)))

; CTYP-105
(deftest hmap-absent-and-optional-subtype-test
  (is (sub?-q `(HMap :absent-keys #{:a})
              `(HMap :optional {:a Any})))
  (is (check-ns 'clojure.core.typed.test.ctyp105)))

(deftest trampoline-test
  (is (check-ns 'clojure.core.typed.test.trampoline)))

(deftest polydots-unparse-test
  (is-clj (= '[a b ...]
             (second
               (unparse-type
                 (parse-type
                   '(clojure.core.typed/All [a b ...])))))))

(deftest ignore-unsafe-cast-test
  (is-tc-e (unsafe/ignore-with-unchecked-cast
             (fn [] (+ 'a 1))
             String)
           String))

(deftest Get-test
  ;resolve
  (is-clj (= (fully-resolve-type (parse-clj `(Get '{:a Number} ':a)))
             (fully-resolve-type (parse-clj `Number))))
  (is-clj (both-subtype? (parse-clj `Number)
                         (parse-clj `(Get '{:a Number} ':a))))
  (is-tc-e 1 (Get '{:a Number} ':a))
;  (is-tc-e (fn [a] (inc a)) 
;           [(Get '{:a [Number -> Number]} ':a) -> Number])
  (is-tc-e (fn [a] (deref a))
           [(Get '{:a (clojure.core.typed/Atom1 Number)} ':a)
            -> Number])
  )

(deftest apply-hmap-test
  (is-tc-e (apply hash-map [:a 1 :b 2])
           (HMap :mandatory {:a Number
                             :b Number}
                 :complete? true)))

(deftest HVec-parse-ast-test
  (is (clojure.core.typed.parse-ast/parse-clj `(HVec [Number])))
  (is (clojure.core.typed.parse-ast/parse-clj `(HVec [Number]))))

(deftest hetergeoneous-parse-ast-test
  (is (clojure.core.typed.parse-ast/parse-clj '(List* Number)))
  (is (clojure.core.typed.parse-ast/parse-clj `(HSeq [Number])))
  (is (clojure.core.typed.parse-ast/parse-clj `(HVec [Number])))
  )

;(deftest collect-on-eval-test
;  (is (do (ann foo-bar Number)
;          (cf (def foo-bar 1))
;          (cf foo-bar)
;          true)))

;(deftest parse-with-inferred-variance
;  (is-clj (= (clj (parse-type '(TFn [[x :variance :inferred]] x)))
;             (parse-type '(TFn [[x :variance :covariant]] x)))))

;(sub? (TFn (Rec [m]
;                     (TFn [[x :variance :covariant]]
;                       (Rec [c]
;                         (IColl max-arg m c))))))

; test cast CTYP-118
(deftest cast-test
  (is (check-ns 'clojure.core.typed.test.CTYP-118-cast))
  (is-tc-err (fn [] (cast "a" "a")))
  (is-tc-err (fn [] (cast String "a" 1)))
  (is-tc-err (fn [] (cast #('ok) 2))))

(deftest optional-record-keys-test
  (is (check-ns 'clojure.core.typed.test.record-optional-key))
  (is (err/top-level-error-thrown?
        (check-ns 'clojure.core.typed.test.fail.record-no-nil)))
  (is (check-ns 'clojure.core.typed.test.record-poly-map-ctor)))

(deftest recur-rest-args-test
  (is (check-ns 'clojure.core.typed.test.recur-rest-arg))
  (is (err/top-level-error-thrown?
        (check-ns 'clojure.core.typed.test.fail.recur-non-seq-rest)))
  (is (err/top-level-error-thrown?
        (check-ns 'clojure.core.typed.test.fail.recur-empty-seq))))

(deftest poly-record-test
  (is (check-ns 'clojure.core.typed.test.poly-record)))

(deftest polymorphic-hmap-test
  (is-cf (clojure.core.typed/letfn>
           [f :- (clojure.core.typed/All [m]
                      [(HMap 
                         :mandatory {:m m}
                         :optional {:o Number}) 
                       -> clojure.core.typed/Any])
            (f [a])]
           (f {:m 1 :o 2}))))

(deftest ctyp97-tvar-scoping-test
  (is (check-ns 'clojure.core.typed.test.ctyp97-tvar-scoping)))

;TODO
;(deftest ctyp124)

(deftest get-bounded-tvar-test
  (is (check-ns 'clojure.core.typed.test.get-bounded-tvar)))

(deftest promise-test
  (is (check-ns 'clojure.core.typed.test.promise)))

(deftest pred-scoping-test
  (is (check-ns 'clojure.core.typed.test.pred-scoping)))

(deftest hvec-count-test
  (is (not
        (sub?-q `(I (CountRange 1) (HVec [clojure.core.typed/Any ~'*]))
                `(CountRange 0 0)))))

(deftest annotate-user-defined-polydot
  (is-tc-e (fn [x & y] x) 
           (All [x y ...] [x y ... y -> x]))
  (is-tc-e (fn [f a] (f a))
           [(All [x] [(HSequential [x *]) -> x])
            (HSequential [Any *]) -> Any])
  (is-tc-e (fn [a] (first a)) 
           [(I (CountRange 1) (HVec [Any *])) -> Any])
  (is-tc-e (fn [a] (first a)) 
           [(I (CountRange 1) (HSequential [Any *])) -> Any])
  (is-tc-e (fn [& y] (when-not (empty? y) (first y))) 
           (All [x y] [y * -> (U nil y)]))
  (is-tc-e (fn [x & y] x) 
           (All [a b ...] [a b ... b -> a]))

  (is (check-ns 'clojure.core.typed.test.hsequential))

  (is-tc-err (fn [x c & y] x) 
             (All [x y ...] [x y ... y -> x])))

(deftest kw-args-seq-complete-test
  (is-tc-err
    (apply concat {:a 1 :b 2})
    (Seq Keyword))
  (is-tc-e (apply concat {:a 1 :b 2})
           (Seq (U Keyword Number)))
  (is (subtype? (-kw-args-seq :mandatory {(-val :a) (-val 1)}
                              :complete? true)
                (parse-clj `(Seq (U Keyword Number))))))

(deftest add-HSequential
  (is-tc-e [1 2 3] (HSequential [Number *]))
  (is-tc-e '(1 2 3) (HSequential [Number *]))
  (is-tc-e '(1 2 3) (HSequential [(Value 1) (Value 2) (Value 3)])))

(deftest nilable-non-empty-rest-args-test
  (is-tc-e (fn [& args]
             (ann-form args (U nil (NonEmptySeq Any))))))

(deftest fail-on-reflection-test
  (is (caught-top-level-errors (constantly true)
        (check-ns 'clojure.core.typed.test.fail.reflection))))

(deftest tc-ignore-test
  (is-tc-e (fn [] (tc-ignore (+ 'a 1)))))

(deftest loop-macro-test
  (is-tc-e (fn [] (loop [a 1] (recur a))))
  (is-tc-e (fn [] (loop [a :- Number 1] (recur a))))
  (is-tc-err
    (fn []
      (loop [a :- Symbol 1] (recur a)))))

(deftest nth-test
  (is-tc-err
    (fn []
      (nth #{1 2} 0)))
  (is-tc-err
    (fn []
      (nth (ann-form #{1 2} (Seqable clojure.core.typed/Any)) 
           0)))
  (is-tc-err
    (fn []
      (nth (ann-form [1 2] (Seqable clojure.core.typed/Any)) 
           0)))
  (is-tc-err
    (fn [] (nth {1 0} 0)))
  (is-tc-e (nth [1] 0))
  (is-tc-e (nth '(1) 0))
  (is-tc-e (nth "a" 0))
  (is-tc-e (let [nth (ann-form nth 
                               (clojure.core.typed/All [x y] 
                                 [(U (clojure.lang.Indexed x) 
                                     (I clojure.lang.Sequential (Seqable x))) 
                                  Int -> clojure.core.typed/Any]))]
             (nth "a" 0)))
  (is-clj (do
            (dotimes [_ 100]
              (cs-gen #{'x} {'x no-bounds} {}
                      (-val "a")
                      (Un (RClass-of clojure.lang.Indexed [(make-F 'x)])
                          (In (RClass-of clojure.lang.Sequential) 
                              (RClass-of clojure.lang.Seqable [(make-F 'x)])))))
            true))
  (is-clj (some
            #{(RClass-of clojure.lang.Indexed [-any])}
             (mapv fully-resolve-type (RClass-supers* (RClass-of 'java.util.ArrayList)))))
  (is (sub?-q `java.util.ArrayList 
              `(clojure.lang.Indexed Any)))
  (is-tc-e (nth (ann-form (java.util.ArrayList. [1 2 3]) (java.util.RandomAccess clojure.core.typed/Any)) 0))
  (is-tc-e (nth (java.util.ArrayList. [1 2 3]) 0))
  ; this used to fail randomly
  (is (do (dotimes [n 20]
            (tc-e (let [nth (ann-form 
                              nth (clojure.core.typed/All [x y] 
                                       [(U (clojure.lang.Indexed x) 
                                           (I clojure.lang.Sequential (Seqable x))) 
                                        Int -> clojure.core.typed/Any]))]
                    (nth "a" 0))))
          true))
  (is (apply = (for [n (range 20)]
                 (clj
                   (cs-gen #{}
                           {'x no-bounds
                            'y no-bounds}
                           {}
                           (parse-clj `(Value "a") )
                           (with-bounded-frees {(make-F 'x) no-bounds}
                             (parse-clj `(U (I clojure.lang.Sequential (clojure.lang.Seqable ~'x)) (clojure.lang.Indexed ~'x))))))))))

(deftest nested-poly-test
  (is (Poly* ['a] [no-bounds]
             (Poly* ['x] [no-bounds] -any)))
  (is (Poly* ['a] [no-bounds]
             (PolyDots* ['x] [no-bounds] -any)))
  (is (PolyDots* ['a] [no-bounds]
             (Poly* ['x] [no-bounds] -any)))
  (is (parse-clj '(clojure.core.typed/All [b] [clojure.core.typed/Any -> (clojure.core.typed/All [b ...] [clojure.core.typed/Any -> clojure.core.typed/Any])])))
  (is (parse-clj '(clojure.core.typed/All [b] [b -> (clojure.core.typed/All [b ...] [b ... b -> clojure.core.typed/Any])])))
  (is (parse-clj '(clojure.core.typed/All [b ...] [b ... b -> (clojure.core.typed/All [b ...] [b ... b -> clojure.core.typed/Any])])))
  (is (parse-clj '(clojure.core.typed/All [b ...] [b ... b -> (clojure.core.typed/All [b ...] '[])]))))

(deftest instantiate-polydots-test
  (is (let [sym (gensym)]
        (= sym
           (-> (PolyDots-body* [sym] (parse-clj '(clojure.core.typed/All [b ...] ['[b ... b] -> clojure.core.typed/Any])))
               :types
               first
               :dom
               first
               :drest
               :name))))
  (is (= (-> (parse-clj '(clojure.core.typed/All [b ...] ['[b ... b] -> clojure.core.typed/Any]))
             :scope
             :body
             :types
             first
             :dom
             first
             :drest
             :name)
         0)))

(cf (tc/fn [f :- (clojure.core.typed/All [b ...]
                   [-> [b ... b -> clojure.core.typed/Any]])] 
      (f)))
(cf (tc/fn [f :- (clojure.core.typed/All [b ...]
                   ['[b ... b] ... b -> [b ... b -> clojure.core.typed/Any]])] 
      (f [1 2] [1 2])))
(cf (tc/fn [f :- (clojure.core.typed/All [b ...]
                   [-> (HVec [b ... b])])] 
      (f)))
(cf (tc/fn [f :- (clojure.core.typed/All [b ...]
                   [-> (HSequential [b ... b])])] 
      (f)))

#_(check-form* '(do (ns unit-test.blah
                    (:require [clojure.core.typed :as t]))
                  #_(t/ann-form (+ 1 1) Number)))

#_(cf (ns unit-test.blah
      (:require [clojure.core.typed :as t])))
#_(cf @#'clojure.core/*loaded-libs*
    (clojure.core.typed/Ref1 (clojure.core.typed/Set clojure.lang.Symbol)))


#_(tc-e nil)

#_(cf @((inst ref Number) 1))

;FIXME
#_(deftest first-class-poly-test
  (is-tc-err
    (fn [f] (second (f [1 2])))
    [(clojure.core.typed/All [b]
          [b -> b])
     -> '1])
  ; ensure b ... b does not leak into the return type
  (is (cf (fn [f] (f))
          [(clojure.core.typed/All [b ...]
                [-> [b ... b -> clojure.core.typed/Any]])
           -> clojure.core.typed/Any]))
  (is
    (tc-e 
      (do (ann ^:no-check foo (clojure.core.typed/All [a b ...] [-> '[a *]]))
          (def foo)
          (fn []
            (foo)))))
  (is
    (tc-e 
      (do (ann ^:no-check foo (clojure.core.typed/All [b] [-> '[b *]]))
          (def foo)
          (fn []
            (foo)))))
  (is
    (tc-e 
      (do (ann ^:no-check foo (clojure.core.typed/All [b] [-> [b * -> clojure.core.typed/Any]]))
          (def foo)
          (fn []
            (foo)))
      [-> [clojure.core.typed/Any * -> clojure.core.typed/Any]]))
  (is
    (tc-e 
      (do (ann ^:no-check foo (clojure.core.typed/All [b ...] [-> [b ... b -> clojure.core.typed/Any]]))
          (def foo)
          (fn []
            (foo)))
      [-> [clojure.core.typed/Any * -> clojure.core.typed/Any]]))
  (is
    (= 
      (tc-e 
        (do (ann ^:no-check foo (clojure.core.typed/All [b ...] [-> '[b ... b]]))
            (def foo)
            (fn []
              (foo))))
      (ret (parse-type '[-> '[clojure.core.typed/Any *]])
           (-true-filter)
           -empty)))
  (is
    (tc-e 
      (do (ann ^:no-check foo (clojure.core.typed/All [b ...] [-> (HSequential [b ... b])]))
          (def foo)
          (fn []
            (foo)))))
  (is
    (tc-e 
      (do (ann ^:no-check foo (clojure.core.typed/All [b ...] [-> '[b ... b]]))
          (def foo)
          (fn []
            (foo)))))
  (is (cf (fn [f] (f))
          [(clojure.core.typed/All [b ...]
                [-> '[b ... b]])
           -> clojure.core.typed/Any]))
  (is (cf (fn [f] (f [1 2]))
          [(clojure.core.typed/All [b ...]
                ['[b ... b] -> '[b ... b]])
           -> '['1 '2]]))
  (is (cf (fn [f] (f (fn [a] a)))
          [(clojure.core.typed/All [b ...]
                [[b ... b -> clojure.core.typed/Any] -> [b ... b -> clojure.core.typed/Any]])
           -> [clojure.core.typed/Any clojure.core.typed/Any -> clojure.core.typed/Any]]))
  (is (cf (fn [f] (f))
          [(clojure.core.typed/All [b ...]
                [-> [b ... b -> clojure.core.typed/Any]])
           -> clojure.core.typed/Any #_['1 '2 -> clojure.core.typed/Any]]))
  (is-tc-err
    (fn [f] (second (f [1 2])))
    [(clojure.core.typed/All [b ...]
          ['[b ... b] -> '[b ... b]])
     -> '1]))

(deftest deref-var-test
  (is-tc-e @#'+ 
           [Number -> Number]))

(deftest static-pred-test
  (is (check-ns 'clojure.core.typed.test.pred-hmap)))

(deftest infer-def-test
  (is-tc-e (do (def a 1)
               (defn b [_] 'a)
               (b a))
           Symbol))

(deftest for-test
  (is-tc-e (for [a :- Num [1 2 3]]
             (inc a))
           (Seq Any))
  (is-tc-err (lazy-seq 1))
  (is-tc-e (lazy-seq nil))
  (is-tc-e (fn a [] :- (Seq Any) (lazy-seq (a))))
  (is-tc-e (fn a [] :- (Seq Any) (lazy-seq (a))))
  (is-tc-e (t/let [] 1))
  (is-tc-e
    (inc ((fn []
            (if 1 2 3)))))
  (is-tc-e
    (inc ((core/fn []
            (if 1 2 3)))))
  (is-tc-e
    (inc ((fn [] :- Num
            (if 1 2 3)))))
  (is-tc-e (for [a :- Num [1 2 3]] :- Num
             (inc a))
           (Seq Num))
  (is-tc-err (for [a [1 2 3]]
               (inc a))))


(deftest file-not-found-error-test
  (is (err/top-level-error-thrown?
        (check-ns 'this.doesnt-exist))))

(deftest CTYP146-test
  (is (check-ns 'clojure.core.typed.test.CTYP146)))

(deftest defn-test
  (is-tc-e (do
             (defn foo [a :- Number]
               (inc a))
             (inc (foo 1))))
  (is-tc-e (defn [x]
             foo 
             ([a :- x] :- x
              a))))

(deftest atom-test
  (is-tc-e @(atom 1) Any)
  (is-tc-e @(atom :- Number 1) Number))

(deftest ref-test
  (is-tc-e @(ref 1) Any)
  (is-tc-e @(ref :- Number 1) Number))

(deftest performance-CTYP83
  (is (check-ns 'clojure.core.typed.test.CTYP-83-performance)))

(deftest count-set-test
  (is-tc-e (let [v :- (Vec Int) [1 2 3]
                 _ (assert (#{1 2 3} (count v)))]
             (first v))
           Int)
  (is-tc-err (let [v :- (Vec Int) [1 2 3]
                   _ (assert (#{0 1 2 3} (count v)))]
               (first v))
             Int)
  (is-tc-e (let [v :- (Vec Int) [1 2 3]
                 _ (assert (#{1 2 3} (count v)))]
             (nth v 0 nil))
           Int)
  (is-tc-err (let [v :- (Vec Int) [1 2 3]
                   _ (assert (#{0 1 2 3} (count v)))]
               (nth v 0 nil))
             Int)
  (is-tc-e (let [v :- (Vec Int) [1 2 3]
                 _ (assert (#{1 2 3} (count v)))]
             (nth v 0))
           Int)
  ; we let nth fail at runtime here
  (is-tc-e (let [v :- (Vec Int) [1 2 3]
                 _ (assert (#{0 1 2 3} (count v)))]
             (nth v 0))
           Int))

(deftest keyword-default-arg-test
  (is-tc-e (:a {} 0) Int)
  (is-tc-e (:a {} 0) Int)
  (is-tc-err (:a {}) Int)
  (is-tc-e
    (fn [m :- (Map Keyword Long)] :- Long
      (:a m 0)))
  (is-tc-e
    (fn [m :- (Map Keyword Long)] :- Long
      (get m :a 0))))

(defn top-tfn1 []
  (parse-type `(TFn [[~'x :variance :covariant]] Any)))

(defn bot-tfn1 []
  (parse-type `(TFn [[~'x :variance :covariant]] Nothing)))

(defmacro with-hk-m [& body]
  `(with-bounded-frees {(make-F '~'m) (-bounds (top-tfn1) (bot-tfn1))}
     ~@body))

(deftest subtype-hk-app
  (is-clj (with-hk-m
            (sub?-q `(~'m Int) `(~'m Int))))
  (is-clj (with-hk-m
            (sub?-q `(~'m Int) `(~'m Num))))
  (is-clj (with-hk-m
            (sub?-q `(~'m Int) `(U (~'m Int) (clojure.lang.Reduced Int)))))
  (is-clj (with-hk-m
            (sub?-q `(~'m Int) `(U (~'m Int) (clojure.lang.Reduced Int)))))
  (is-clj (with-hk-m
            (sub?-q `(~'m Int) `(U (~'m Num) (clojure.lang.Reduced Int)))))
  )

(deftest anon-fn
  (is-tc-e (inc ((fn [a :- Num] a) 1)))
  (is-tc-e (inc ((fn foo 
                   ([a :- Num] :- Num (foo 1 a))
                   ([a :- Num b :- Num] :- Num b))
                 1)))
  (is-tc-e (inc ((fn foo 
                   ([a :- Num] (foo 1 a))
                   ([a :- Num b :- Num] :- Num b))
                 1)))
  (is-tc-err (inc ((fn foo 
                     ([a :- Num] (foo 1 a))
                     ([a :- Num b :- Num] b))
                   1)))
  (is-tc-e (clojure.core/fn foo [a] (foo a)))
  (is-tc-e (fn [b] (inc b))
           (Rec [b]
             (U Num [Num -> Num])))
  (is-tc-e (core/fn 
             ([b] b)
             ([b c] [b c]))
           [Any -> Any])
  (is-tc-e (core/fn [b] (inc b))
           (U Num [Num -> Num]))
  (is-tc-e (core/fn [b] (inc b))
           (Rec [b]
             (U Num [Num -> Num])))
  (is-tc-e (fn [b] (inc b))
           [Num -> Num])
  (is-tc-err (fn 
               ([b] (inc b)))
             (IFn [Num -> Num]
                  [Num Num -> Num]))
  (is-tc-err (fn 
               ([b] (inc b)))
             Num)
  (is (both-subtype?
        (ret-t
          (tc-t (fn
                  [x :- Any 
                   y :- Any])))
        (parse-clj `[Any Any :-> nil :filters {:then ~'ff :else ~'tt}])))
  ; interesting case, perfectly valid to remember Any is falsy here
  (is (both-subtype?
        (ret-t
          (tc-t (fn
                  [x :- Any 
                   y :- Any]
                  :- Any nil)))
        (parse-clj `[Any Any :-> Any :filters {:then ~'ff :else ~'tt}])))
  )

(deftest pfn-test
  (is-tc-e (pfn [x]
             [a :- x] :- x
             a))
  (is-tc-e (pfn [x]
             [a :- x] :- x
             a))
  (is-tc-err (ann-form
               (pfn [x]
                 [a :- x] :- x
                 a)
               (All [x y z] [Any Any -> Any])))
  (is-tc-err (pfn 
               [x]
               [a :- x] :- x
               a)
             :expected
             (All [x y z] [Any Any -> Any])))

(deftest unsafe-body-test
  (is
    (FnIntersection? (Poly-body-unsafe* (parse-clj '(All [a b c d x] [x -> nil])))))
  (is
    (FnIntersection? (PolyDots-body-unsafe* (parse-clj '(All [x ...] [nil ... x -> nil])))))
  (is
    (FnIntersection? (PolyDots-body-unsafe* (parse-clj '(All [a b c d x ...] [nil ... x -> nil]))))))

#_(deftest reduce-test
  (is-tc-err (reduce (fn ([] :- nil) ([x :- Num y :- Num] :- nil)) [1]))
  (is-tc-e (reduce (fn ([] :- Num 1) ([x :- Num y :- Num] :- Num 1)) [1]))
  (is-tc-err (reduce (fn ([x :- Num y :- Num] :- Num 1)) [1]))
  (is-tc-err (reduce (fn ([x :- Num y :- Num] :- Num 1)) [1]))
  (is-tc-e (reduce (fn ([x :- Num, y :- Num] 1) ([] 1)) [1])))

<<<<<<< HEAD
(deftest filter-expected-test
  (testing "integers are truthy"
    (is-tc-e 1
             :expected-ret (ret (parse-clj `Num)
                                (-FS -top -bot)
                                -empty))
    (is-tc-err 1 
               :expected-ret (ret (parse-clj `Num)
                                  (-FS -bot -top)
                                  -empty))
    (is-tc-err 1 
               :expected-ret (ret (parse-clj 'Num)
                                  (-FS -bot -bot)
                                  -empty))
    (testing "checks object"
      (is-tc-err 1 
                 :expected-ret (ret (parse-clj `Num)
                                    (-FS -top -top)
                                    (-path nil 'a))))
    (is-tc-err 1
               :expected-ret (ret (parse-clj `Sym)))
    (is (= (ret (parse-clj `Num)
                (-true-filter))
           (tc-e 1
                 :expected-ret
                 (ret (parse-clj `Num)
                      (-true-filter)
                      -no-object)))))
  (testing "nil is falsy"
    (is-tc-e nil
             :expected-ret (ret -nil
                                (-FS -bot -top)
                                -empty))
    (is-tc-err nil
               :expected-ret (ret -nil
                                  (-FS -top -bot)
                                  -empty)))
  (testing "false is falsy"
    (is-tc-e false
             :expected-ret (ret -false
                                (-FS -bot -top)))
    (is-tc-e false
             :expected-ret (ret -false
                                (-FS -bot -top)))
    (is-tc-err false
             :expected-ret (ret -false
                                (-FS -top -bot))))
  (testing "conditionals"
    (is-tc-e (if 1 2 3) Num)
    (is-tc-err (if 1 2 3) Sym)
    ;TODO
    #_(is-tc-e (if 1 2 3) 
             :expected-ret (ret (parse-clj `Num)
                                (-FS -top -bot)))
    (is-tc-err (if 1 2 3) 
               :expected-ret (ret (parse-clj `Num)
                                  (-FS -bot -top))))
  (testing "functions are truthy"
    (is-tc-e (fn [])
             :expected-ret (ret -any
                                (-true-filter)))
    (is-tc-err (fn [])
             :expected-ret (ret -any
                                (-false-filter)))
    ;TODO
    #_(is-tc-e (core/fn [])
             :expected-ret (ret -any
                                (-false-filter))))
  (testing "quote"
    (is-tc-e 'a 
             :expected-ret
             (ret (parse-clj `Sym)
                  (-true-filter)))
    (is-tc-err 'a 
             :expected-ret
             (ret (parse-clj `Sym)
                  (-false-filter)))
    (is-tc-err 'a 
             :expected-ret
             (ret (parse-clj `Sym)
                  (-true-filter)
                  (-path nil 'a)))
    (is-tc-e ''a 
             :expected-ret
             (ret (parse-clj `(Coll Sym))
                  (-true-filter)
                  ))
    (is-tc-e '''a 
             :expected-ret
             (ret (parse-clj `(Coll (U Sym (Coll Sym))))
                  (-true-filter)))
    )
  (testing "do"
    (is-tc-e (do 1 2)
             :expected-ret
             (ret (parse-clj `Num)
                  (-true-filter)))
    (is-tc-err (do 1 2)
             :expected-ret
             (ret (parse-clj `Num)
                  (-false-filter))))
  (testing "let"
    (is-tc-e (let [] 1)
             :expected-ret
             (ret (parse-clj `Num)
                  (-true-filter)))
    (is-tc-err (let [] 1)
             :expected-ret
             (ret (parse-clj `Num)
                  (-false-filter)))
    (is-tc-err (let [] 1)
             :expected-ret
             (ret (parse-clj `Num)
                  (-true-filter)
                  (-path nil 'a))))
  (testing "map values"
    (is-tc-e {:a 1}
             :expected-ret
             (ret (parse-clj `'{:a Num})
                  (-true-filter)))
    (is-tc-err {:a 1}
             :expected-ret
             (ret (parse-clj `'{:a Num})
                  (-false-filter)))
    (is-tc-err {:a 1}
             :expected-ret
             (ret (parse-clj `'{:a Num})
                  (-true-filter)
                  (-path nil 'a)))
    )
  (testing "map expressions"
    (is-tc-e (let [a 1] {:a a})
             :expected-ret
             (ret (parse-clj `'{:a Num})
                  (-true-filter)))
    (is-tc-err (let [a 1] {:a a})
             :expected-ret
             (ret (parse-clj `'{:a Num})
                  (-false-filter)))
    (is-tc-err (let [a 1] {:a a})
             :expected-ret
             (ret (parse-clj `'{:a Num})
                  (-true-filter)
                  (-path nil 'a)))
    (is-tc-err (let [a 1] {:a a})
             :expected-ret
             (ret (parse-clj `'{:a Num})
                  (-true-filter)
                  -empty
                  (-flow -bot)))
    )
  (testing "set values"
    (is-tc-e #{1})
    (is-tc-e #{1} (Set Num))
    (is-tc-err #{1} 
               (Set Sym))
    (is-tc-e #{1} 
               :expected-ret
               (ret (parse-clj `(Set Num))
                    (-true-filter)))
    (is-tc-err #{1} 
               :expected-ret
               (ret (parse-clj `(Set Num))
                    (-false-filter)))
    (is-tc-err #{1} 
               :expected-ret
               (ret (parse-clj `(Set Num))
                    (-true-filter)
                    (-path nil 'a)))
    (is-tc-err #{1} 
               :expected-ret
               (ret (parse-clj `(Set Num))
                    (-true-filter)
                    -empty
                    (-flow -bot)))
    )
  (testing "set expression"
    (is-tc-e (let [a 1]
                 #{a}))
    (is-tc-e (let [a 1]
                 #{a}) (Set Num))
    (is-tc-err (let [a 1]
                 #{a})
               (Set Sym))
    (is-tc-e (let [a 1]
                 #{a})
               :expected-ret
               (ret (parse-clj `(Set Num))
                    (-true-filter)))
    (is-tc-err (let [a 1]
                 #{a})
               :expected-ret
               (ret (parse-clj `(Set Num))
                    (-false-filter)))
    (is-tc-err (let [a 1]
                 #{a})
               :expected-ret
               (ret (parse-clj `(Set Num))
                    (-true-filter)
                    (-path nil 'a)))
    (is-tc-err (let [a 1]
                 #{a})
               :expected-ret
               (ret (parse-clj `(Set Num))
                    (-true-filter)
                    -empty
                    (-flow -bot)))
    )
  (testing "vector values"
    (is-tc-e [1])
    (is-tc-e [1] (Vec Num))
    (is-tc-err [1]
               (Vec Sym))
    (is-tc-e [1]
               :expected-ret
               (ret (parse-clj `(Vec Num))
                    (-true-filter)))
    (is-tc-err [1]
               :expected-ret
               (ret (parse-clj `(Vec Num))
                    (-false-filter)))
    (is-tc-err [1]
               :expected-ret
               (ret (parse-clj `(Vec Num))
                    (-true-filter)
                    (-path nil 'a)))
    (is-tc-err [1]
               :expected-ret
               (ret (parse-clj `(Vec Num))
                    (-true-filter)
                    -empty
                    (-flow -bot)))
    )
  (testing "vector expressions"
    (is-tc-e (let [a 1]
               [a]))
    (is-tc-e (let [a 1]
               [a]) (Vec Num))
    (is-tc-err (let [a 1]
                 [a])
               (Vec Sym))
    (is-tc-e (let [a 1]
               [a])
             :expected-ret
             (ret (parse-clj `(Vec Num))
                  (-true-filter)))
    (is-tc-err (let [a 1]
                 [a])
               :expected-ret
               (ret (parse-clj `(Vec Num))
                    (-false-filter)))
    (is-tc-err (let [a 1]
                 [a])
               :expected-ret
               (ret (parse-clj `(Vec Num))
                    (-true-filter)
                    (-path nil 'a)))
    (is-tc-err (let [a 1]
                 [a])
               :expected-ret
               (ret (parse-clj `(Vec Num))
                    (-true-filter)
                    -empty
                    (-flow -bot)))
    )
  (testing "ann-form"
    (is-tc-e (ann-form 1 Num)
             :expected-ret
             (ret (parse-clj `Num)
                  (-true-filter)
                  -empty))
    (is-tc-err (ann-form 1 Num)
             :expected-ret
             (ret (parse-clj `Num)
                  (-false-filter)
                  -empty))
    (is-tc-err (ann-form 1 Num)
             :expected-ret
             (ret (parse-clj `Num)
                  (-true-filter)
                  -empty
                  (-flow -bot)))
)
  (testing "loop"
    (is-tc-e (loop [a :- Num 1] a)
             :expected-ret
             (ret (parse-clj `Num)))
    (is-tc-err (loop [a :- Num 1] a)
             :expected-ret
             (ret (parse-clj `Num)
                  (-true-filter)
                  ))
    (is-tc-err (loop [a :- Num 1] a)
             :expected-ret
             (ret (parse-clj `Num)
                  (-false-filter)
                  ))
    ;TODO better gensyms?
    #_(is-tc-err (loop [a :- Num 1] a)
             :expected-ret
             (ret (parse-clj `Num)
                  (-FS -top -top)
                  (-path nil 'a__#0)))
    )
  (testing "application"
    (is-tc-e ((fn []))
             :expected-ret
             (ret (parse-clj 'nil)))
    (is-tc-err ((fn []))
             :expected-ret
             (ret (parse-clj 'nil)
                  (-true-filter)))
    (is-tc-e ((fn []))
             :expected-ret
             (ret (parse-clj 'nil)
                  (-false-filter)))
    (is-tc-err ((fn []))
             :expected-ret
             (ret (parse-clj 'nil)
                  (-false-filter)
                  (-path nil 'a)))
    )

  (testing "instance method"
    (is-tc-e (.getParent (java.io.File. "a"))
             :expected-ret
             (ret (parse-clj `(U nil Str))))
    (is-tc-err (.getParent (java.io.File. "a"))
             :expected-ret
             (ret (parse-clj `(U nil Str))
                  (-true-filter)))
    (is-tc-err (.getParent (java.io.File. "a"))
             :expected-ret
             (ret (parse-clj `(U nil Str))
                  (-false-filter)))
    (is-tc-err (.getParent (java.io.File. "a"))
             :expected-ret
             (ret (parse-clj `(U nil Str))
                  (-FS -top -top)
                  (-path nil 'a)))
    )
  (testing "static fields"
    (is-tc-e Long/SIZE
             :expected-ret
             (ret (parse-clj `Num)))
    (is-tc-err Long/SIZE
             :expected-ret
             (ret (parse-clj `Sym)))
    (is-tc-err Long/SIZE
             :expected-ret
             (ret (parse-clj `Num)
                  (-false-filter)))
    (is-tc-err Long/SIZE
             :expected-ret
             (ret (parse-clj `Num)
                  (-true-filter)))
    (is-tc-err Long/SIZE
             :expected-ret
             (ret (parse-clj `Num)
                  (-FS -top -top)
                  (-path nil 'a)))
    )
  (testing "instance fields"
    (is-tc-e (do (ann-datatype A [a :- Num])
                 (deftype A [a])
                 (.a (A. 1)))
             :expected-ret
             (ret (parse-clj `Num)))
    (is-tc-err (do (ann-datatype A [a :- Num])
                 (deftype A [a])
                 (.a (A. 1)))
             :expected-ret
             (ret (parse-clj `Num)
                  (-true-filter)))
    (is-tc-err (do (ann-datatype A [a :- Num])
                 (deftype A [a])
                 (.a (A. 1)))
             :expected-ret
             (ret (parse-clj `Num)
                  (-false-filter)))
    (is-tc-err (do (ann-datatype A [a :- Num])
                 (deftype A [a])
                 (.a (A. 1)))
             :expected-ret
             (ret (parse-clj `Num)
                  (-FS -top -top)
                  (-path nil 'a)))
    )
  (testing "static methods"
    (is-tc-e (Long/valueOf 1)
             :expected-ret
             (ret (parse-clj `(U nil Num))))
    (is-tc-err (Long/valueOf 1)
             :expected-ret
             (ret (parse-clj `(U nil Num))
                  (-true-filter)))
    (is-tc-err (Long/valueOf 1)
             :expected-ret
             (ret (parse-clj `(U nil Num))
                  (-false-filter)))
    (is-tc-err (Long/valueOf 1)
             :expected-ret
             (ret (parse-clj `(U nil Num))
                  (-FS -top -top)
                  (-path nil 'a)))
    )
  (testing "instance? call"
    (is-tc-e (instance? Long 1)
             Boolean)
    ;TODO scoping
    #_(is-tc-err (let [a 1]
                 (instance? Long a))
               :expected-ret
               (ret (parse-clj `Boolean)
                    (-FS (-filter (parse-clj `Long)
                                  'a__#0)
                         (-not-filter (parse-clj `Long)
                                  'a__#0))))
    (is-tc-e (fn [a] (instance? Long a))
             (Pred Long))
    )
  (testing "multifn"
    ;FIXME
    #_(is-tc-e (clojure.lang.MultiFn. 'foo
                                    class
                                    :default
                                    #'clojure.core/global-hierarchy)
             :expected-ret
             (ret (parse-clj `[Any :-> Any]))
             ))
  (testing "new"
    (is-tc-e (Boolean. true)
             Boolean)
    (is-tc-e (Boolean. true)
             :expected-ret
             (ret (parse-clj `Boolean)
                  (-true-filter)))
    (is-tc-err (Boolean. true)
             :expected-ret
             (ret (parse-clj `Boolean)
                  (-false-filter)))
    (is-tc-err (Boolean. true)
             :expected-ret
             (ret (parse-clj `Boolean)
                  (-true-filter)
                  (-path nil 'a)))
    )
  (testing "throw"
    (is-tc-e (fn [a :- Throwable] :- Nothing
               (throw a)))
    (is-tc-err (fn [a :- Any]
                 (throw a)))
    (is-tc-e (fn [a]
               (throw a))
             [Throwable -> Nothing
              :filters {:then ff :else ff}])
    (is-tc-e (fn [a]
               (throw a))
             [Throwable -> Nothing
              :flow ff])
    (is-tc-e (fn [a]
               (throw a))
             [Throwable -> Nothing
              :filters {:then ff :else ff}
              :flow ff])
    (is-tc-err (fn [a]
                 1)
             [Throwable -> Any
              :flow ff])
    (is-tc-err (fn [a]
                 1)
             [Throwable -> Any
              :filters {:then ff :else ff}])
    (is-tc-err (fn [a]
                 1)
               [Throwable -> Any
                :filters {:then ff :else ff}
                :flow ff])
    (is-tc-e (core/fn [a]
               (throw a))
             [Throwable -> Nothing
              :filters {:then ff :else ff}
              :flow ff])
    (is-tc-e (fn [a :- Throwable]
               (throw a))
             [Throwable -> Nothing
              :filters {:then ff :else ff}
              :flow ff])
    (is-tc-err (core/fn [a]
                 1)
             [Throwable -> Any
              :flow ff])
    (is-tc-err (core/fn [a]
                 1)
             [Throwable -> Any
              :filters {:then ff :else ff}])
    (is-tc-err (core/fn [a]
                 1)
               [Throwable -> Any
                :filters {:then ff :else ff}
                :flow ff]))
  (testing "try catch"
    (is-tc-e (try (throw (Exception.))
                  (catch Exception e))
             nil)
    (is-tc-err (try (throw (Exception.))
                  (catch Exception e))
             Num)
    (is-tc-e (try (throw (Exception.))
                  (catch Exception e
                    2))
             Num)
    (is-tc-e (try (throw (Exception.))
                  (catch Exception e))
             :expected-ret
             (ret -nil
                  (-false-filter)))
    (is-tc-err (try (throw (Exception.))
                  (catch Exception e))
             :expected-ret
             (ret -nil
                  (-true-filter)))
    (is-tc-err (try (throw (Exception.))
                  (catch Exception e))
             :expected-ret
             (ret -nil
                  (-FS -top -top)
                  -empty
                  (-flow -bot))))
  (testing "finally"
    (is-tc-e (try (throw (Exception.))
                  (catch Exception e
                    2)
                  (finally nil))
             Num)
    (is-tc-err (try (throw (Exception.))
                  (catch Exception e
                    2)
                  (finally nil))
             nil)
    (is-tc-e (try (throw (Exception.))
                  (catch Exception e
                    2)
                  (finally nil))
             :expected-ret
             (ret (parse-clj `Num)
                  (-true-filter)))
    (is-tc-err (try (throw (Exception.))
                  (catch Exception e
                    2)
                  (finally nil))
             :expected-ret
             (ret (parse-clj `Num)
                  (-false-filter))))
  (testing "var"
    (is-tc-e (do (t/def foo :- Num 1)
                 foo))
    (is-tc-e (do (t/def foo :- Num 1)
                 foo)
             Num)
    (is-tc-err (do (t/def foo :- Num 1)
                 foo)
             nil))
  (testing "set!"
    (is-tc-e (do (t/def ^:dynamic *foo* :- Number 1)
                 (binding [*foo* 1]
                   (set! *foo* 2))))
    (is-tc-err (do (t/def ^:dynamic *foo* :- Number 1)
                   (binding [*foo* 1]
                     (set! *foo* nil))))
    (is-tc-e (do (t/def ^:dynamic *foo* :- Number 1)
                   (binding [*foo* 1]
                     (set! *foo* 2)))
             Num)
    (is-tc-err (do (t/def ^:dynamic *foo* :- Number 1)
                   (binding [*foo* 1]
                     (set! *foo* 2)))
             nil))
  (testing "the var"
    (is-tc-e (do (t/def foo :- Num 1)
                 #'foo))
    (is-tc-e (do (t/def foo :- Num 1)
                 #'foo)
             :expected-ret
             (ret (parse-clj `(Var1 Num))))
    (is-tc-e (do (t/def foo :- Num 1)
                 #'foo)
             :expected-ret
             (ret (parse-clj `(Var1 Num))
                  (-true-filter)))
    (is-tc-err (do (t/def foo :- Num 1)
                 #'foo)
             :expected-ret
             (ret (parse-clj `(Var1 Num))
                  (-false-filter)))
    (is-tc-err (do (t/def foo :- Num 1)
                 #'foo)
             :expected-ret
             (ret (parse-clj `(Var1 Num))
                  (-true-filter)
                  (-path nil 'a)))
    (is-tc-err (do (t/def foo :- Num 1)
                 #'foo)
             :expected-ret
             (ret (parse-clj `(Var1 Num))
                  (-true-filter)
                  -empty
                  (-flow -bot)))
    )
  (testing "cast"
    (is-tc-e (cast Number 1))
    (is-tc-e (cast Number 1)
             Num)
    (is-tc-err (cast Number 1)
             :expected-ret
             (ret (parse-clj `Num)
                  (-true-filter)))
    (is-tc-err (cast Number 1)
             :expected-ret
             (ret (parse-clj `Num)
                  (-false-filter)))
    (is-tc-err (cast Number 1)
             :expected-ret
             (ret (parse-clj `Num)
                  (-FS -top -top)
                  (-path nil 'a)))
    (is-tc-err (cast Number 1)
             :expected-ret
             (ret (parse-clj `Num)
                  (-FS -top -top)
                  -empty
                  (-flow -bot)))
    (is-tc-err (do (cast Number 1))
             :expected-ret
             (ret (parse-clj `Num)
                  (-FS -top -top)
                  -empty
                  (-flow -bot)))
    )
  (testing "tc-ignore"
    (is-tc-e (tc-ignore 1)
             Any)
    (is-tc-err (tc-ignore 1)
             Num)
    (is-tc-err (tc-ignore 1)
               :expected-ret
               (ret (parse-clj `Any)
                    (-true-filter)))
    (is-tc-err (tc-ignore 1)
               :expected-ret
               (ret (parse-clj `Any)
                    (-false-filter)))
    (is-tc-err (tc-ignore 1)
               :expected-ret
               (ret (parse-clj `Any)
                    (-FS -top -top)
                    (-path nil 'a)))
    (is-tc-err (tc-ignore 1)
               :expected-ret
               (ret (parse-clj `Any)
                    (-FS -top -top)
                    -empty
                    (-flow -bot)))
    )
  (testing "local"
    (is-tc-e (let [a 1]
               a))
    (is-tc-e (let [a 1]
               a)
             Num)
    (is-tc-err (let [a 1]
               a)
             Sym)
    (is-tc-err (let [a 1]
                 a)
               :expected-ret
               (ret (parse-clj `Any)
                    (-true-filter)
                    ))
    (is-tc-err (let [a 1]
                 a)
               :expected-ret
               (ret (parse-clj `Any)
                    (-false-filter)
                    ))
    (is-tc-err (let [a 1]
                 a)
               :expected-ret
               (ret (parse-clj `Any)
                    (-FS -top -top)
                    (-path nil 'a)))
    (is-tc-err (let [a 1]
                 a)
               :expected-ret
               (ret (parse-clj `Any)
                    (-FS -top -top)
                    -empty
                    (-flow -bot))))
)

(deftest fn-type-parse-test
  (is (not (= (-FS -bot -bot)
              (-FS -top -bot))))
  (is (not (= (-FS -bot -bot)
              (-FS -bot -top))))
  (is (= (:then (-FS -bot -bot))
         -bot))
  (is (= (:else (-FS -bot -bot))
         -bot))
  (is (= (parse-clj '[Any -> Any])
         (parse-clj '[Any -> Any
                      :filters {:then tt :else tt}
                      :flow tt])))
  (is (-> (parse-clj '[Any -> Any
                       :filters {:then ff :else ff}
                       :flow tt])
          :types first :rng :fl #{(-FS -bot -bot)}))
  (is (-> (parse-clj '[Any -> Any
                       :filters {:then ff :else ff}
                       :flow tt])
          :types first :rng :fl :then BotFilter?))
  (is (-> (parse-clj '[Any -> Any
                       :filters {:then ff :else ff}
                       :flow tt])
          :types first :rng :fl :else BotFilter?))
  (is (-> (parse-clj '[Any -> Any
                       :flow tt])
          :types first :rng :flow :normal #{-top}))
  (is (-> (parse-clj '[Any -> Any
                       :flow ff])
          :types first :rng :flow :normal #{-bot}))
  )

(deftest subtype-filter-test
  (testing "top and bot"
    (is (sub/subtype-filter? -top -top))
    (is (sub/subtype-filter? -bot -top))
    (is (sub/subtype-filter? -bot -bot))
    (is (not (sub/subtype-filter? -top -bot))))
  (testing "this simplifies to top"
    (is (= (-filter -any 'a) -top)))
  (testing "this doesn't simplify to top"
    (is (not= (-filter -true 'a) -top)))
  (testing "combine type-filter and top/bot"
    (is (sub/subtype-filter? (-filter -true 'a) -top))
    (is (sub/subtype-filter? -bot (-filter -true 'a)))
    (is (not (sub/subtype-filter? -top (-filter -true 'a))))
    (is (not (sub/subtype-filter? (-filter -true 'a) -bot))))
  (testing "simple type-filters"
    (is-clj (sub/subtype-filter? (-filter -true 'a) (-filter -true 'a)))
    (testing "different types, that are subtypes"
      (is-clj (sub/subtype-filter? (-filter -false 'a) (-filter (parse-clj `Boolean) 'a)))
      (is-clj (sub/subtype-filter? (-filter -false 'a [(-kpe :a)]) (-filter (parse-clj `Boolean) 'a [(-kpe :a)]))))
    (testing "different types, not subtypes"
      (is-clj (not (sub/subtype-filter? (-filter -false 'a) (-filter -true 'a))))
      (is-clj (not (sub/subtype-filter? (-filter -false 'a [(-kpe :a)]) 
                                        (-filter -true 'a [(-kpe :a)])))))
    (testing "different paths, but types happen to be subtypes (still should fail)"
      (is-clj (not (sub/subtype-filter? (-filter -true 'a) (-filter -true 'b))))
      (is-clj (not (sub/subtype-filter? (-filter -false 'a) (-filter (parse-clj `Boolean) 'b))))
      (is-clj (not (sub/subtype-filter? (-filter -false 'a) (-filter (parse-clj `Boolean) 'a [(-kpe :a)])))))
    )
  (testing "or filter"
    (is-clj (sub/subtype-filter? (-filter -true 'a) (-or (-filter -true 'a) (-filter -false 'b))))
    (is-clj (not (sub/subtype-filter? (-filter -false 'a) (-or (-filter -true 'a) (-filter -false 'b)))))
    (is-clj (not (sub/subtype-filter? (-or (-filter -true 'a) (-filter -false 'b)) (-filter -true 'a))))
    (is-clj (sub/subtype-filter? (-or (-filter -true 'a) (-filter -false 'b)) (-or (-filter -true 'a) (-filter -false 'b))))
    (is-clj (sub/subtype-filter? (-or (-filter -true 'a) (-filter -false 'b)) 
                                 (-or (-filter (parse-clj `Boolean) 'a) (-filter (parse-clj `Boolean) 'b))))
    (is-clj (not
              (sub/subtype-filter? (-or (-filter (parse-clj `Boolean) 'a) (-filter (parse-clj `Boolean) 'b))
                                   (-or (-filter -true 'a) (-filter -false 'b))))))
  (testing "and filter"
    (is-clj (not
              (sub/subtype-filter? (-filter -true 'a) 
                                   (-and (-filter -true 'a) (-filter -false 'b)))))
    (is-clj (sub/subtype-filter? (-and (-filter -true 'a) (-filter -false 'b))
                                 (-filter -true 'a)))
    (is-clj (not
              (sub/subtype-filter? (-and (-filter (parse-clj `Boolean) 'a) (-filter (parse-clj `Boolean) 'b))
                                   (-and (-filter -true 'a) (-filter -false 'b)))))
    (is-clj (sub/subtype-filter? (-and (-filter -true 'a) (-filter -false 'b))
                                 (-and (-filter (parse-clj `Boolean) 'a) (-filter (parse-clj `Boolean) 'b))))
    )
  )
=======
(deftest reduced?-test
  (testing "a plain old object" (is-tc-e (reduced? :a)))
  (testing "a nil"              (is-tc-e (reduced? nil)))
  (testing "control flow + inlining"
    (is-tc-e (let [r :- (U nil (clojure.lang.Reduced Any)) (reduced 1)]
               (when (reduced? r)
                 @r))))
  (testing "an Any"             (is-tc-e (fn [x :- Any] (reduced? x)))))
>>>>>>> df2c0e19

;(deftest dotted-apply-test
;  (is-tc-e
;    (do (ann foo (All [x y ...] [[y ... y -> x] -> [y ... y -> x]]))
;        (defn foo
;          [f]
;          (let [mem (memoize (fn [& args] #(apply f args)))]
;            (fn [& args]
;              ((apply mem args))))))))

(ann-form vector [Number * -> '[Number]])
#_(cf (inst vector Number Number))
#_(is (cf (juxt (inst vector clojure.core.typed/Any))))
#_(is (cf (juxt (ann-form vector [Number * -> '[Number]]))))
#_(cf (t/juxt first :- [(Seq Number) -> (U nil Number)]
              rest :- [(Seq Number) -> (Seq Number)]))

;(clojure.core.typed/All [b ...] [b ... b -> (HVec [b ... b])]) <: [java.lang.Number * -> (HVec [java.lang.Number])]

(deftest locking-test
  (testing "return value is the final expr"
    (is-tc-e (locking :a (+ 1 2)) Number))

  (testing "can't lock nil"
    (is-tc-err (locking nil (+ 1 2) Number)))

  (testing "incorrect return value"
    (is-tc-err (locking :a :b) Number)))<|MERGE_RESOLUTION|>--- conflicted
+++ resolved
@@ -3417,7 +3417,6 @@
   (is-tc-err (reduce (fn ([x :- Num y :- Num] :- Num 1)) [1]))
   (is-tc-e (reduce (fn ([x :- Num, y :- Num] 1) ([] 1)) [1])))
 
-<<<<<<< HEAD
 (deftest filter-expected-test
   (testing "integers are truthy"
     (is-tc-e 1
@@ -4203,7 +4202,7 @@
                                  (-and (-filter (parse-clj `Boolean) 'a) (-filter (parse-clj `Boolean) 'b))))
     )
   )
-=======
+
 (deftest reduced?-test
   (testing "a plain old object" (is-tc-e (reduced? :a)))
   (testing "a nil"              (is-tc-e (reduced? nil)))
@@ -4212,7 +4211,7 @@
                (when (reduced? r)
                  @r))))
   (testing "an Any"             (is-tc-e (fn [x :- Any] (reduced? x)))))
->>>>>>> df2c0e19
+
 
 ;(deftest dotted-apply-test
 ;  (is-tc-e
