(ns clojure.core.typed.test.core
; we want clojure.lang.Seqable to be scoped here. 
; There :refer :all of clojure.core.typed adds another Seqable which
; is less useful here.
  (:use [clojure.core.typed :as tc :exclude [Seqable]]))

(load-if-needed)

(require '[clojure.test :refer :all]
         '[clojure.jvm.tools.analyzer :refer [ast analyze-form]]
         '[clojure.jvm.tools.analyzer.hygienic :refer [ast-hy]]
         '[clojure.repl :refer [pst]]
         '[clojure.pprint :refer [pprint]]
         '[clojure.data :refer [diff]]
         '[clojure.core.typed.init]
         '[clojure.core.typed.utils :as u :refer [with-ex-info-handlers top-level-error?]]
         '[clojure.core.typed.current-impl :as impl]
         '[clojure.core.typed.check :as chk :refer [expr-type tc-t combine-props env+ update check-funapp
                                                    tc-equiv]]
         '[clojure.core.typed.collect-phase :as collect]
         '[clojure.core.typed.inst :as inst]
         '[clojure.core.typed.subtype :as sub]
         '[clojure.core.typed.type-rep :refer :all]
         '[clojure.core.typed.type-ctors :refer :all]
         '[clojure.core.typed.filter-rep :refer :all]
         '[clojure.core.typed.filter-ops :refer :all]
         '[clojure.core.typed.object-rep :refer :all]
         '[clojure.core.typed.path-rep :refer :all]
         '[clojure.core.typed.parse-unparse :refer :all]
         '[clojure.core.typed.constant-type :refer [constant-type]]
         '[clojure.core.typed.lex-env :refer :all]
         '[clojure.core.typed.promote-demote :refer :all]
         '[clojure.core.typed.frees :refer :all]
         '[clojure.core.typed.free-ops :refer :all]
         '[clojure.core.typed.dvar-env :refer :all]
         '[clojure.core.typed.cs-gen :refer :all]
         '[clojure.core.typed.cs-rep :refer :all]
         '[clojure.core.typed.subst :refer [subst-all] :as subst]
         '[clojure.core.typed.test.rbt]
         '[clojure.core.typed.test.person]
         '[clojure.tools.trace :refer [trace-vars untrace-vars
                                       trace-ns untrace-ns]])
(import '(clojure.lang ISeq ASeq IPersistentVector Atom IPersistentMap
                       ExceptionInfo Var Seqable))

(defn subtype? [& rs]
  (impl/with-clojure-impl
    (apply sub/subtype? rs)))

(defn both-subtype? [s t]
  (and (subtype? s t)
       (subtype? t s)))

(defn check [& as]
  (impl/with-clojure-impl
    (apply chk/check as)))

(defmacro is-cf [& args]
  `(is (do
         (cf ~@args)
         true)))

(defmacro is-clj [& args]
  `(is (clj ~@args)))

(defmacro clj [& body]
  `(impl/with-clojure-impl ~@body))

;Aliases used in unit tests
(defmacro is-with-aliases [& body]
  `(is-clj (do (check-ns '~'clojure.core.typed.test.util-aliases)
               ~@body)))

(defmacro is-cf-with-aliases [& body]
  `(is-clj (do (check-ns '~'clojure.core.typed.test.util-aliases)
               (cf ~@body)
               true)))

;(check-ns 'clojure.core.typed.test.deftype)

(deftest add-scopes-test
  (is-clj (let [body (make-F 'a)]
        (= (add-scopes 0 body)
           body)))
  (is-clj (let [body (make-F 'a)]
        (= (add-scopes 1 body)
           (Scope-maker body))))
  (is-clj (let [body (make-F 'a)]
        (= (add-scopes 3 body)
           (-> body Scope-maker Scope-maker Scope-maker)))))

(deftest remove-scopes-test
  (is-clj (let [scope (Scope-maker (make-F 'a))]
        (= (remove-scopes 0 scope)
           scope)))
  (is-clj (let [body (make-F 'a)]
        (= (remove-scopes 1 (Scope-maker body))
           body))))

(deftest parse-type-test
  (is-clj (= (Poly-body* '(x) (parse-type '(All [x] x)))
            (make-F 'x)))
  (is-clj (= (Poly-body* '(x y) (parse-type '(All [x y] x)))
             (make-F 'x)))
  (is-clj (= (Poly-body* '(x y) (parse-type '(All [x y] y)))
             (make-F 'y)))
  (is-clj (= (Poly-body* '(a b c d e f g h i) (parse-type '(All [a b c d e f g h i] e)))
             (make-F 'e))))

(deftest parse-type-fn-test
  (is-clj (= (parse-type '[nil * -> nil])
         (make-FnIntersection (make-Function () -nil -nil))))
  (is-clj (= (parse-type '(All [x ...] [nil ... x -> nil]))
         (PolyDots* '(x) [no-bounds]
                    (make-FnIntersection (make-Function () -nil nil (DottedPretype1-maker -nil 'x)))))))

(deftest poly-constructor-test
  (is-clj (= (Poly-body*
           '(x)
           (Poly* '(x) [no-bounds]
                  (make-F 'x)))
         (make-F 'x)))
  (is-clj (= (Poly-body*
           '(x)
           (Poly* '(x)
                  [(Bounds-maker -nil -false nil)]
                  (make-F 'x)))
         (make-F 'x)))
  (is-clj (= (parse-type '(All [x x1 [y :< x] z] [x -> y]))
             (let [no-bounds-scoped (Bounds-maker
                                      (add-scopes 4 -any)
                                      (add-scopes 4 (Un))
                                      nil)]
               (Poly-maker 4
                           [no-bounds-scoped
                            no-bounds-scoped
                            (Bounds-maker 
                              (add-scopes 4 (B-maker 3))
                              (add-scopes 4 (Un))
                              nil)
                            no-bounds-scoped]
                           (add-scopes 4
                                       (make-FnIntersection
                                         (make-Function [(B-maker 3)] (B-maker 1)
                                                        nil nil))))))))
(defmacro sub? [s t]
  `(impl/with-clojure-impl
     (subtype? (parse-type '~s)
               (parse-type '~t))))

(deftest subtype-test
  (is-clj (sub? Integer Integer))
  (is-clj (sub? Integer Object))
  (is-clj (not (sub? Object Integer)))
  (is-clj (sub? Object Object))
  (is-clj (sub? Integer Number))
  (is-clj (sub? (clojure.lang.Seqable Integer)
            (clojure.lang.Seqable Integer)))
  (is-clj (sub? (clojure.lang.Seqable Integer)
            (clojure.lang.Seqable Number)))
  (is-clj (not
        (sub? (clojure.lang.Seqable Number)
              (clojure.lang.Seqable Integer))))
  (is-clj (sub? (clojure.lang.Cons Integer)
            (clojure.lang.Cons Number)))
  (is-clj (sub? (clojure.lang.Cons Integer)
            (clojure.lang.Seqable Number))))

(deftest subtype-java-exceptions-test
  (is-clj (subtype? (RClass-of IndexOutOfBoundsException nil)
                (RClass-of Exception nil))))

(deftest subtype-intersection
  (is-clj (not (subtype? (RClass-of Seqable [-any])
                     (In (RClass-of Seqable [-any])
                         (make-CountRange 1))))))

(deftest subtype-Object
  (is-clj (subtype? (RClass-of clojure.lang.IPersistentList [-any]) (RClass-of Object nil))))

(deftest subtype-hmap
  (is (sub? (HMap :mandatory {:a '1} :complete? true)
            (HMap :mandatory {:a Number} :complete? true)))
  (is (sub? (HMap :mandatory {:a '1} :complete? true)
            (HMap :mandatory {} :complete? false)))
  (is (sub? (HMap :mandatory {:a '1 :b '2 :c '3} :complete? true)
            (HMap :mandatory {:a '1 :b '2} :complete? false)))
  (is (not (sub? '{:a nil}
                 '{:a '1})))
  (is (not (sub? (HMap :mandatory {:a '1} :complete? true)
                 (HMap :mandatory {} :complete? true))))
  (is (not (sub? (HMap :mandatory {:a '1 :b '2} :complete? true)
                 (HMap :mandatory {:a '1 :b '2 :c '3} :complete? false)))))

(deftest subtype-poly
  (is-clj (subtype? (parse-type '(All [x] (clojure.lang.ASeq x)))
                    (parse-type '(All [y] (clojure.lang.Seqable y))))))

(deftest subtype-rec
  (is-clj (subtype? (parse-type 'Integer)
                    (parse-type '(Rec [x] (U Integer (clojure.lang.Seqable x))))))
  (is-clj (subtype? (parse-type '(clojure.lang.Seqable (clojure.lang.Seqable Integer)))
                    (parse-type '(Rec [x] (U Integer (clojure.lang.Seqable x))))))
  (is-clj (not (subtype? (parse-type 'Number)
                         (parse-type '(Rec [x] (U Integer (clojure.lang.Seqable x)))))))
  (is-clj (sub? (HMap :mandatory {:op (Value :if)
                  :test (HMap :mandatory {:op (Value :var)
                               :var (clojure.lang.Var Nothing Any)})
                  :then (HMap :mandatory {:op (Value :nil)})
                  :else (HMap :mandatory {:op (Value :false)})})
            (Rec [x] 
                 (U (HMap :mandatory {:op (Value :if)
                           :test x
                           :then x
                           :else x})
                    (HMap :mandatory {:op (Value :var)
                           :var (clojure.lang.Var Nothing Any)})
                    (HMap :mandatory {:op (Value :nil)})
                    (HMap :mandatory {:op (Value :false)})))))

  (is-clj (sub? (Rec [x] (U Integer (clojure.lang.ILookup x x)))
            (Rec [x] (U Number (clojure.lang.ILookup x x))))))

(deftest trans-dots-test
  (is-clj (= (inst/manual-inst (parse-type '(All [x b ...]
                                                 [x ... b -> x]))
                               (map parse-type '(Integer Double Float)))
             (parse-type '[Integer Integer -> Integer])))
  (is-clj (= (inst/manual-inst (parse-type '(All [x b ...]
                                                 [b ... b -> x]))
                               (map parse-type '(Integer Double Float)))
             (parse-type '[Double Float -> Integer])))
  ;map type
  (is-clj (= (inst/manual-inst (parse-type '(All [c a b ...]
                                                 [[a b ... b -> c] (clojure.lang.Seqable a) (clojure.lang.Seqable b) ... b -> (clojure.lang.Seqable c)]))
                               (map parse-type '(Integer Double Float)))
             (parse-type '[[Double Float -> Integer] (clojure.lang.Seqable Double) (clojure.lang.Seqable Float) -> (clojure.lang.Seqable Integer)]))))

;return ret for an expression f
(defmacro eret [f]
  `(let [ret# (-> (check-form-info '~f) :ret)]
     (assert (TCResult? ret#))
     ret#))

;return type for an expression f
(defmacro ety [f]
  `(-> (eret ~f) ret-t))

(deftest tc-invoke-fn-test
  (is-clj (subtype? (ety
                      ((clojure.core.typed/fn> [a :- Number, b :- Number] b)
                       1 2))
                    (parse-type 'Number)))
  ; manual instantiation "seq"
  (is-clj (subtype? (ety
                      ((clojure.core.typed/fn> [a :- (clojure.lang.Seqable Number), b :- Number] 
                                               ((clojure.core.typed/inst seq Number) a))
                       [1 2 1.2] 1))
                    (parse-type '(clojure.core.typed/Option (I (clojure.lang.ISeq java.lang.Number) (CountRange 1))))))
  ; inferred "seq"
  (is-clj (subtype? (ety
                      (clojure.core.typed/fn> [a :- (clojure.lang.Seqable Number), b :- Number] 
                                              1))
                    (make-FnIntersection
                      (make-Function
                        [(RClass-of Seqable [(RClass-of Number nil)]) (RClass-of Number nil)] 
                        (-val 1)
                        nil nil
                        :filter (-FS -top -bot)
                        :object -empty))))
  ; poly inferred "seq"
  ; FIXME pfn> NYI
  #_(is-clj (= (ety
           (clojure.core.typed/pfn> [c] 
                            [[a :- (clojure.lang.Seqable c)] 
                             [b :- Number]] 
                            1))
         (let [x (make-F 'x)]
           (Poly* [(:name x)]
                  [no-bounds]
                  (make-FnIntersection
                    (make-Function
                      [(RClass-of Seqable [x]) (RClass-of Number)] 
                      (-val 1)
                      nil nil
                      :filter (-FS -top -bot)
                      :object -empty))))))
  ;test invoke fn
  (is-clj (subtype? (ety
                      ((clojure.core.typed/fn> [a :- (clojure.lang.Seqable Number), b :- Number] 
                                               (seq a))
                       [1 2 1.2] 1))
                    (parse-type '(U nil (I (CountRange 1) (clojure.lang.ISeq Number))))))
  (is-clj (subtype? (ety
                      ((clojure.core.typed/fn> [a :- (clojure.lang.IPersistentMap Any Number), b :- Number] 
                                               ((clojure.core.typed/inst get Number Nothing) a b))
                       (zipmap [1] [2]) 1))
                    (parse-type '(U nil Number)))))

;FIXME
;(deftest get-special-test
;  (is-clj (subtype? 
;            (ety 
;              (clojure.core.typed/fn> [a :- (HMap :mandatory {:a Number})]
;                                      (get a :a)))
;            (parse-type
;              '(Fn ['{:a java.lang.Number} -> java.lang.Number 
;                    :filters {:then (& (is (HMap :mandatory {:a Number}) 0)
;                                       (is java.lang.Number 0 [(Key :a)]))
;                              :else (| (is (U nil false) 0 [(Key :a)])
;                                       (is (HMap :absent-keys #{:a}) 0) )} 
;                    :object {:path [(Key :a)], :id 0}])))))

(deftest truth-false-values-test
  (is-clj (= (tc-t (if nil 1 2))
         (ret (-val 2) (-FS -top -bot) (->EmptyObject))))
  (is-clj (= (tc-t (if false 1 2))
         (ret (-val 2) (-FS -top -bot) (->EmptyObject))))
  (is-clj (= (tc-t (if 1 1 2))
         (ret (-val 1) (-FS -top -bot) (->EmptyObject)))))

(deftest empty-fn-test
  (is-clj (= (tc-t (clojure.core/fn []))
         (ret (make-FnIntersection
                (Function-maker [] (make-Result -nil
                                            (-FS -bot -top)
                                            (->EmptyObject))
                            nil nil nil))
              (-FS -top -bot)
              (->EmptyObject))))
  (is-clj (= (tc-t (fn [] 1))
         (ret (make-FnIntersection
                (Function-maker [] (make-Result (-val 1)
                                              (-FS -top -bot)
                                              (->EmptyObject))
                              nil nil nil))
              (-FS -top -bot)
              (->EmptyObject))))
  (is-clj (= (tc-t (let []))
         (ret -nil (-FS -bot -top) (->EmptyObject)))))

(deftest path-test
  (is-clj (= (tc-t (fn [a] (let [a 1] a)))
         (ret (make-FnIntersection
                (Function-maker [-any]
                              (make-Result (-val 1)
                                           (-FS -top -top)
                                           -empty)
                              nil nil nil))
              (-FS -top -bot) -empty)))
  (is-clj (= (tc-t (let [a nil] a))
         (ret -nil (-FS -top -top) -empty))))

(deftest equiv-test
  ; 1 arity :else filter is always bot
  (is-clj (= (tc-t (= 1))
         (ret (Un -true -false) (-FS -top -bot) -empty)))
  (is-clj (= (tc-t (= 1 1))
         (tc-t (= 1 1 1 1 1 1 1 1 1 1))
         (ret (Un -true -false) (-FS -top -top) -empty)))
  (is-clj (= (tc-t (= 'a 'b))
         (tc-t (= 1 2))
         (tc-t (= :a :b))
         (tc-t (= :a 1 'a))
         (ret (Un -true -false) (-FS -top -top) -empty)))
  (is-clj (= (tc-t (= :Val (-> {:a :Val} :a)))
         (ret (Un -true -false) (-FS -top -top) -empty))))

(deftest name-to-param-index-test
  ;a => 0
  (is-clj 
    (= (tc-t 
           (clojure.core.typed/fn> [a :- (U (HMap :mandatory {:op (Value :if)})
                                            (HMap :mandatory {:op (Value :var)}))] 
                                   (:op a)))
         (ret 
           (parse-type 
             '(Fn [(U '{:op (Value :var)} '{:op (Value :if)}) -> (U ':var ':if) 
                   :filters {:then (is (U (Value :var) (Value :if)) 0 [(Key :op)]), 
                             :else (| (is (HMap :absent-keys #{:op}) 0) 
                                      (is (U nil false) 0 [(Key :op)]))} 
                   :object {:path [(Key :op)], :id 0}]))
           (-FS -top -bot)
           -empty))))

(deftest refine-test
  (is-clj (= (tc-t 
           (clojure.core.typed/fn> [a :- (U (HMap :mandatory {:op (Value :if)})
                                            (HMap :mandatory {:op (Value :var)}))]
                           (when (= (:op a) :if) 
                             a)))
         (ret (make-FnIntersection
                (Function-maker
                    [(Un (make-HMap :mandatory {(-val :op) (-val :if)})
                         (make-HMap :mandatory {(-val :op) (-val :var)}))]
                    (make-Result (Un -nil (make-HMap :mandatory {(-val :op) (-val :if)}))
                                 (-FS (-and (-filter (-val :if) 0 [(->KeyPE :op)])
                                            (-not-filter (Un -false -nil) 0)
                                            (-filter (make-HMap :mandatory {(-val :op) (-val :if)}) 0))
                                           ; what are these filters doing here?
                                      (-or (-and (-filter (-val :if) 0 [(->KeyPE :op)])
                                                 (-filter (Un -false -nil) 0))
                                           (-not-filter (-val :if) 0 [(->KeyPE :op)])))
                                 -empty)
                    nil nil nil))
              (-FS -top -bot)
              -empty))))


#_(deftest dotted-infer-test
  (is-cf (map number? [1])))

(deftest check-invoke
  ; wrap in thunk to prevent evaluation (analyzer currently evaluates forms)
  (is (u/top-level-error-thrown? (cf (fn [] (symbol "a" 'b)))))
  (is (both-subtype? (ety (symbol "a" "a"))
                     (clj (RClass-of clojure.lang.Symbol)))))

(deftest check-do-test
  (is-clj (= (ety (do 1 2))
         (-val 2))))

(deftest tc-var-test
  (is-clj (subtype? (ret-t (tc-t seq?))
                    (parse-type '(predicate (clojure.lang.ISeq Any))))))

(deftest heterogeneous-ds-test
  (is-clj 
    (not (subtype? (parse-type '(HMap :mandatory {:a (Value 1)}))
                     (RClass-of ISeq [-any]))))
  (is-clj 
    (not (subtype? (parse-type '(Vector* (Value 1) (Value 2)))
                     (RClass-of ISeq [-any]))))
  (is-clj
    (subtype? (parse-type '(Seq* (Value 1) (Value 2)))
                (RClass-of ISeq [-any])))
  (is-clj 
    (subtype? (parse-type '(List* (Value 1) (Value 2)))
              (RClass-of ISeq [-any])))
  (is-clj (= (tc-t [1 2])
         (ret (-hvec [(-val 1) (-val 2)]) (-true-filter) -empty)))
  (is-clj (= (tc-t '(1 2))
         (ret (HeterogeneousList-maker [(-val 1) (-val 2)]) (-true-filter) -empty)))
  (is-clj (= (tc-t {:a 1})
         (ret (-complete-hmap {(-val :a) (-val 1)}) (-true-filter) -empty)))
  (is-clj (= (tc-t {})
         (ret (-complete-hmap {}) (-true-filter) -empty)))
  (is-clj (= (tc-t [])
         (ret (-hvec []) (-true-filter) -empty)))
  (is-clj (= (tc-t '())
         (ret (HeterogeneousList-maker []) (-true-filter) -empty)))
  (is-cf '(a b) (List* clojure.lang.Symbol clojure.lang.Symbol)))

(deftest implied-atomic?-test
  (is-clj (implied-atomic? (-not-filter -false 'a)(-not-filter (Un -nil -false) 'a))))

(deftest combine-props-test
  (is-clj (= (map set (combine-props [(->ImpFilter (-not-filter -false 'a)
                                               (-filter -true 'b))]
                                 [(-not-filter (Un -nil -false) 'a)]
                                 (atom true)))
         [#{} #{(-not-filter (Un -nil -false) 'a)
                (-filter -true 'b)}])))

(deftest env+-test
  ;test basic TypeFilter
  ;update a from Any to (Value :a)
  (is-clj (let [props [(-filter (-val :a) 'a)]
            flag (atom true)]
        (and (= (let [env {'a -any}
                      lenv (-PropEnv env props)]
                  (env+ lenv [] flag))
                (-PropEnv {'a (-val :a)} props))
             @flag)))
  ;test positive KeyPE
  ;update a from (U (HMap :mandatory {:op :if}) (HMap :mandatory {:op :var})) => (HMap :mandatory {:op :if})
  (is-clj (let [props [(-filter (-val :if) 'a [(->KeyPE :op)])]
            flag (atom true)]
        (and (= (let [env {'a (Un (make-HMap :mandatory {(-val :op) (-val :if)})
                                  (make-HMap :mandatory {(-val :op) (-val :var)}))}
                      lenv (-PropEnv env props)]
                  (env+ lenv [] flag))
                (-PropEnv {'a (make-HMap :mandatory {(-val :op) (-val :if)})} props))
             @flag)))
  ;test negative KeyPE
  (is-clj (let [props [(-not-filter (-val :if) 'a [(->KeyPE :op)])]
            flag (atom true)]
        (and (= (let [env {'a (Un (make-HMap :mandatory {(-val :op) (-val :if)})
                                  (make-HMap :mandatory {(-val :op) (-val :var)}))}
                      lenv (-PropEnv env props)]
                  (env+ lenv [] flag))
                (-PropEnv {'a (make-HMap :mandatory {(-val :op) (-val :var)})} props))
             @flag)))
  ;test impfilter
  (is-clj (let [{:keys [l props]}
            (env+ (-PropEnv {'a (Un -false -true) 'b (Un -nil -true)}
                             [(->ImpFilter (-not-filter -false 'a)
                                           (-filter -true 'b))])
                  [(-not-filter (Un -nil -false) 'a)]
                  (atom true))]
        (and (= l {'a -true, 'b -true})
             (= (set props)
                #{(-not-filter (Un -nil -false) 'a)
                  (-filter -true 'b)}))))
  ; more complex impfilter
  (is-with-aliases (= (env+ (-PropEnv {'and1 (Un -false -true)
                                       'tmap (Name-maker 'clojure.core.typed.test.util-aliases/UnionName)}
                                      [(->ImpFilter (-filter (Un -nil -false) 'and1)
                                                    (-not-filter (-val :MapStruct1)
                                                                 'tmap
                                                                 [(->KeyPE :type)]))
                                       (->ImpFilter (-not-filter (Un -nil -false) 'and1)
                                                    (-filter (-val :MapStruct1)
                                                             'tmap
                                                             [(->KeyPE :type)]))])
                            [(-filter (Un -nil -false) 'and1)]
                            (atom true))))
  ; refine a subtype
  (is-clj (= (:l (env+ (-PropEnv {'and1 (RClass-of Seqable [-any])} [])
                       [(-filter (RClass-of IPersistentVector [-any]) 'and1)]
                       (atom true)))
             {'and1 (RClass-of IPersistentVector [-any])}))
  ; bottom preserved
  (is-clj (let [a (atom true)]
        (env+ (-PropEnv {'foo -any} []) [-bot] a)
        (false? @a))))

;FIXME all these tests relate to CTYP-24
(deftest destructuring-special-ops
  ;FIXME for destructuring rest args
;  (is-clj (= (tc-t (let [a '(a b)]
;                 (seq? a)))
;         (ret -true (-true-filter) -empty)))
  (is-clj (= (-> 
           (tc-t (let [a {:a 1}]
                   (if (seq? a)
                     (apply hash-map a)
                     a)))
           ret-t)
         (-complete-hmap {(-val :a) (-val 1)})))
  (is-clj (= (tc-t (clojure.core.typed/fn> [{a :a} :- (HMap :mandatory {:a (Value 1)})]
                               a))
         (ret (make-FnIntersection 
                (Function-maker [(make-HMap :mandatory {(-val :a) (-val 1)})]
                              (make-Result (-val 1) 
                                           (-FS -top -top)  ; have to throw out filters whos id's go out of scope
                                           ;(->Path [(->KeyPE :a)] 0) ; requires 'equivalence' filters
                                           -empty)
                              nil nil nil))
              (-FS -top -bot)
              -empty)))
  ;FIXME inferred filters are bit messy, but should be (-FS -bot (! Seq 0))
  #_(is-with-aliases (= (-> (tc-t (clojure.core.typed/fn> [a :- clojure.core.typed.test.util-aliases/UnionName]
                                   (seq? a)))
           ret-t)
         (make-FnIntersection
           (Function-maker [(Name-maker 'clojure.core.typed.test.util-aliases/UnionName)]
                         (make-Result -false 
                                      ;FIXME why isn't this (-FS -bot (-not-filter (RClass-of ISeq [-any]) 0)) ?
                                      (-FS -bot -top)
                                      -empty)
                         nil nil nil))))
  (is-clj (= (tc-t (let [{a :a} {:a 1}]
                 a))
         (ret (-val 1) 
              (-FS -top -top) ; a goes out of scope, throw out filters
              -empty)))
  ;FIXME should be (-FS -bot (! ISeq 0))
  #_(is-clj (= (tc-t (clojure.core.typed/fn> [a :- (HMap :mandatory {:a (Value 1)})]
                               (seq? a)))
         (ret (make-FnIntersection
                (Function-maker [(make-HMap :mandatory {(-val :a) (-val 1)})]
                              (make-Result -false (-false-filter) -empty)
                              nil nil nil))
              (-FS -top -bot)
              -empty)))
  ;roughly the macroexpansion of map destructuring
  ;FIXME
  #_(is-clj (= (tc-t (clojure.core.typed/fn> 
                 [map-param :- clojure.core.typed.test.rbt-types/badRight]
                 (when (and (= :Black (-> map-param :tree))
                            (= :Red (-> map-param :left :tree))
                            (= :Red (-> map-param :left :right :tree)))
                   (let [map1 map-param
                         map1
                         (if (clojure.core/seq? map1)
                           (clojure.core/apply clojure.core/hash-map map1)
                           map1)

                         mapr (clojure.core/get map1 :right)
                         mapr
                         (if (clojure.core/seq? mapr)
                           (clojure.core/apply clojure.core/hash-map mapr)
                           mapr)

                         maprl (clojure.core/get mapr :left)
                         ;_ (print-env "maprl")
                         maprl
                         (if (clojure.core/seq? maprl)
                           (clojure.core/apply clojure.core/hash-map maprl)
                           maprl)]
                     maprl))))))
  ;destructuring a variable of union type
  (is-clj (= (->
           (tc-t (clojure.core.typed/fn> [{a :a} :- (U (HMap :mandatory {:a (Value 1)})
                                                       (HMap :mandatory {:b (Value 2)}))]
                                         a))
           ret-t)
         (make-FnIntersection 
           (make-Function [(Un (make-HMap :mandatory {(-val :a) (-val 1)})
                               (make-HMap :mandatory {(-val :b) (-val 2)}))]
                          (Un (-val 1) -any))))))

(deftest Name-resolve-test
  (is-with-aliases (= (tc-t (clojure.core.typed/fn> [tmap :- clojure.core.typed.test.util-aliases/MyName]
                                                    ;call to (apply hash-map tmap) should be eliminated
                                                    (let [{e :a} tmap]
                                                      e)))
                      (ret (make-FnIntersection 
                             (Function-maker [(Name-maker 'clojure.core.typed.test.util-aliases/MyName)]
                                         (make-Result (-val 1) (-FS -top -top) -empty)
                                         nil nil nil))
                           (-FS -top -bot) -empty)))
  (is-with-aliases (= (tc-t (clojure.core.typed/fn> [tmap :- clojure.core.typed.test.util-aliases/MapName]
                                                    (let [{e :a} tmap]
                                                      (assoc e :c :b))))
<<<<<<< HEAD
                      (ret (make-FnIntersection (Function-maker [(Name-maker 'clojure.core.typed.test.util-aliases/MapName)]
                                                            (make-Result (-hmap {(-val :a) (-val 1)
=======
                      (ret (make-FnIntersection (Function-maker [(Name-maker 'clojure.core.typed.test.core/MapName)]
                                                            (make-Result (make-HMap :mandatory {(-val :a) (-val 1)
>>>>>>> 2c96136b
                                                                                 (-val :c) (-val :b)})
                                                                         (-FS -top -bot) -empty)
                                                            nil nil nil))
                           (-FS -top -bot) -empty)))
  ; Name representing union of two maps, both with :type key
  (is-with-aliases (subtype? 
                     (-> (tc-t (clojure.core.typed/fn> [tmap :- clojure.core.typed.test.util-aliases/UnionName]
                                                       (:type tmap)))
                         ret-t)
                     (parse-type '[clojure.core.typed.test.util-aliases/UnionName -> (U (Value :MapStruct2)
                                                                                (Value :MapStruct1))])))
  ; using = to derive paths
  (is-with-aliases (subtype? 
                     (-> (tc-t (clojure.core.typed/fn> [tmap :- clojure.core.typed.test.util-aliases/UnionName]
                                                       (= :MapStruct1 (:type tmap))))
                         ret-t)
                     (make-FnIntersection 
                       (make-Function 
                         [(Name-maker 'clojure.core.typed.test.util-aliases/UnionName)]
                         (Un -false -true)
                         nil nil
                         :filter (let [t (-val :MapStruct1)
                                       path [(->KeyPE :type)]]
                                   (-FS (-and 
<<<<<<< HEAD
                                          (-filter (-hmap {(-val :type) (-val :MapStruct1)
                                                           (-val :a) (Name-maker 'clojure.core.typed.test.util-aliases/MyName)})
=======
                                          (-filter (make-HMap :mandatory {(-val :type) (-val :MapStruct1)
                                                           (-val :a) (Name-maker 'clojure.core.typed.test.core/MyName)})
>>>>>>> 2c96136b
                                                   0)
                                          (-filter (-val :MapStruct1) 0 path)
                                          (-filter t 0 path))
                                        (-not-filter t 0 path)))))))
  ; using filters derived by =
  (is-with-aliases (subtype? (-> (tc-t (clojure.core.typed/fn> [tmap :- clojure.core.typed.test.util-aliases/UnionName]
                                                               (if (= :MapStruct1 (:type tmap))
                                                                 (:a tmap)
                                                                 (:b tmap))))
                                 ret-t)
                             (parse-type '[clojure.core.typed.test.util-aliases/UnionName -> clojure.core.typed.test.util-aliases/MyName])))
  ; following paths with test of conjuncts
  ;FIXME
  #_(is-clj (= (tc-t (clojure.core.typed/fn> [tmap :- clojure.core.typed.test.util-aliases/UnionName]
                                         ; (and (= :MapStruct1 (-> tmap :type))
                               ;      (= 1 1))
                               (if (clojure.core.typed/print-filterset "final filters"
                                    (let [and1 (clojure.core.typed/print-filterset "first and1"
                                                 (= :MapStruct1 (-> tmap :type)))]
                                      (clojure.core.typed/print-env "first conjunct")
                                      (clojure.core.typed/print-filterset "second and1"
                                        (if (clojure.core.typed/print-filterset "second test"
                                              and1)
                                          (do (clojure.core.typed/print-env "second conjunct")
                                            (clojure.core.typed/print-filterset "third and1"
                                              (= 1 1)))
                                          (do (clojure.core.typed/print-env "fail conjunct")
                                            (clojure.core.typed/print-filterset "fail and1"
                                              and1))))))
                                 (do (clojure.core.typed/print-env "follow then")
                                   (assoc tmap :c :d))
                                 1)))
         (ret (make-FnIntersection (Function-maker [(Name-maker 'clojure.core.typed.test.util-aliases/UnionName)]
                              (let [t (Un (-val 1)
                                          (make-HMap :mandatory {(-val :type) (-val :MapStruct1)
                                                               (-val :c) (-val :d)
                                                               (-val :a) (Name-maker 'clojure.core.typed.test.util-aliases/MyName)}))]
                                (make-Result t (-FS -top -bot) -empty))
                              nil nil nil))
              (-FS -top -bot) -empty))))

;(tc-t (clojure.core.typed/fn> [[a :- Number]
;                       [b :- Number]]
;                      (if (= a 1)
;                        a
;                        )))
;
;(-> (tc-t (clojure.core.typed/fn> [[tmap :- clojure.core.typed.test.core/UnionName]]
;                          (= :MapStruct1 (-> tmap :type))
;                          (= 1 (-> tmap :a :a))))
;  :t :types first :rng :fl unparse-filter-set pprint)

;(->
;  (tc-t (clojure.core.typed/fn> [[a :- Number]
;                         [b :- Number]]
;;           (-FS (-and (-filter (-val 1) 'a)
;;                      (-filter (-val 2) 'b))
;;                (-or (-not-filter (-val 1) 'a)
;;                     (-not-filter (-val 2) 'b)
;;                     (-and (-not-filter (-val 1) 'a)
;;                           (-not-filter (-val 2) 'b))))
;          (clojure.core.typed/tc-pr-filters "final filters"
;            (let [and1 (clojure.core.typed/tc-pr-filters "first and1"
;                         (= a 1))]
;              (clojure.core.typed/tc-pr-env "first conjunct")
;;              (-FS (-and (-not-filter (Un -false -nil) and1)
;;                         (-filter (-val 2) 'b))
;;                   (-or (-filter (Un -false -nil) and1)
;;                        (-not-filter (-val 2) 'b)))
;              (clojure.core.typed/tc-pr-filters "second and1"
;                (if (clojure.core.typed/tc-pr-filters "second test"
;                      and1)
;                  (do (clojure.core.typed/tc-pr-env "second conjunct")
;                    (clojure.core.typed/tc-pr-filters "third and1"
;                      (= b 2)))
;                  (do (clojure.core.typed/tc-pr-env "fail conjunct")
;                    (clojure.core.typed/tc-pr-filters "fail and1"
;                      and1))))))))
;  :t :types first :rng :fl unparse-filter-set pprint)

(deftest update-test
  (is-clj (= (update (Un (make-HMap :mandatory {(-val :type) (-val :Map1)})
                         (make-HMap :mandatory {(-val :type) (-val :Map2)}))
                     (-filter (-val :Map1) 'tmap [(->KeyPE :type)]))
             (make-HMap :mandatory {(-val :type) (-val :Map1)})))
  ;test that update resolves Names properly
  (is-with-aliases (= (update (Name-maker 'clojure.core.typed.test.util-aliases/MapStruct2)
                              (-filter (-val :MapStruct1) 'tmap [(->KeyPE :type)]))
                      (Un)))
  ;test that update resolves Names properly
  ; here we refine the type of tmap with the equivalent of following the then branch 
  ; with test (= :MapStruct1 (:type tmap))
  (is-with-aliases (= (update (Name-maker 'clojure.core.typed.test.util-aliases/UnionName)
                              (-filter (-val :MapStruct1) 'tmap [(->KeyPE :type)]))
<<<<<<< HEAD
                      (-hmap {(-val :type) (-val :MapStruct1) 
                              (-val :a) (Name-maker 'clojure.core.typed.test.util-aliases/MyName)})))
  (is-with-aliases (= (update (Name-maker 'clojure.core.typed.test.util-aliases/UnionName)
                              (-not-filter (-val :MapStruct1) 'tmap [(->KeyPE :type)]))
                      (-hmap {(-val :type) (-val :MapStruct2) 
                              (-val :b) (Name-maker 'clojure.core.typed.test.util-aliases/MyName)})))
=======
                      (make-HMap :mandatory {(-val :type) (-val :MapStruct1) 
                              (-val :a) (Name-maker 'clojure.core.typed.test.core/MyName)})))
  (is-with-aliases (= (update (Name-maker 'clojure.core.typed.test.core/UnionName)
                              (-not-filter (-val :MapStruct1) 'tmap [(->KeyPE :type)]))
                      (make-HMap :mandatory {(-val :type) (-val :MapStruct2) 
                              (-val :b) (Name-maker 'clojure.core.typed.test.core/MyName)})))
>>>>>>> 2c96136b
  (is-clj (= (update (Un -true -false) (-filter (Un -false -nil) 'a nil)) 
             -false)))

(deftest overlap-test
  (is-clj (not (overlap -false -true)))
  (is-clj (not (overlap (-val :a) (-val :b))))
  (is-clj (overlap (RClass-of Number) (RClass-of Integer)))
  (is-clj (not (overlap (RClass-of Number) (RClass-of clojure.lang.Symbol))))
  (is-clj (not (overlap (RClass-of Number) (RClass-of String))))
  (is-clj (overlap (RClass-of clojure.lang.Seqable [-any]) (RClass-of clojure.lang.IMeta)))
  (is-clj (overlap (RClass-of clojure.lang.Seqable [-any]) (RClass-of clojure.lang.PersistentVector [-any])))
  )

#_(def-alias SomeMap (U (HMap :mandatory {:a (Value :b)})
                      (HMap :mandatory {:b (Value :c)})))

(deftest assoc-test
  (is-clj (= (tc-t (assoc {} :a :b))
         (ret (-complete-hmap {(-val :a) (-val :b)})
              (-FS -top -bot)
              -empty)))
  ;see `invoke-special` for assoc for TODO
  ;FIXME
  #_(is-clj (= (-> (tc-t (-> (fn [m]
                         (assoc m :c 1))
                     (clojure.core.typed/ann-form [clojure.core.typed.test.core/SomeMap -> (U '{:a ':b :c '1}
                                                                         '{:b ':c :c '1})])))
           ret-t :types first :rng)
         (make-Result (Un (make-HMap :mandatory {(-val :a) (-val :b)
                                  (-val :c) (-val 1)})
                          (make-HMap :mandatory {(-val :b) (-val :c)
                                  (-val :c) (-val 1)}))
                      (-FS -top -bot)
                      -empty))))
         


(deftest check-get-keyword-invoke-test
  ;truth valued key
  (is-clj (= (tc-t (let [a {:a 1}]
                 (:a a)))
         (ret (-val 1) (-FS -top -top) -empty)))
  ;false valued key, a bit conservative in filters for now
  (is-clj (= (tc-t (let [a {:a nil}]
                 (:a a)))
         (ret -nil (-FS -top -top) -empty)))
  ;multiple levels
  (is-clj (= (tc-t (let [a {:c {:a :b}}]
                 (-> a :c :a)))
         (ret (-val :b) (-FS -top -top) -empty)))
  (is-clj (= (tc-t (clojure.core/get {:a 1} :a))
         (tc-t (clojure.lang.RT/get {:a 1} :a))
         ;FIXME
         #_(tc-t ({:a 1} :a))
         (tc-t (:a {:a 1}))
         (ret (-val 1)
              (-FS -top -top)
              -empty))))

(defn print-cset [cs]
  (into {} (doall
             (for [ms (:maps cs)
                   [k v] (:fixed ms)]
               [k
                [(str (unparse-type (:S v))
                      " << "
                      (:X v)
                      " << "
                      (unparse-type (:T v)))]]))))

(deftest promote-demote-test
  (is-clj (= (promote-var (make-F 'x) '#{x})
         -any))
  (is-clj (= (demote-var (make-F 'x) '#{x})
         (Bottom)))
  (is-clj (= (promote-var (RClass-of clojure.lang.ISeq [(make-F 'x)]) '#{x})
         (RClass-of clojure.lang.ISeq [-any])))
  (is-clj (= (demote-var (RClass-of clojure.lang.ISeq [(make-F 'x)]) '#{x})
             (RClass-of clojure.lang.ISeq [(Bottom)]))))

(deftest variances-test
  (is-clj (= (fv-variances (make-F 'x))
         '{x :covariant}))
  (is-clj (= (fv-variances -any)
         '{}))
  (is-clj (= (fv-variances 
           (make-Function [] (RClass-of Atom [(make-F 'a) (make-F 'a)])))
         '{a :invariant}))
  (is-clj (= (fv-variances 
           (make-Function [] (RClass-of Atom [-any (make-F 'a)])))
         '{a :covariant}))
  (is-clj (= (fv-variances 
           (make-Function [] (RClass-of Atom [(make-F 'a) -any])))
         '{a :contravariant})))


(deftest fv-test
  (is-clj (= (fv (make-F 'x))
         '#{x})))

(deftest fi-test
  (is-clj (empty? (fi (make-F 'x)))))

(deftest cs-gen-test
  (is-clj (= (cs-gen #{} ;V
                     (zipmap '[x y] (repeat no-bounds)) ;X
                     {} ;Y
                     (-val 1) ;S
                     (make-F 'x)) ;T
             (->cset [(make-cset-entry {'x (->c (-val 1) 'x -any no-bounds)
                                        'y (->c (Un) 'y -any no-bounds)})])))
  ;intersections correctly inferred
  (is-clj (= (cs-gen '#{} {'x no-bounds} '{} 
                     (-hvec [(RClass-of Number)])
                     (In (RClass-of Seqable [(make-F 'x)]) (make-CountRange 1)))
             (->cset [(make-cset-entry {'x (->c (RClass-of Number) 'x -any no-bounds)})])))
;correct RClass ancestor inference
  (is-clj (= (cs-gen #{} {'x no-bounds} {} 
                     (RClass-of IPersistentVector [(RClass-of Number)])
                     (RClass-of Seqable [(make-F 'x)]))
             (->cset [(make-cset-entry {'x (->c (RClass-of Number) 'x -any no-bounds)})]))))

(deftest subst-gen-test
  (let [cs (clj (cs-gen #{} ;V
                        (zipmap '[x y] (repeat no-bounds)) ;X
                        {} ;Y
                        (-val 1) ;S
                        (make-F 'x)))]
    (is-clj (= (subst-gen cs #{} (make-F 'x))
           {'x (->t-subst (-val 1) no-bounds)
            'y (->t-subst (Un) no-bounds)}))))

(deftest infer-test
  (is-clj (clj
        (= (infer (zipmap '[x y] (repeat no-bounds)) ;tv env
                  {}
                  [(-val 1) (-val 2)] ;actual
                  [(make-F 'x) (make-F 'y)] ;expected
                  (make-F 'x))))) ;result
  (is-clj (clj 
        (= (infer {'x no-bounds} ;tv env
                  {}
                  [(RClass-of IPersistentVector [(Un (-val 1) (-val 2) (-val 3))])] ;actual
                  [(RClass-of Seqable [(make-F 'x)])] ;expected
                  (RClass-of ASeq [(make-F 'x)]))))) ;result
  (is-clj (clj
        (= (infer {'x no-bounds} ;tv env
                  {}
                  [(-hvec [(-val 1) (-val 2) (-val 3)])] ;actual
                  [(RClass-of Seqable [(make-F 'x)])] ;expected
                  (RClass-of ASeq [(make-F 'x)])))))) ;result

(deftest arith-test
  (is-clj (subtype? (:t (tc-t (+)))
                (RClass-of Number)))
  (is-clj (subtype? (:t (tc-t (+ 1 2)))
                (RClass-of Number)))
  ;wrap in thunks to prevent evaluation
  (is (u/top-level-error-thrown? (cf (fn [] (+ 1 2 "a")))))
  (is (u/top-level-error-thrown? (cf (fn [] (-)))))
  (is (u/top-level-error-thrown? (cf (fn [] (/))))))

(deftest tc-constructor-test
  (is-clj (= (tc-t (Exception. "a"))
         (ret (RClass-of Exception)
              (-FS -top -bot)
              (->EmptyObject)))))

(deftest tc-throw-test
  (is-clj (subtype? (:t (tc-t (fn [] (throw (Exception. "a")))))
                (make-FnIntersection
                  (make-Function [] (Un))))))

(deftest first-seq-test
  (is-clj (clj (subtype? (ret-t (tc-t (first [1 1 1])))
                     (Un -nil (RClass-of Number)))))
  (is-clj (subtype? (In (RClass-of clojure.lang.PersistentList [-any])
                    (make-CountRange 1))
                (In (RClass-of Seqable [-any])
                    (make-CountRange 1))))
  (is-clj (subtype? (ret-t (tc-t (let [l [1 2 3]]
                               (if (seq l)
                                 (first l)
                                 (throw (Exception. "Error"))))))
                (RClass-of Number)))
  (is-clj (= (tc-t (first [1]))
         (ret (-val 1))))
  (is-clj (= (tc-t (first []))
         (ret -nil)))
  (is-clj (subtype? (ret-t (tc-t (first [1 2 3])))
                (RClass-of Number))))

(deftest intersection-maker-test
  (is-clj (= (In -nil (-val 1))
         (Un)))
  (is-clj (clj 
        (= (In (RClass-of Seqable [-any])
               -nil)
           (Un)))))
;FIXME
;  (is-clj (= (In (RClass-of Number)
;             (RClass-of Symbol))
;         (Un)))
;  (is-clj (= (In (RClass-of clojure.lang.APersistentMap [-any -any])
;             (RClass-of clojure.lang.Sorted))
;         (make-Intersection 
;           #{(RClass-of clojure.lang.APersistentMap [-any -any])
;             (RClass-of clojure.lang.Sorted)}))))
;

(deftest count-subtype-test
  (is-clj (subtype? (make-CountRange 1)
                (make-CountRange 1)))
  (is-clj (not (subtype? (make-CountRange 1)
                     (make-ExactCountRange 1))))
  (is-clj (subtype? (make-ExactCountRange 1)
                (make-CountRange 1)))
  (is-clj (subtype? (make-ExactCountRange 4)
                (make-CountRange 1)))
  (is-clj (subtype? (make-ExactCountRange 4)
                (make-CountRange 0)))
  (is-clj (subtype? (make-CountRange 2)
                (make-CountRange 1)))
  )


(deftest names-expansion-test
  (is (do
        (cf (clojure.core.typed/def-alias clojure.core.typed.test.core/MyAlias
              (U nil (HMap :mandatory {:a Number}))))
        (clj
          (subtype? (Name-maker 'clojure.core.typed.test.core/MyAlias) 
                    -any)))))

(deftest ccfind-test
  (is-clj (clj
        (subtype? (-> (tc-t (clojure.core.typed/fn> [a :- (clojure.lang.IPersistentMap Long String)]
                                                    (find a 1)))
                      :t :types first :rng :t)
                  (Un (-hvec [(RClass-of Long) (RClass-of String)])
                      -nil)))))

(deftest map-infer-test
  (is-clj (subtype? (ret-t (tc-t (map + [1 2])))
                (RClass-of Seqable [(RClass-of Number)])))
  (is-clj (subtype? (ret-t (tc-t (map + [1 2] [1 2] [4 5] [6 7] [4 4] [3 4])))
                (RClass-of Seqable [(RClass-of Number)])))
  (is (u/top-level-error-thrown? (cf (map + [1 2] [1 2] [4 5] [6 7] [4 4] {3 4}))))
  (is (u/top-level-error-thrown? (cf (map + [1 2] [1 2] [4 5] [6 7] [4 4] #{'a 4})))))

(deftest ann-form-test
  (is-clj (= (ret-t (tc-t 
                      (clojure.core.typed/ann-form (atom 1)
                                                   (clojure.lang.Atom Number Number))))
             (parse-type '(clojure.lang.Atom Number Number)))))

(deftest atom-ops-test
  (is-clj (subtype? (ret-t (tc-t
                         (reset!
                           (clojure.core.typed/ann-form (atom 1) 
                                                (clojure.lang.Atom Number Number))
                           10.1)))
                (RClass-of Number))))

(deftest apply-test
  ;conservative while not tracking keys "not" in a hmap
  (is-clj (clj
        (subtype? (ret-t (tc-t (apply merge [{:a 1}])))
                  (Un -nil (RClass-of IPersistentMap [-any -any]))))))

(deftest destructuring-test
  ;Vector destructuring with :as
  (is-clj (subtype? (ret-t (tc-t (let [[a b :as c] (clojure.core.typed/ann-form [1 2] (clojure.lang.Seqable Number))] 
                        [a b c])))
                (-hvec [(Un -nil (RClass-of Number))
                        (Un -nil (RClass-of Number))
                        (RClass-of Seqable [(RClass-of Number)])])))
  (is-clj (= (ret-t (tc-t (let [[a b :as c] [1 2]] 
                        [a b c])))
         (-hvec [(-val 1)
                 (-val 2)
                 (-hvec [(-val 1) (-val 2)])])))
  ;Map destructuring of vector
  ;FIXME needs implementing, but gives a decent error msg
  #_(is-clj (= (ret-t (tc-t (let [{a 0 b 1 :as c} [1 2]] 
                        [a b c])))
         (-hvec [(-val 1)
                 (-val 2)
                 (-hvec [(-val 1) (-val 2)])]))))

(deftest vararg-subtyping-test
  (is-clj (subtype? (parse-type '[nil * -> nil])
                (parse-type '[nil -> nil])))
  (is-cf (clojure.core.typed/ann-form (clojure.core.typed/inst merge Any Any) [nil -> nil])))

(deftest poly-filter-test
  (is-clj (both-subtype? 
            (ret-t (tc-t (let [a (clojure.core.typed/ann-form [1] (clojure.core.typed/Coll clojure.core.typed/AnyInteger))]
                           (if (seq a)
                             (first a)
                             'a))))
            (parse-type '(U clojure.core.typed/AnyInteger (Value a))))))

(deftest type-fn-test 
  (is-clj (clj
        (= (with-bounded-frees {(make-F 'm) (-bounds (parse-type '(TFn [[x :variance :covariant]] Any))
                                                     (parse-type '(TFn [[x :variance :covariant]] Nothing)) )}
             (check-funapp
               (-> (ast 'a) ast-hy) ;dummy
               [(-> (ast 1) ast-hy)];dummy
               (ret (parse-type '(All [x]
                                      [x -> (m x)])))
               [(ret -nil)]
               nil))
           (ret (TApp-maker (make-F 'm) [-nil]))))))

;TODO how to handle casts. CTYP-12
;Also need tc-t to bind *delayed-errors*
#_(deftest prims-test
  (is-clj (= (ret-t (tc-t (Math/sqrt 1)))
         (parse-type 'double))))

(deftest hmap-subtype
  (is-cf {} (clojure.lang.APersistentMap Any Any)))

;; `do` is special at the top level, tc-ignore should expand out to `do`
(tc-ignore
 (defprotocol some-proto (some-proto-method [_]))
 some-proto-method)

(deftest array-test
  (is-clj (= (Class/forName "[I") 
         (class (into-array> int [1]))))
  (is-clj (clj (= (Class/forName "[Ljava.lang.Object;") 
              (class (into-array> (U nil int) [1])))))
  (is-clj (clj (= (Class/forName "[Ljava.lang.Number;") 
              (class (into-array> (U nil Number) [1])))))
  (is-clj (clj (= (Class/forName "[Ljava.lang.Object;") 
              (class (into-array> (U clojure.lang.Symbol Number) [1])))))
  (is-clj (= (Class/forName "[Ljava.lang.Object;") 
         (class (into-array> Object (U clojure.lang.Symbol Number) [1]))))
  )

(deftest class-pathelem-test
  (is-clj (= (-> (tc-t #(class %))
           ret-t :types first :rng Result-object*)
         (->Path [(->ClassPE)] 0)))
  (is-clj (subtype? (-> (tc-t 
                      #(= Number (class %)))
                  ret-t)
                (FnIntersection-maker
                  [(make-Function
                     [-any]
                     (RClass-of 'boolean)
                     nil nil
                     :filter (-FS (-and (-filter (-val Number) 0 [(->ClassPE)])
                                        ;the important filter, updates first argument to be Number if predicate is true
                                        (-filter (RClass-of Number) 0))
                                  (-not-filter (-val Number) 0 [(->ClassPE)])))]))))

;TODO ^--
;(-> (tc-t #(let [a (class %)]
;             (if a
;               true
;               false)))
;  ret-t unparse-type)

(deftest map-literal-test
  (is-cf {:bar :b}
         '{:bar ':b})
  ;correctly generalise
  (is-cf {(clojure.core.typed/ann-form :bar clojure.lang.Keyword) :b}
         (clojure.lang.IPersistentMap clojure.lang.Keyword ':b)))

(deftest isa-test
  (is-cf (isa? 1 1))
  (is-cf (isa? {:parents {} :ancestors {} :descendants {}} 1 1))
  (is-cf #(isa? (class %) Number)))

(deftest array-primitive-hint-test
  (is-cf (let [^ints a (clojure.core.typed/into-array> int [(int 1)])]
           (alength a))))

(deftest array-subtype-test
  (is-clj (sub? (Array int) (Array int)))
  (is-clj (sub? (Array int) (ReadOnlyArray int)))
  (is-clj (sub? (Array Long) (clojure.lang.Seqable Long)))
  ;FIXME
  ;(is-clj (not (sub? (Array Object) (clojure.lang.Seqable Long))))
  (is-clj (not (sub? (ReadOnlyArray int) (Array int)))))

(deftest flow-assert-test
  (is-clj (subtype?
            (-> (tc-t (fn [a]
                        {:pre [(integer? a)]}
                        a))
                ret-t)
            (parse-type '[Any -> clojure.core.typed/AnyInteger])))
  (is-clj (subtype? 
            (-> (tc-t (let [a (read-string "1")
                            _ (assert (integer? a))]
                        (+ 10 a)))
                ret-t)
            (parse-type 'clojure.core.typed/AnyInteger)))
  ;postconditions
  (is-clj (subtype?
            (-> (tc-t (fn [a]
                        {:post [(vector? %)]}
                        a))
                ret-t)
            (parse-type '[Any -> (clojure.lang.IPersistentVector Any)]))))

(deftest complete-hmap-test
  (is-clj (subtype? (-complete-hmap {})
                    (parse-type '(clojure.lang.APersistentMap Nothing Nothing))))
  (is-clj (not
            (subtype? (make-HMap :mandatory {})
                      (parse-type '(clojure.lang.APersistentMap Nothing Nothing)))))
  (is-clj (subtype? (-> (tc-t {}) ret-t)
                    (parse-type '(clojure.lang.APersistentMap Nothing Nothing)))))

(deftest dotted-on-left-test
  (is-cf (memoize (fn []))))

(deftest string-as-seqable-test
  (is-clj (subtype? 
            (RClass-of String)
            (RClass-of Seqable [-any])))
  (is-clj (subtype? 
            (-val "a")
            (RClass-of Seqable [-any])))
  (is-cf (seq "a"))
  (is-cf (first "a") Character)
  (is-cf (first (clojure.core.typed/ann-form "a" String)) (clojure.core.typed/Option Character)))

(deftest recursive-cf-test
  (is (thrown? Exception
               (cf (clojure.core.typed/cf 1 Number)
                   Any))))

(deftest top-function-subtype-test
  (is-clj (subtype? (parse-type '[Any -> Any])
                (parse-type 'AnyFunction))))

(deftest intersection-simplify-test
  (is-cf (let [a (clojure.core.typed/ann-form [] (U (Extends [Number] :without [(clojure.lang.IPersistentVector Number)])
                                                    (clojure.lang.IPersistentVector Number)))]
           (when (vector? a)
             a))
         (U nil (clojure.lang.IPersistentVector Number))))

(deftest kw-args-test
  (is (check-ns 'clojure.core.typed.test.kw-args)))

(deftest get-APersistentMap-test
  (is-cf (get (clojure.core.typed/ann-form {} (clojure.lang.APersistentMap Number Number)) :a)
         (U nil Number)))

(deftest enum-field-non-nilable-test
  (is-cf (java.util.concurrent.TimeUnit/NANOSECONDS)
         java.util.concurrent.TimeUnit))

;;;; Checking deftype implementation of protocol methods

(defmacro caught-top-level-errors [nfn & body]
  `(with-ex-info-handlers
     [top-level-error? (fn [data# _#]
                         (~nfn (count (:errors data#))))]
     ~@body
     false))

(deftest new-instance-method-return-test
  (is (check-ns 'clojure.core.typed.test.protocol))
  (is (caught-top-level-errors #{2}
        (check-ns 'clojure.core.typed.test.protocol-fail))))
;;;;

;FIXME CTYP-71
;(deftest let-filter-unscoping-test
;  (is-cf (fn [a]
;            (and (< 1 2) a))
;         [(U nil Number) -> Any :filters {:then (is Number 0)}]))

(deftest map-literal-containing-funapp-test
  (is-cf {:bar (identity 1)}))

(deftest doseq>-test
  (is-cf (clojure.core.typed/doseq> [a :- (U clojure.core.typed/AnyInteger nil), [1 nil 2 3]
                   :when a]
            (inc a)))
  ;wrap in thunk to prevent evaluation
  (is-clj (u/top-level-error-thrown?
               (cf (fn []
                     (clojure.core.typed/doseq> [a :- (U clojure.core.typed/AnyInteger nil), [1 nil 2 3]]
                                                (inc a)))))))

(deftest for>-test
  (is-cf
    (clojure.core.typed/for> :- Number
                             [a :- (U nil Number), [1 nil 2 3]
                              b :- Number, [1 2 3]
                              :when a]
                             (+ a b))
    (clojure.core.typed/Seq Number))
  (is-clj (u/top-level-error-thrown?
        (cf
          (clojure.core.typed/for> :- Number
                                   [a :- (U clojure.lang.Symbol nil Number), [1 nil 2 3]
                                    b :- Number, [1 2 3]]
                                   (+ a b))))))

(deftest dotimes>-test
  (is-cf (clojure.core.typed/dotimes> [i 100] (inc i)) nil))

(deftest records-test
  (is (check-ns 'clojure.core.typed.test.records))
  (is (check-ns 'clojure.core.typed.test.records2)))

(deftest string-methods-test
  (is-cf (.toUpperCase "a") String))

(deftest common-destructuring-test
  (is (check-ns 'clojure.core.typed.test.destructure)))

(deftest loop-errors-test
  (is (caught-top-level-errors #{1}
        (cf (loop [a 1] a))))
  (is (caught-top-level-errors #{2}
        (cf (clojure.core.typed/loop> [a :- String, 1] a)))))

(deftest map-indexed-test
  (is-cf (map-indexed (clojure.core.typed/inst vector clojure.core.typed/AnyInteger Long Any Any Any Any) 
                      [1 2])
         (clojure.lang.Seqable '[clojure.core.typed/AnyInteger Long])))

(deftest letfn>-test
  (is-cf (clojure.core.typed/letfn> [a :- [Number -> Number]
                                     (a [b] b)]
           (a 1))
         Number)
  ;interdependent functions
  (is-cf (clojure.core.typed/letfn> [a :- [Number -> Number]
                                     (a [c] (b c))

                                     b :- [Number -> Number]
                                     (b [d] (do a d))]
           (a 1))
         Number))

;FIXME convert datatypes+records to RClasses
(deftest protocol-untyped-ancestor-test
  (is (check-ns 'clojure.core.typed.test.protocol-untyped-extend)))

(deftest kw-args-fail-test
  (is (caught-top-level-errors #{1}
        (check-ns 'clojure.core.typed.test.kw-args-undeclared-fail))))

(deftest filter-combine-test
  (is (check-ns 'clojure.core.typed.test.filter-combine)))

(deftest or-filter-simplify-test
  ;(| (is T  a)
  ;   (is T' a))
  ; simplifies to
  ;(is (U T T') a)
  (is-clj 
    (= (-or (-filter (RClass-of clojure.lang.Symbol) 'id)
            (-filter (RClass-of String) 'id))
       (-filter (Un (RClass-of clojure.lang.Symbol)
                    (RClass-of String))
                'id)))

  ;(| (is T  a pth)
  ;   (is T' a pth))
  ; simplifies to
  ;(is (U T T') a pth)
  (is-clj 
    (= (-or (-filter (RClass-of clojure.lang.Symbol) 'id [(->KeyPE :a)])
            (-filter (RClass-of String) 'id [(->KeyPE :a)]))
       (-filter (Un (RClass-of clojure.lang.Symbol)
                    (RClass-of String))
                'id [(->KeyPE :a)])))
  
  ;(& (is T a pth)
  ;   (when (is T a pth)
  ;     (is T' 'b)))
  ;  simplifies to 
  ;(& (is T a pth)
  ;   (is T' 'b))
  ;  FIXME
;  (is-clj 
;    (= (-and (-filter (RClass-of clojure.lang.Symbol) 'id [(->KeyPE :a)])
;             (-imp (-filter (RClass-of clojure.lang.Symbol) 'id [(->KeyPE :a)])
;               (-filter (RClass-of String) 'id2 [(->KeyPE :a) (->KeyPE :b)])))
;       (-and (-filter (RClass-of clojure.lang.Symbol) 'id [(->KeyPE :a)])
;             (-filter (RClass-of String) 'id2 [(->KeyPE :a) (->KeyPE :b)]))))
  )

(deftest or-filter-update-test
  (is-clj (clj
        (= (update -any
                   (-or (-filter (RClass-of clojure.lang.Symbol) 'id)
                        (-filter (RClass-of String) 'id)))
           (Un (RClass-of clojure.lang.Symbol)
               (RClass-of String))))))

(deftest path-update-test
  (is-clj 
    (both-subtype? (clj (update (Un -nil (make-HMap :mandatory {(-val :foo) (RClass-of Number)}))
                                (-filter (Un -false -nil) 'id [(->KeyPE :foo)])))
                   -nil))
  (is-clj 
    (both-subtype? (update (Un -nil (make-HMap :mandatory {(-val :foo) (RClass-of Number)}))
                           (-not-filter (Un -false -nil) 'id [(->KeyPE :foo)]))
                   (make-HMap :mandatory {(-val :foo) (RClass-of Number)})))
  ; if (:foo a) is nil, either a has a :foo entry with nil, or no :foo entry
  (is-clj (both-subtype? (update (make-HMap)
                                 (-filter -nil 'id [(->KeyPE :foo)]))
                         (make-HMap :optional {(-val :foo) -nil}))))

(deftest multimethod-test
  (is (check-ns 'clojure.core.typed.test.mm)))

(defmacro throws-tc-error? [& body]
  `(with-ex-info-handlers
     [u/tc-error? (constantly true)]
     ~@body
     false))

(deftest instance-field-test
  (is-cf (.ns ^clojure.lang.Var #'clojure.core/map))
  (is (caught-top-level-errors #{2}
        (cf (fn [] (.ns ^clojure.lang.Var 'a))))))

(deftest HMap-syntax-test
  (is (= (parse-type '(HMap :absent-keys #{:op}))
         (make-HMap :absent-keys #{(-val :op)} :complete? false))))

(deftest map-filter-test
  (is-cf (clojure.core.typed/ann-form (fn [a] (:op a))
                                      [(U '{:op ':if} '{:op ':case})
                                       -> (U ':if ':case)
                                       :filters {:then (is (U ':case ':if) 0 [(Key :op)])
                                                 :else (| (is (HMap :absent-keys #{:op}) 0)
                                                          (is (U false nil) 0 [(Key :op)]))}
                                       :object {:id 0
                                                :path [(Key :op)]}]))
  ; {:then (is :if 0 [:op])
  ;  :else (| (! :if 0 [:op])
  ;           (is (HMap :absent-keys #{:op}) 0))}
  (is-cf #(= :if (:op %))
         [(U '{:op ':if} '{:op ':case})
          -> Boolean
          :filters {:then (& (is '{:op (Value :if)} 0)
                             (is ':if 0 [(Key :op)]))
                    :else (! ':if 0 [(Key :op)])}])
  (is-cf (clojure.core.typed/fn> [a :- (U '{:op ':if} '{:op ':case})
                                  b :- (U '{:op ':if} '{:op ':case})]
                                 (if (= :if (:op a))
                                   (= :case (:op b))
                                   false)))
  (is-cf (fn [a b] 
           (let [and__3941__auto__ (clojure.core/symbol? a)] 
             (if (clojure.core.typed/print-filterset "test" and__3941__auto__)
               (clojure.core/number? b) 
               and__3941__auto__)))))

(deftest warn-on-unannotated-vars-test
  (is (check-ns 'clojure.core.typed.test.warn-on-unannotated-var)))

(deftest number-ops-test
  (is-cf (min (Integer. 3) 10) Number))

(deftest ctor-infer-test
  (is-cf (java.io.File. "a"))
  (is-cf (let [a (or "a" "b")]
           (java.io.File. a)))
  (is (throws-tc-error?
        (cf (fn [& {:keys [path] :or {path "foo"}}]
            (clojure.core.typed/print-env "a")
            (java.io.File. path))
          [& :optional {:path String} -> java.io.File]))))

;(fn> [a :- (U (Extends Number :without [(IPerVec Any)])
;              (Extends (IPV Any) :without [Number])
;              String)]
;  (cond
;    (number? a) ...
;    (vector? a) ...
;    :else ...))
;
;(Extends [(IPersistentCollection a)
;          (Seqable a)
;          (IPersistentVector a)
;          (Reversible a)
;          [Number -> a]
;          (IPersistentStack a)
;          (ILookup Number a)
;          (Associative Number a)
;          (Indexed a)]
;         :without [(IPersistentMap Any Any)])

(deftest extends-test
  ; without extends: never returns a (IPV Number) because we can have
  ; a type (I (IPM Any Any) (IPV Any))
  (is (u/top-level-error-thrown?
        (cf (fn [a]
              (if (vector? a)
                a
                nil))
            [(U (clojure.lang.IPersistentVector Number)
                (clojure.lang.IPersistentMap Any Any))
             -> (U nil (clojure.lang.IPersistentVector Number))])))
  ; can use assertions to prove non-overlapping interfaces
  (is-cf (fn [a]
           {:pre [(or (and (vector? a)
                           (not (map? a)))
                      (and (map? a)
                           (not (vector? a))))]}
           (if (vector? a)
             a
             nil))
         [(U (clojure.lang.IPersistentVector Number)
             (clojure.lang.IPersistentMap Any Any))
          -> (U nil (clojure.lang.IPersistentVector Number))])
  ; or use static types
  (is-cf (fn [a]
           (if (vector? a)
             a
             nil))
         [(U (Extends [(clojure.lang.IPersistentVector Number)]
                      :without [(clojure.lang.IPersistentMap Any Any)])
             (Extends [(clojure.lang.IPersistentMap Any Any)]
                      :without [(clojure.lang.IPersistentVector Any)]))
          -> (U nil (clojure.lang.IPersistentVector Number))])
  ; technically it's ok to implement Number and IPM
  (is-cf (fn [a]
           {:pre [(number? a)]}
           (clojure.core.typed/print-env "a")
           (+ 1 a))
         [(clojure.lang.IPersistentMap Any Any) -> Number]))

(deftest complete-hash-subtype-test
  (is-clj (sub? (HMap :optional {} :complete? true)
            (clojure.lang.IPersistentMap Integer Long))))

(deftest set!-test
  (is (check-ns 'clojure.core.typed.test.set-bang)))

(deftest flow-unreachable-test
  ; this will always throw a runtime exception, which is ok.
  (is-cf (fn [a] 
           {:pre [(symbol? a)]}
           (clojure.core.typed/print-env "a") 
           (clojure.core.typed/ann-form a clojure.lang.Symbol))
         [Long -> clojure.lang.Symbol]))

; FIXME this is wrong, should not just be nil
#_(deftest array-first-test
    (is-cf (let [a (clojure.core.typed/into-array> Long [1 2])]
             (first a))))

(deftest every?-update-test
  (is-cf (let [a (clojure.core.typed/ann-form [] (U nil (clojure.core.typed/Coll Any)))]
           (assert (every? number? a))
           a)
         (U nil (clojure.core.typed/Coll Number))))

(deftest keys-vals-update-test
  (is-clj (both-subtype? 
            (update (RClass-of IPersistentMap [-any -any])
                    (-filter (RClass-of Seqable [(RClass-of Number)])
                             'a [(->KeysPE)]))
            (RClass-of IPersistentMap [(RClass-of Number) -any])))
  ; test with = instead of subtype to catch erroneous downcast to (IPersistentMap Nothing Any)
  (is-clj (both-subtype?
            (-> 
              (tc-t (let [m (clojure.core.typed/ann-form {} (clojure.lang.IPersistentMap Any Any))]
                      (assert (every? number? (keys m)))
                      m))
              ret-t)
            (parse-type '(clojure.lang.IPersistentMap Number Any))))
  (is-clj (both-subtype? 
            (-> (tc-t (let [m (clojure.core.typed/ann-form {} (clojure.lang.IPersistentMap Any Any))]
                        (assert (every? number? (keys m)))
                        (assert (every? number? (vals m)))
                        m))
                ret-t)
            (parse-type '(clojure.lang.IPersistentMap Number Number))))
  (is-cf (fn [m]
            {:pre [(every? number? (vals m))]}
            m)
          [(clojure.lang.IPersistentMap Any Any) -> (clojure.lang.IPersistentMap Any Number)])
  (is-cf (fn [m]
            {:pre [(every? symbol? (keys m))
                   (every? number? (vals m))]}
            m)
          [(clojure.lang.IPersistentMap Any Any) -> (clojure.lang.IPersistentMap clojure.lang.Symbol Number)]))

; a sanity test for intersection cache collisions
(deftest intersect-cache-test
  (is-clj (=
       (Poly-body*
         ['foo1 'foo2]
         (Poly* '[x y] 
                [no-bounds no-bounds]
                (In (make-F 'x) (make-F 'y))))
       (In (make-F 'foo1) (make-F 'foo2)))))

(deftest latent-filter-subtype-test 
  (is-clj (not (subtype? (parse-type '(Fn [Any -> Any :filters {:then (is Number 0)}]))
                         (parse-type '(Fn [Any -> Any :filters {:then (is Nothing 0)}]))))))

;CTYP-27
;(deftest nth-inline-test
;  (is (cf (fn [s] (clojure.lang.RT/nth s 0 nil))
;          (All [x] (Fn #_[nil -> nil]
;                       #_[(I (clojure.lang.Seqable x) (ExactCount 0)) -> nil]
;                       [(I (clojure.lang.Seqable x) (CountRange 1)) -> x]
;                       #_[(U nil  (clojure.lang.Seqable x)) -> (U nil  x)])))))

;TODO
;(deftest filter-seq-test

(deftest subtype-tfn-test
  (is-clj (sub? (TFn [[x :variance :covariant]] Number)
            (TFn [[x :variance :covariant]] Any)))
  (is-clj (not (sub? (TFn [[x :variance :covariant]] Any)
                 (TFn [[x :variance :covariant]] Number))))
  (is-clj (sub? (clojure.lang.IPersistentMap Any Any)
            ((TFn [[x :variance :covariant]] (clojure.lang.IPersistentMap Any Any)) Any))))

(deftest invoke-tfn-test
  (is-clj (inst/manual-inst (parse-type '(All [[x :< (TFn [[x :variance :covariant]] Any)]]
                                              (x Any)))
                            [(parse-type '(TFn [[x :variance :covariant]] Number))]))
  (is-clj (inst/manual-inst (parse-type '(All [[x :< (TFn [[x :variance :covariant]] Number)]]
                                              (x Any)))
                            [(parse-type '(TFn [[x :variance :covariant]] Number))]))
  (is-clj (inst/manual-inst (parse-type '(All [x
                                               [y :< x]] 
                                              Any))
                            [(parse-type 'Any)
                             (parse-type 'Any)])))

#_(fully-resolve-type (parse-type '((All [a] (TFn [[x :variance :covariant :< a]] a)) Number)))


(deftest filter-seq-test
  ;  TODO possible extension for filter
;  (is (cf (filter :a (clojure.core.typed/ann-form [] (clojure.lang.Seqable '{:b Number})))
;          (clojure.lang.Seqable '{:b Number :a Any})))
  (is-cf (filter (clojure.core.typed/inst identity (U nil Number)) [1 nil])
         (clojure.lang.Seqable Number))
  (is-cf (let [filter (clojure.core.typed/ann-form filter
                        (All [x y]
                             [[x -> Any :filters {:then (! y 0)}] 
                              (U nil (clojure.lang.Seqable x)) -> (clojure.core.typed/Seq (I x (Not y)))]))]
           (filter (clojure.core.typed/inst identity (U nil Number)) [1 nil]))
         (clojure.lang.Seqable Number))
  (is-cf (let [filter (clojure.core.typed/ann-form filter
                        (All [x y]
                             [[x -> Any :filters {:then (is y 0)}] 
                              (U nil (clojure.lang.Seqable x)) -> (clojure.core.typed/Seq y)]))]
           (filter number? [1 nil]))
         (clojure.lang.Seqable Number)))

; keeping if we decide to use more expressive type for conj
;(deftest extensible-conj-test
;  (is (cf ((clojure.core.typed/inst conj Number (TFn [[x :variance :covariant]] x)
;                 (TFn [[x :variance :covariant]] (clojure.lang.PersistentHashSet x)))
;            (clojure.core.typed/ann-form #{} (clojure.lang.PersistentHashSet Number)) 1)
;          (clojure.lang.PersistentHashSet Number)))
;  ;FIXME
;#_(is (cf (conj
;            (clojure.core.typed/ann-form #{} (clojure.lang.PersistentHashSet Number)) 1)
;          (clojure.lang.PersistentHashSet Number))))
;(deftest subtype-ipcoll-test
;  (is-clj (sub? (clojure.lang.IPersistentCollection 
;              (clojure.lang.IMapEntry Any Any)
;              (TFn [[x :variance :covariant
;                     :< (U nil (clojure.lang.IMapEntry Any Any))]]
;                   x)
;              (All [a1 b1]
;                   (TFn [[x :variance :covariant
;                          :< (U nil (clojure.lang.IMapEntry a1 b1))]]
;                        (clojure.lang.APersistentMap a1 b1))))
;            (clojure.core.typed/Coll Any)))
;  (is-clj (sub? (TFn [[x :variance :covariant]]
;                   x)
;            (TFn [[x :variance :covariant]]
;                 Any)))
;  (is-clj (sub? (TFn [[x :variance :covariant
;                     :< (U nil (clojure.lang.IMapEntry Any Any))]]
;                   x)
;            (TFn [[x :variance :covariant]]
;                 Any)))
;  (is-clj (sub? (All [a1 b1]
;                 (TFn [[x :variance :covariant
;                        :< (U nil (clojure.lang.IMapEntry a1 b1))]]
;                      (clojure.lang.APersistentMap a1 b1)))
;            (Rec [c]
;                 (TFn [[x :variance :covariant]] 
;                      (clojure.lang.IPersistentCollection 
;                        Any 
;                        (TFn [[x :variance :covariant]] Any) 
;                        c))))))

(deftest not-type-subtype
  (is-clj (not (sub? (Not nil) nil)))
  (is-clj (sub? (Not nil) (Not nil)))
  (is-clj (not (sub? (Not nil) (Not false))))
  (is-clj (sub? (Not (U false nil)) (Not false))))

(deftest negative-filter-test
  (is-cf (let [a (clojure.core.typed/ann-form (fn [a b] (assert false))
                                              (All [x y]
                                                   [[x -> Any :filters {:then (! y 0)}]
                                                    (U nil (clojure.lang.Seqable x)) -> (clojure.core.typed/Seq (I x (Not y)))]))]
           ;need to instantiate negative types for now
           (fn [] (a (clojure.core.typed/inst identity (U nil Number)) [1 nil])))
         [-> (clojure.lang.Seqable Number)]))



(deftest Not-combine-test
  (is-clj (= (In -nil (NotType-maker -nil))
         (Un)))
  (is-clj (clj
        (= (In (RClass-of Integer) (NotType-maker (RClass-of Number)))
           (Un))))

  (is-clj (not (overlap (RClass-of Integer) (NotType-maker (RClass-of Number)))))
  (is-clj (clj (overlap (RClass-of Number) (NotType-maker -nil))))

  (is-clj (overlap (NotType-maker (RClass-of Number))
               (NotType-maker (RClass-of Integer))))

  (is-clj (not (overlap (NotType-maker (RClass-of Number)) 
                    (RClass-of Integer))))

  (is-clj (= (In (RClass-of Number) (NotType-maker -nil))
         (RClass-of Number)))

  (is-clj (= (In (Un (RClass-of Number) -nil) -nil)
         -nil))
  (is-clj (= (In (Un (RClass-of Number) -nil) (NotType-maker -nil))
         (RClass-of Number)))
  (is-clj (= (In (RClass-of Number) (NotType-maker -nil))
         (RClass-of Number)))

  (is-clj (clj (= (In (Un -nil (RClass-of Number)) (NotType-maker (Un -false -nil)))
              (RClass-of Number))))

  (is-clj (overlap (Un -nil (RClass-of Number)) (NotType-maker (Un -false -nil))))

  (is-clj (= (In (Un -nil (RClass-of Number)) (NotType-maker -nil))
         (RClass-of Number)))
  (is-clj (= (Un (In -nil (NotType-maker -nil))
             (In (RClass-of Number) (NotType-maker -nil)))
         (RClass-of Number)))

  (is-clj (= (In (NotType-maker (RClass-of Number))
             (NotType-maker (RClass-of Integer)))
         (NotType-maker (RClass-of Number))))

  (is-clj (subtype? (RClass-of Number) (NotType-maker -nil)))
  (is-clj (subtype? (RClass-of Number) (NotType-maker (RClass-of Integer))))
  (is-clj (not (subtype? (RClass-of Integer) (NotType-maker (RClass-of Number)))))
  (is-clj (not (subtype? (NotType-maker -nil) (RClass-of Number))))

  (is-clj (= (let [i (subst-all {'x (->t-subst (Un (RClass-of Number) -nil) no-bounds) 
                                 'y (->t-subst -nil no-bounds)} 
                                (In (make-F 'x) (NotType-maker (make-F 'y))))
                   _ (assert (Intersection? i))]
               (apply In (:types i)))
             (RClass-of Number)))

  (is-clj (overlap (make-F 'x)
               (NotType-maker (make-F 'y))))
  (is-clj (overlap (B-maker 0)
               (NotType-maker (B-maker 1))))
  (is-clj (not (subtype? (B-maker 0)
                     (NotType-maker (B-maker 1)))))
  (is-clj (not= (In (make-F 'x)
                (NotType-maker (make-F 'y)))
            (Un))))

(deftest intersection-csgen-test
  (is-clj (clj (cs-gen #{} {'a no-bounds} {}
                   (In (RClass-of Seqable [(RClass-of Number)])
                       (make-CountRange 1))
                   (In (RClass-of Seqable [(make-F 'a)])
                       (make-CountRange 1))))))

(deftest iterable-as-seqable-test
  (is-cf (first (clojure.core.typed/ann-form [] Iterable))))

; See CTYP-29 for discussion. f in (map f coll) needs to be only a single arity
; to help inference.
(deftest map-over-multiarity-fn-test
  (is-cf (map (clojure.core.typed/ann-form + [Number -> Number]) 
              (clojure.core.typed/ann-form [] (clojure.lang.Seqable Number))))
  (is-cf (map inc [(or (first (range)) 0) 1])
         (clojure.lang.Seqable clojure.core.typed/AnyInteger))
  (is-cf (fn [x] (map (clojure.core.typed/ann-form inc [Number -> Number]) [x 1]))
         [Number -> (clojure.lang.Seqable Number)])
  (is-clj (subtype? (ret-t (tc-t [(or (first (range)) 2) 1]))
                    (RClass-of Seqable [(RClass-of Number)])))
  (is-cf (fn [x] 
           (map (clojure.core.typed/ann-form inc [Number -> Number]) 
                [x 2 3])) 
         [Number -> (clojure.core.typed/Seq Number)]))

(deftest unannotated-datatype-test
  (is (check-ns 'clojure.core.typed.test.unannotated-datatype)))

;(deftest intersect-RClass-ancestors-test
;  (is-clj (= (In (RClass-of IPersistentSet [-any])
;             (RClass-of Seqable [(RClass-of Number)]))
;         (RClass-of IPersistentSet [-any]))))

(deftest munged-datatype-fields-test
  (is (check-ns 'clojure.core.typed.test.munge-record-field)))

;(defmacro when-async-dep [& body]
;  (when (try (require 'clojure.core.async)
;             true
;             (catch Exception e false))
;    `(do ~@body)))
;
;(when-async-dep
;(deftest Extends-subtype-test
;  (is-clj (check-ns 'clojure.core.typed.test.async))
;  (is-clj (sub? (Extends [(clojure.lang.Seqable Long)
;                      (clojure.lang.IPersistentVector Long)])
;            (Extends [(clojure.lang.Seqable Number)
;                      (clojure.lang.IPersistentVector Number)])))
;
;  (is-clj (sub? (clojure.core.typed.async/Chan clojure.core.typed.test.async/Query)
;            (clojure.core.typed.async/Chan Any)))
;
;  (is-clj (sub? (clojure.core.async.impl.protocols/ReadPort clojure.core.typed.test.async/Query)
;            (clojure.core.async.impl.protocols/ReadPort Any)))
;
;  (is-clj (sub? (clojure.core.async.impl.protocols/Channel clojure.core.typed.test.async/Query)
;            (clojure.core.async.impl.protocols/Channel Any)))
;
;  (is-clj (sub? (Extends [(clojure.core.async.impl.protocols/Channel clojure.core.typed.test.async/Query)
;                      (clojure.core.async.impl.protocols/WritePort clojure.core.typed.test.async/Query)
;                      (clojure.core.async.impl.protocols/ReadPort clojure.core.typed.test.async/Query)])
;            (Extends [(clojure.core.async.impl.protocols/Channel Any)
;                      (clojure.core.async.impl.protocols/WritePort Any)
;                      (clojure.core.async.impl.protocols/ReadPort Any)])))
;  (is-clj (sub? (Extends [(clojure.core.async.impl.protocols/Channel clojure.core.typed.test.async/Query)
;                      (clojure.core.async.impl.protocols/WritePort clojure.core.typed.test.async/Query)
;                      (clojure.core.async.impl.protocols/ReadPort clojure.core.typed.test.async/Query)])
;            (Extends [(clojure.core.async.impl.protocols/ReadPort Any)]))))
;  )
;
;(when-async-dep
;(deftest Extends-cs-gen-test
;  (is-clj (check-ns 'clojure.core.typed.test.async))
;  (is-clj (cs-gen #{} {'x no-bounds} {} 
;          (parse-type '(clojure.lang.LazySeq Any))
;          (with-bounded-frees {(make-F 'x) no-bounds}
;            (parse-type '(clojure.lang.LazySeq x)))))
;
;  (is-clj (cs-gen #{} {'x no-bounds} {} 
;              (parse-type '(clojure.core.async.impl.protocols/ReadPort Any))
;              (with-bounded-frees {(make-F 'x) no-bounds}
;                (parse-type '(clojure.core.async.impl.protocols/ReadPort x)))))
;  (is-clj (cf ((clojure.core.typed/inst identity  (Extends [(clojure.core.async.impl.protocols/ReadPort Any)]))
;           (clojure.core.typed/ann-form (clojure.core.typed.async/chan> Any) 
;                              (Extends [(clojure.core.async.impl.protocols/ReadPort Any)])))
;          (Extends [(clojure.core.async.impl.protocols/ReadPort Any)])))
;  (is-clj (cf (identity
;           (clojure.core.typed/ann-form (clojure.core.typed.async/chan> Any) 
;                                        (Extends [(clojure.core.async.impl.protocols/ReadPort Any)])))
;          (Extends [(clojure.core.async.impl.protocols/ReadPort Any)])))
;  (is-clj (cf (identity
;           (clojure.core.typed/ann-form (clojure.core.typed.async/chan> Any) 
;                     (clojure.core.async.impl.protocols/ReadPort Any)))
;          (clojure.core.async.impl.protocols/ReadPort Any)))
;  (is-clj (cf (seq (clojure.core.typed/ann-form [] (clojure.core.typed/Coll (clojure.core.typed.async/Chan Any))))
;          (U nil (clojure.core.typed/Coll (clojure.core.typed.async/Chan Any)))))
;  (is-clj (cf (seq (clojure.core.typed/ann-form [] (clojure.core.typed/Coll (clojure.core.typed/Seqable Any))))
;          (U nil (clojure.core.typed/Coll (clojure.core.typed/Seqable Any)))))
;  (is-clj (subtype? (parse-type '(clojure.core.typed.async/Chan Any))
;                -any))
;
;  (is-clj (overlap (parse-type '(clojure.core.typed.async/Chan Any))
;               -any)))
;  )
;
;(when-async-dep
;(deftest Extends-inference-test
;  (is-clj (cf [1] (Extends [(clojure.lang.IPersistentVector Number)])))
;  (is-clj (cf (let [x (clojure.core.typed/ann-form [1] (Extends [(clojure.lang.Seqable Number) 
;                                                             (clojure.lang.IPersistentVector Number)]))]
;            ((clojure.core.typed/inst first Number) x))
;          (U nil Number)))
;  (is-clj (cf (let [x (clojure.core.typed/ann-form [1] (Extends [(clojure.lang.Seqable Number) 
;                                                             (clojure.lang.IPersistentVector Number)]))]
;            (first x))))
;  (is-clj (cf (clojure.core.typed/letfn> [af :- (All [a]
;                                                 [(Extends [(clojure.lang.Seqable a)
;                                                            (clojure.lang.IPersistentVector a)])
;                                                  -> a])
;                                      (af [x] {:post [%]} (first x))]
;            (af [1])))))
;  )
;
;(when-async-dep
;(deftest core-async-test
;  (is-clj (check-ns 'clojure.core.typed.test.async-go))
;  (is-clj (check-ns 'clojure.core.typed.test.async-alts)))
;  )

;(cf (seq (ann-form (seq []) (Seqable Any))))
;(cf (seq (ann-form (seq []) (ISeq Any))))

(deftest mm-warn-on-unannotated-vars-test
  (is (check-ns 'clojure.core.typed.test.mm-warn-on-unannotated)))

(deftest HMap-parse-fail-test
  (is (u/tc-error-thrown? (clj (parse-type '(HMap :mandatory {:a Any} :absent-keys #{:a}))))))

(deftest HMap-absent-complete-test
  (is-clj (not (sub? (HMap :mandatory {:a Any}) (HMap :absent-keys #{:a}))))
  (is-clj (not (sub? (HMap :complete? false) (HMap :complete? true))))
  (is-clj (sub? (HMap :complete? false) (HMap :complete? false)))
  (is-clj (sub? (HMap :complete? true) (HMap :complete? false)))
  (is-clj (sub? (HMap :complete? true) (HMap :complete? true)))
  (is-clj (sub? (HMap :absent-keys #{:a :b}) (HMap :absent-keys #{:a})))
  (is-clj (not (sub? (HMap :absent-keys #{}) (HMap :absent-keys #{:a}))))
  (is-clj (not (sub? (HMap :absent-keys #{:a}) (HMap :absent-keys #{:a :b})))))

(deftest extend-record-to-protocol-test
  (is (check-ns 'clojure.core.typed.test.extend-record)))

(deftest hmap-smart-infer-test
  (is-cf {:a #(+ % 1)} (HMap :optional {:a [Number -> Number]})))

(deftest fnil-test
  (is-cf ((fnil + 0) 2))
  (is-cf ((fnil + 0) nil))
  ; can Typed Racket do better here?
  (is-cf ((fnil (clojure.core.typed/ann-form + [Number * -> Number])
                0)
          2.2)))

;(cf (every? (fn [a] a) [1]))

;
(deftest csgen-combine-test
  (is-cf (map inc [0 1.1])
         (clojure.lang.Seqable Number))
  (is-cf (map (clojure.core.typed/inst vector Number Number Any Any Any Any) [1] [2])
         (clojure.lang.Seqable '[Number Number])))

;FIXME uncomment after core.typed internals are being checked
;(deftest subtype-explosion-test
;  (is (sub? nil clojure.core.typed.type-rep/TCType)))

(deftest var-as-function-test
  (is-cf #'+ [Number * -> Number])
  (is-cf (#'+ 1 2))
  (is (sub? (clojure.core.typed/Var1 [-> nil]) [-> nil])))

(deftest future-test
  (is-cf @(future 'a) clojure.lang.Symbol)
  (is-cf (future 'a) java.util.concurrent.Future))

(deftest ignore-macro-def-test
  (is-cf (defmacro foobar [])))

(deftest typed-deps-fail-gracefully-test
  (is-cf (clojure.core.typed/typed-deps clojure.core.async)))

(deftest def-expected-test
  (is-cf (do
           (clojure.core.typed/ann foo1 Any)
           (clojure.core.typed/ann-form (def foo1 1) Any)))
  (is-cf (do
           (clojure.core.typed/ann foo2 Any)
           (clojure.core.typed/ann-form (def foo2) Any))))

(deftest CTYP-42
  (is (check-ns 'clojure.core.typed.test.succeed.CTYP-42-record-extend-protocol)))

(deftest atom>-test
  (is-cf (clojure.core.typed/atom> (clojure.core.typed/Vec Any) [])
         (clojure.core.typed/Atom1 (clojure.core.typed/Vec Any))))

(deftest CTYP-48
  (is-cf (fn [a] (:a a))
         [Nothing -> Any]))

(deftest CTYP-49 
  (is (check-ns 'clojure.core.typed.test.succeed.CTYP49-unreachable)))

#_(deftest CTYP-47-Fn-as-IFn
  (is-cf (fn [] #())
          [-> clojure.lang.IFn]))

(deftest plain-defprotocol-test
  (is (u/top-level-error-thrown? (cf (defprotocol Foo (bar [this])))))
  (is (u/top-level-error-thrown? 
        (check-ns 'clojure.core.typed.test.fail.CTYP-45))))

(deftest HMap-absent-key-update-test
  ;ensure absent keys are preserved when passed through occurrence typing's `update`
  (is-cf
    (let [a (clojure.core.typed/ann-form {:a 1} (HMap :mandatory {:a Number}
                                                      :optional {:b Number,
                                                                 :c Number}))]
      (when (:b a)
        (clojure.core.typed/ann-form a (HMap :mandatory {:a Number}
                                             :optional {:b Number,
                                                        :c Number}))))))

(deftest non-empty-map-test
  (is-cf (map inc [1 2 3])
         (clojure.core.typed/NonEmptySeq Number)))

;CTYP-53
(deftest hmap-cast-test
  (is (both-subtype?
        (ety
          (clojure.core.typed/fn> 
            [m :- (HMap)]
            (assert (:foo m))
            m))
        (parse-clj '['{} -> 
                     '{}
                     :filters {:then (! (U nil false) 0)
                               :else (is (U nil false) 0)}
                     :object {:id 0}])))
  (is (both-subtype? 
        (ety
          (clojure.core.typed/fn> 
            :- (HMap :mandatory {:foo (clojure.core.typed/Vec Any)})
            [m :- (HMap)]
            (assert (vector? (:foo m)))
            m))
        (parse-clj '[(HMap) -> 
                     (HMap :mandatory {:foo (clojure.core.typed/Vec Any)})
                     :filters {:then (! (U nil false) 0)
                               :else (is (U nil false) 0)}
                     :object {:id 0}])))
  (is (both-subtype? 
        (ety 
          (clojure.core.typed/fn> 
            [m :- (HMap :mandatory {:bar Any})]
            (assert (nil? (:foo m)))
            m))
        (parse-clj '[(HMap :mandatory {:bar Any}) -> 
                     (HMap :mandatory {:bar Any}
                           :optional {:foo nil})
                     :filters {:then (! (U nil false) 0)
                               :else (is (U nil false) 0)}
                     :object {:id 0}])))
  (is
    (both-subtype?
      (ety
        (clojure.core.typed/fn> 
          [m :- '{}]
          (assert (not (vector? (:foo m))))
          m))
      (parse-clj '[(HMap) -> 
                   ; not sure if this should simplify to (HMap)
                   (HMap :optional {:foo Any})
                   :filters {:then (! (U nil false) 0)
                             :else (is (U nil false) 0)}
                   :object {:id 0}])))
  (is 
    (clj
      (let [t1 (clj (update (parse-type '(HMap))
                            (parse-filter '(is (clojure.core.typed/Vec Any) m [(Key :foo)]))))
            t2 (clj (parse-type '(HMap :mandatory {:foo (clojure.core.typed/Vec Any)})))]
        (both-subtype? t1 t2)))))

;CTYP-60
(deftest absent-keys-test
  (is (not (sub? (HMap :mandatory {:a String}
                       :complete? true)
                 (HMap :absent-keys #{:a}))))
  (is 
    (u/top-level-error-thrown?
      (cf {:a "a"} (HMap :absent-keys #{:a})))))

;CTYP-61
(deftest hmap-assoc-test
  (is-cf (assoc (clojure.core.typed/ann-form {} (HMap :optional {:a Any})) :b "v")
         (HMap :mandatory {:b (Value "v")} :optional {:a Any}))
  (is-cf (assoc (clojure.core.typed/ann-form {} (HMap :optional {:a Any})) :a "v")
         (HMap :mandatory {:a (Value "v")})))

(deftest CTYP-37-defprotocol-better-error
  (is (u/top-level-error-thrown?
        (check-ns 'clojure.core.typed.test.fail.CTYP-37))))

(defmacro equal-types-noparse [l r]
  `(clj (is (let [l# (ety ~l)
                  r# ~r]
              (or (both-subtype? l# r#)
                  (do (println "Actual" l#)
                      (println "Expected" r#)
                      (println "In" (quote ~l))
                      nil))))))

(defmacro equal-types [l r]
  `(equal-types-noparse ~l (parse-type (quote ~r))))

(deftest invoke-dissoc-test
  ; complete dissocs
  (equal-types (dissoc {} :a)
               (HMap :mandatory {} :complete? true))
  
  (equal-types (dissoc {:a 6} :a)
               (HMap :mandatory {} :complete? true))
  
  (equal-types (dissoc {:a 6 :b 7} :a)
               (HMap :mandatory {:b '7} :complete? true))
  
  (equal-types (dissoc {:a 6 :b 7} :a :b)
               (HMap :mandatory {} :complete? true))
  
  (equal-types (dissoc {:a 6 :b 7 :c 8} :a :b)
               (HMap :mandatory {:c (Value 8)} :complete? true))
  
  ; incomplete dissocs
  (equal-types (dissoc (clojure.core.typed/ann-form {} (HMap)) :a)
               (HMap :absent-keys #{:a}))
  
  (equal-types (dissoc (clojure.core.typed/ann-form {} (HMap :optional {:a String})) :a)
               (HMap :absent-keys #{:a}))
  
  (equal-types (dissoc (clojure.core.typed/ann-form {} (HMap :optional {:a String})) :b)
               (HMap :optional {:a String} :absent-keys #{:b}))
  
  (equal-types (dissoc (clojure.core.typed/ann-form {:b 7} (HMap :mandatory {:b '7} :optional {:a String})) :a)
               (HMap :mandatory {:b (Value 7)} :absent-keys #{:a}))
  
  (equal-types (dissoc (clojure.core.typed/ann-form {:b 7} (HMap :optional {:a String :c String})) :a :b)
               (HMap :optional {:c String} :absent-keys #{:a :b})))

(deftest invoke-assoc-test
  
  ; HMaps
  (equal-types (assoc {} :a 5)
               (HMap :mandatory {:a '5} :complete? true))
  
  (equal-types (assoc nil :a 5)
               (HMap :mandatory {:a '5} :complete? true))
  
  (equal-types (assoc (clojure.core.typed/ann-form nil (U nil (HMap))) :a 5)
               (HMap :mandatory {:a '5}))
  
  (equal-types (assoc (clojure.core.typed/ann-form nil (U nil (HMap :complete? true))) :a 5)
               (HMap :mandatory {:a '5} :complete? true))
  
  (equal-types (assoc (clojure.core.typed/ann-form {} (HMap)) :a 5)
               (HMap :mandatory {:a '5}))
  
  (equal-types (assoc (clojure.core.typed/ann-form {} (HMap :optional {:a Any})) :b "v")
               (HMap :mandatory {:b (Value "v")} :optional {:a Any}))
  
  (equal-types (assoc (clojure.core.typed/ann-form {} (HMap :optional {:a Any})) :a "v")
               (HMap :mandatory {:a (Value "v")}))

  ;CTYP-79 resolve types properly in assoc
  (is (check-ns 'clojure.core.typed.test.hmap-resolve-assoc))
  
  ; HVecs
  (equal-types-noparse (assoc [] 0 1)
                       (-hvec [(-val 1)]
                              :filters [(-true-filter)]
                              :objects [-empty]))
  
  (equal-types-noparse (assoc [3] 1 2)
                       (-hvec [(-val 3) (-val 2)]
                              :filters [(-FS -top -top) ; embedded literals dont get any
                                                        ; filter information (yet)?
                                        (-true-filter)]
                              :objects [-empty -empty]))
  
  (equal-types-noparse (assoc [0] 0 1)
                       (-hvec [(-val 1)]
                              :filters [(-true-filter)]
                              :objects [-empty]))
  
  (equal-types-noparse (assoc [0] 0 (if (clojure.core.typed/ann-form 1 Any) 1 2))
                       (-hvec [(Un (-val 1) (-val 2))]
                              :filters [(-true-filter)]
                              :objects [-empty]))
  
  ; Basic types
  (equal-types (assoc {} 'a 5)
               (clojure.lang.IPersistentMap 'a '5))
  
  (equal-types (assoc {:b 6} 'a 5)
               (clojure.lang.IPersistentMap (U 'a ':b) (U '5 '6)))
  
  (equal-types (assoc (clojure.core.typed/ann-form nil
                                                   (U nil (clojure.lang.IPersistentMap Any Any)))
                 :a 5)
               (clojure.lang.IPersistentMap Any Any))
  
  (equal-types (assoc (clojure.core.typed/ann-form {} (clojure.lang.IPersistentMap Any Any)) :a 5)
               (clojure.lang.IPersistentMap Any Any))
  
  (equal-types (assoc (clojure.core.typed/ann-form [] (clojure.lang.IPersistentVector Any)) 0 2)
               (clojure.lang.IPersistentVector Any))
  
  ;; TODO: assocs on records
  
  )

(deftest CTYP-62-equiv-test
  (is (tc-equiv := 
                (ret (-val "a"))
                (ret -any))
      (ret (Un -false -true)))
  (is (= (eret (= "a" (clojure.core.typed/ann-form 1 Any)))
         (ret (Un -false -true))))
  (is (= (eret (= "a" (clojure.core.typed/ann-form 1 Any)))
         (ret (Un -false -true)))))

(deftest invoke-merge-test
  
  ; basic literal case
  (equal-types (merge {:a 5 :b 6} {:c 7 :d 8} {:e 9})
               (HMap :mandatory {:a '5 :b '6 :c '7 :d '8 :e '9} :complete? true))
  
  ; right hand optionals
  (equal-types (merge {:a 5 :b 6}
                      (clojure.core.typed/ann-form {} (HMap :optional {:c String} :complete? true)))
               (HMap :mandatory {:a '5 :b '6}
                     :optional {:c String}
                     :complete? true))
  
  ; left hand optionals
  (equal-types (merge (clojure.core.typed/ann-form {} (HMap :optional {:a Number} :complete? true))
                      (clojure.core.typed/ann-form {} (HMap :optional {:b String} :complete? true)))
               (HMap :optional {:a Number :b String} :complete? true))
  
  ; nil first argument
  (equal-types (merge nil
                      (clojure.core.typed/ann-form {} (HMap :optional {:a Number} :complete? true))
                      (clojure.core.typed/ann-form {} (HMap :optional {:b String} :complete? true)))
               (HMap :optional {:a Number :b String} :complete? true))
  
  ; nils in other arguments
  (equal-types (merge nil
                      nil
                      (clojure.core.typed/ann-form {} (HMap :optional {:a Number} :complete? true))
                      nil
                      nil
                      (clojure.core.typed/ann-form {} (HMap :optional {:b String} :complete? true))
                      nil)
               (HMap :optional {:a Number :b String} :complete? true))
  
  ; all nils
  (equal-types (merge nil)
               nil)
  (equal-types (merge nil nil nil)
               nil)
  
  ; (Option HMap) first argument
  (equal-types (merge (clojure.core.typed/ann-form {:c 5} (U nil (HMap :mandatory {:c '5} :complete? true)))
                      (clojure.core.typed/ann-form {} (HMap :optional {:a Number} :complete? true))
                      (clojure.core.typed/ann-form {} (HMap :optional {:b String} :complete? true)))
               (HMap :optional {:a Number :b String :c '5} :complete? true))
  
  ; (Option HMap) arguments
  (equal-types (merge (clojure.core.typed/ann-form {} (U nil (HMap :complete? true)))
                      (clojure.core.typed/ann-form {} (U nil (HMap :optional {:a Number} :complete? true)))
                      (clojure.core.typed/ann-form {} (U nil (HMap :optional {:b String} :complete? true))))
               (U nil (HMap :optional {:a Number :b String} :complete? true)))
  
  ; this merge doesn't actually give us any information about :b because
  ; the second map might not have a :b key, and the first map is partial.
  (equal-types (merge (clojure.core.typed/ann-form {} (HMap :optional {:a Number} :complete? false))
                      (clojure.core.typed/ann-form {} (HMap :optional {:b String} :complete? true)))
               (HMap :optional {:a Number}))
  
  ; but this does
  (equal-types (merge (clojure.core.typed/ann-form {} (HMap :optional {:a Number} :complete? false))
                      (clojure.core.typed/ann-form {:b "s"} (HMap :mandatory {:b String} :complete? true)))
               (HMap :mandatory {:b String} :optional {:a Number}))
  
  ; multiple optionals
  (equal-types (merge (clojure.core.typed/ann-form {} (HMap :optional {:a Number} :complete? true))
                      (clojure.core.typed/ann-form {} (HMap :optional {:b String} :complete? true))
                      (clojure.core.typed/ann-form {} (HMap :optional {:c Long} :complete? true)))
               (HMap :optional {:a Number :b String :c Long} :complete? true))
  
  ;; incomplete right handsides
  
  ; non-covering right hand side
  (equal-types (merge {:a 5 :b 6}
                      (clojure.core.typed/ann-form {} '{}))
               '{:a Any :b Any})
  
  (equal-types (merge (clojure.core.typed/ann-form {:a 6} '{:a Number})
                      (clojure.core.typed/ann-form {:b "s"} '{:b String}))
               '{:a Any :b String})
  
  ; incomplete covering mandatory
  (equal-types (merge {:a 5}
                      (clojure.core.typed/ann-form {:a 10} '{:a '10}))
               '{:a '10})
  
  ; incomplete covering optional
  (equal-types (merge {:a 5}
                      (clojure.core.typed/ann-form {} (HMap :optional {:a (Value 10)})))
               '{:a (U (Value 5) (Value 10))})
  
  
  ; both incomplete optionals
  (equal-types (merge (clojure.core.typed/ann-form {} (HMap :optional {:a '5}))
                      (clojure.core.typed/ann-form {} (HMap :optional {:a '10})))
               (HMap :optional {:a (U '5 '10)}))
  
  ; (Option HMap) first argument incomplete
  (equal-types (merge (clojure.core.typed/ann-form {:a 5} (U nil '{:a '5}))
                      (clojure.core.typed/ann-form {:b 8} (HMap :mandatory {:b Number} :complete? true)))
               (U (HMap :mandatory {:b Number} :complete? true)
                  '{:a '5 :b Number}))
  
  ;; nil (HMap :absent-keys #{:a}) -> (HMap :absent-keys #{:a})
  ;; '{:a 5} '{} -> '{:a 5}
  ;; nil '{:a Number} -> '{:a Number}
  ;; '{:a 5} '{:a Number} -> '{:a Number}
  ; All together: (U '{:a Number} (HMap :absent-keys #{:a})) or (HMap :optional {:a Number})
  (equal-types (merge (clojure.core.typed/ann-form {:a 5} (U nil '{:a '5}))
                      (clojure.core.typed/ann-form {} (HMap :optional {:a Number} :complete? false)))
               (HMap :optional {:a Number}))
  
  ; Basic maps
  (equal-types (merge (clojure.core.typed/ann-form {} (clojure.lang.IPersistentMap Any Any)) {:a 5})
               (clojure.lang.IPersistentMap Any Any))
  
  (equal-types (merge {} {'a 5})
               (clojure.lang.IPersistentMap 'a '5))
  
  (equal-types (merge {:b 6} {'a 5})
               (clojure.lang.IPersistentMap (U 'a ':b) (U '5 '6)))

;;  TODO not handling presence of non keyword keys yet
;;   (equal-types (merge {'a 5} {:b 6})
;;                (clojure.lang.IPersistentMap (U 'a ':b) (U '5 '6)))
  
  )

(deftest invoke-conj-test
  
  ; need to manually build hvec to match filters/objects
  (equal-types-noparse (conj nil nil)
                       (-hvec [-nil]
                              :filters [(-false-filter)]
                              :objects [-empty]))
  
  (equal-types-noparse (conj [1] 2 3)
                       (-hvec [(-val 1) (-val 2) (-val 3)]
                              :filters [(-FS -top -top)
                                        (-true-filter)
                                        (-true-filter)]
                              :objects [-empty -empty -empty]))
  
  (equal-types-noparse (conj [1]
                             (clojure.core.typed/ann-form nil (U nil '2))
                             3)
                       (-hvec [(-val 1) (Un -nil (-val 2)) (-val 3)]
                              :filters [(-FS -top -top) ; embedded literals dont get any
                                                        ; filter information (yet)?
                                        (-FS -top -top)
                                        (-true-filter)]
                              :objects [-empty -empty -empty]))
  
  (equal-types (conj (clojure.core.typed/ann-form nil (U nil '['1]))
                     (clojure.core.typed/ann-form nil (U nil '2)))
               (U '[(U nil '2)]
                '['1 (U nil '2)]))
  
  (equal-types (conj {:a 1} [:b 2])
               (HMap :mandatory {:a '1 :b '2} :complete? true))
  
  (equal-types (conj {:a 1}
                     (clojure.core.typed/ann-form nil (U nil '[':b '2])))
               (U (HMap :mandatory {:a '1} :complete? true)
                  (HMap :mandatory {:a '1 :b '2} :complete? true)))
  
  (equal-types (conj (clojure.core.typed/ann-form nil (U nil (HMap :mandatory {:a '1} :complete? true)))
                     (clojure.core.typed/ann-form nil (U nil '[':b '2])))
               (U '[(U nil '[':b '2])]
                  (HMap :mandatory {:a '1} :complete? true)
                  (HMap :mandatory {:a '1 :b '2} :complete? true)))
  
  (equal-types (conj #{5} 6 7)
               (clojure.lang.IPersistentSet (U '5 '6 '7)))
  
  )

(deftest unannotated-record-test
  (is (u/top-level-error-thrown?
        (cf (defrecord Unannotated [])))))

(deftest datatype-method-recur-test
  (is (check-ns 'clojure.core.typed.test.datatype-recur)))

(deftest record-annotated-as-datatype-test
  ; record annotated as datatype
  (is (u/top-level-error-thrown?
        (cf (do (clojure.core.typed/ann-datatype IncorrectRec [])
                (defrecord IncorrectRec [])))))
  ; datatype annotated as record
  (is (u/top-level-error-thrown?
        (cf (do (clojure.core.typed/ann-record IncorrectDt [])
                (deftype IncorrectDt []))))))

(deftest recursive-ann-test
  (is (check-ns 'clojure.core.typed.test.recursive)))

(deftest comparable-inline-test
  (is-cf (fn [v x] (compare v x)) (Fn [Comparable Any -> Number])))

(deftest CTYP-71-simplify-test
                                              ; must be resolvable to trigger the bug
  (is-cf (clojure.core.typed/fn> [a :- (U nil (clojure.core.typed/Nilable java.util.Date))] 
                                 (when a (clojure.core.typed/ann-form a java.util.Date)))))

;(clj (compact [(-filter (parse-type 'Number) 0)
;               (-not-filter (Un -false -nil) 0)]
;              false))

(deftest CTYP-84-hlist-ancestor-test
  (is-cf (seq '(1)) (clojure.core.typed/NonEmptySeq Number)))

(deftest CTYP-78-finally-expected-test
  (is (check-ns 'clojure.core.typed.test.finally)))

(deftest CTYP-77-invoke-nonliteral-kw-test
  (is (check-ns 'clojure.core.typed.test.non-literal-val-fn)))

(deftest CTYP-74-malformed-TApp-test
  (is-clj (u/tc-error-thrown? (parse-type '([Any -> Any])))))

(deftest CTYP-73-reduced-test
  (is-cf (reduced 1) (clojure.lang.Reduced Number))
  (is-cf @(reduced 1) Number)
  (is-cf (reduce (clojure.core.typed/ann-form
                   (fn [a b] (if (= a b) 1 (reduced 1)))
                   [Number Number -> (U (clojure.lang.Reduced Number) Number)])
                 1 [1 2 3])
         Number))

(deftest Assoc-test
  (is-cf {:a 1} (Assoc '{} ':a Number))
  (is-cf {:a 1} (Assoc (U '{:a Number} '{:a Double}) ':a Long))
  (is-cf (fn [a] (assoc a 1 2))
         (All [[x :> (clojure.core.typed/Map Nothing Nothing) :< (clojure.core.typed/Map Number Number)]]
              [x -> (clojure.core.typed/Map Number Number)]))
  (is-cf (fn [a] (assoc a :a 1)) 
         (All [[x :> (clojure.core.typed/Map Nothing Nothing) :< (clojure.core.typed/Map Any Any)]] 
              [x -> (Assoc x ':a Number)]))
  (is-cf (let [f (clojure.core.typed/ann-form 
                   (fn [a] (assoc a :a 1)) 
                   (All [[x :< (clojure.core.typed/Map Any Any)]] 
                        [x -> (Assoc x ':a Number)]))]
           (clojure.core.typed/ann-form 
             (f {:b 1})
             '{:b Number :a Number})))
  (is-cf (fn [a] (assoc a :a 1)) 
         (All [[x :< (clojure.core.typed/Map Any Any)]] [x -> (Assoc x ':a Number)]))

  (is-cf (let [add-a (-> #(assoc % :a 1)
                         (clojure.core.typed/ann-form
                           (All [[x :< (clojure.core.typed/Map Any Any)]]
                                [x -> (Assoc x ':a Number)])))]
           (clojure.core.typed/ann-form
             (add-a {})
             '{:a Number})
           (clojure.core.typed/ann-form
             (-> (add-a {}) :a)
             Number)))
  (is-cf {:a 1 :b 2}
         (U (Assoc '{} ':a Number)
            (Assoc '{} ':b Number)
            (Assoc '{} ':a Number ':b Number))))

;(deftest Get-test
;  (is-cf 1 (Get '{:a Number} ':a)))

;(clj
;  (parse-filter 
;    '(&
;      (when
;        (! (U nil false) b69880)
;        (& (is clojure.core.typed/NonEmptyCount b) (! nil b)))
;      (! (U nil false) b69880)
;      (is clojure.core.typed/NonEmptyCount a)
;      (when
;        (is (U nil false) a69879)
;        (is (U clojure.core.typed/EmptyCount nil) a))
;      (! nil a)
;      (! (U nil false) a69879)
;      (when
;        (is (U nil false) b69880)
;        (is (U clojure.core.typed/EmptyCount nil) b)))))
;
;(clj
;  (parse-filter 
;    '(&
;      (when (! (U nil false) b69880)
;        (& (is clojure.core.typed/NonEmptyCount b) (! nil b)))
;      (! (U nil false) b69880))))
;
;(clj
;  (compact
;    [(parse-filter '(when (! (U nil false) b69880)
;                      (& (is clojure.core.typed/NonEmptyCount b) (! nil b))))
;     (parse-filter '(! (U nil false) b69880))]
;    false))

(deftest hvec-ops
  (is-cf (first [1 'a]) Number)
  (is-cf (-> {:a 1} first second) Number))

(deftest variable-hvec-test
  (is (sub? '[Number Number Number] '[Number Number *]))
  (is (sub? '[Number Number Number] '[Number Number *]))
  (is (sub? '[Number Number Integer *] '[Number Number *]))
  (is (not (sub? '[Number Number clojure.lang.Symbol *] '[Number Number *])))
  (is-cf [1 2 3] '[Number Number *])
  (is-cf [1 2 3] '[Number Number Number Number *])
  (is-cf (first [1 'a 2]) Number)
  (is-cf (second [1 2 3]) Number))

(deftest CTYP-85-abo-test
  (is-cf (fn [] (fn [b] b))
         [-> [Any -> Any]]))

(deftest array-reflection-test
  (is-cf (fn make-process [script]
           {:post [%]}
           (let [^Runtime r (Runtime/getRuntime)
                 _ (assert r)
                 ^"[Ljava.lang.String;" arr (clojure.core.typed/into-array> String ["echo 'hello'"])]
             (.exec r arr)))
         [String -> java.lang.Process]))

(deftest expected-IPersistentMap-test
  (is-cf {:a #(+ %1 %2)}
         (clojure.core.typed/Map Any [Number Number -> Number])))

;(reset-caches)

;(chk/abstract-result
;  (ret (-hvec [-any] :filters [(-FS (-filter (parse-clj 'Number) 'a) -top)] :objects [(->Path nil 'a)])
;       (-FS (-filter (parse-clj 'Number) 'a) -top))
;  ['a])
;
;(ety (fn [a] [a]))
;
;(impl/with-clojure-impl
;  (update -any (-filter (-val clojure.core.typed.test.mm.FooRec) 'arg [(->ClassPE)])))


;TODO support (some #{...} coll)
;TODO (apply == (non-empty-seq))
;TODO tests for inferring upper/lower bounds

(deftest defn>-test
  (is-cf (clojure.core.typed/defn> add-two :- clojure.core.typed/AnyInteger [a :- clojure.core.typed/AnyInteger]
           (+ a 2))
         (clojure.core.typed/Var1 [clojure.core.typed/AnyInteger -> clojure.core.typed/AnyInteger]))
  (is-cf (clojure.core.typed/defn> add-three 
           (:- clojure.core.typed/AnyInteger [a :- clojure.core.typed/AnyInteger]
               (+ a 3)))
         (clojure.core.typed/Var1 [clojure.core.typed/AnyInteger -> clojure.core.typed/AnyInteger])))

(deftest def>-test
  (is (check-ns 'clojure.core.typed.test.def-arrow))
  (is-cf (clojure.core.typed/def> a :- Number 1)
         (clojure.core.typed/Var1 Number)))

(deftest nested-keyword-update-test
  ; ordinary IPersistentMap does not get updated
  (is-cf (fn []
           (let [a (clojure.core.typed/ann-form {} (clojure.core.typed/Map Any Any))]
             (if (number? (-> a :a :b))
               a
               (assert nil))))
         [-> (clojure.core.typed/Map Any Any)])
  ; HMaps can gain "one level" of known entries.
  (is-cf (fn []
           (let [a (clojure.core.typed/ann-form {} '{})]
             (if (number? (-> a :a :b))
               a
               (assert nil))))
         [-> (HMap :optional {:a Any})])
  ; update a (HMap) with (is Any a [(Key :a) (Key :b)])
  ; returns a (HMap :optional {:a Any})
  ; Only one level is updated, we can't say any more about the inner
  ; :b key.
  (is-clj  (let [t (parse-clj '(HMap))
                 path [(->KeyPE :a) (->KeyPE :b)]
                 lo+ (-filter (parse-clj 'Number) 'a path)
                 lo- (-not-filter (parse-clj 'Number) 'a path)
                 expected+ (parse-clj '(HMap :optional {:a Any}))
                 expected- (parse-clj '(HMap :optional {:a Any}))]
             (and (both-subtype? (update t lo+) expected+)
                  (both-subtype? (update t lo-) expected+))))
  ; negative absent keys. The absent entry :a is not a Number (KeyPE does not support defaults), so we
  ; just return the original type
  (is-clj (let [t (parse-type '(HMap :absent-keys #{:a}))]
            (= t
               (update t (-not-filter (parse-clj 'Number) 'a [(->KeyPE :a) (->KeyPE :b)])))))

  ; When we update a (HMap) that has no information about an :a key, sometimes we can prove
  ; the updated type always has an :a key.
  ;
  ; Here we restrict to a '{:a Number} because the path is a Number, which is never nil. We assume
  ; nil is the not-found type.
  (is-clj (let [t (parse-type '(HMap))]
            (both-subtype? (parse-type '(HMap :mandatory {:a Number}))
                           (update t (-filter (RClass-of Number) 'a [(->KeyPE :a)])))))

  ; We restrict (HMap) to (HMap :optional {:a Any}), which is slightly less accurate, because
  ; we can't prove that the HMap :a entry is never nil. 
  (is-clj (let [t (parse-type '(HMap))]
            (both-subtype? (parse-type '(HMap :optional {:a Any}))
                           (update t (-not-filter (RClass-of Number) 'a [(->KeyPE :a)]))))))


(deftest poly-inst-scoping-test
  (is-cf (fn [a] (clojure.core.typed/inst identity foo))
         (All [foo] [Any -> Any]))
  (is-cf
    (fn [f coll]
      (clojure.core.typed/fn> 
        [x :- a
         y :- (clojure.core.typed/Seqable b)]))
    (All [a b] [Any Any -> Any])))

(deftest unparse-free-scoping-test
  (is (= (unparse-type (parse-type '(All [a b] (Fn [Any Any -> Any]))))
         (quote (All [a b] (Fn [Any Any -> Any])))))

  (is (= (clj (unparse-type (parse-type '(TFn [[a :variance :covariant]] a))))
         (quote (TFn [[a :variance :covariant]] a))))
  (is (= '[(All [a b] (Fn [Any Any -> (Fn [a b -> nil :filters {:then ff :else tt}])
                           :filters {:then tt :else ff}])) {:then tt, :else ff}]
         (cf
           (fn [f coll]
             (clojure.core.typed/fn> 
               [x :- a
                y :- b]))
           (All [a b] [Any Any -> Any])))))

(deftest infer-bounds-test
  (is (= (infer-bounds -any nil)
         (infer-bounds -any -nothing)
         (infer-bounds nil nil)
         (-bounds -any -nothing)))
  (is-clj (let [t (parse-type '(clojure.core.typed/Seq Number))]
            (= (infer-bounds t nil)
               (-bounds t -nothing)))))

(deftest consistent-variance-test
  (is-clj (let [t (parse-type '(TFn [[x :variance :covariant]]
                                    x))]
            (TypeFn-body* (TypeFn-fresh-symbols* t) t)
            true))
  (is-clj (let [t (parse-type '(TFn [[x :variance :contravariant]]
                                    Any))]
            (TypeFn-body* (TypeFn-fresh-symbols* t) t)
            true)))

(deftest hvec-abstract-test
  (is-cf (fn [a b] [(class a) (class b)])
         [Any Any
          -> (HVec [(U nil Class) (U nil Class)]
                   :objects [{:path [Class], :id 0} {:path [Class], :id 1}])]))

; just a sanity check so keyword arguments don't accidentally break
(deftest check-ns-kw-args-test
  (is (check-ns 'clojure.core.typed.test.protocol :collect-only true)))

;(sub? (All [x] (TFn [[a :variance :covariant]] Any))
;      (Rec [m] (TFn [[a :variance :covariant]] m)))

(deftest nested-tfn-test
  (is (check-ns 'clojure.core.typed.test.nested-tfn-operator)))

(deftest parse-forbidden-rec-test
  (is-clj (throws-tc-error?
            (parse-type '(Rec [x] x))))
  (is-clj (throws-tc-error?
            (parse-type '(Rec [x] (I x Number)))))
  (is-clj (throws-tc-error?
            (parse-type '(Rec [x] (U x Number)))))
  (is-clj (throws-tc-error?
            (parse-type '(Rec [x] (U (I x Number) Double))))))

(deftest parse-value-test
  (is-clj (throws-tc-error?
            (parse-type '(Value))))
  (is-clj (throws-tc-error?
            (parse-type '(Value 1 2 3))))
  (is-clj (throws-tc-error?
            (parse-type 'a)))
  (is-clj (throws-tc-error?
            (parse-type ':a)))
  (is-clj (throws-tc-error?
            (parse-type '1))))

(deftest parse-TFn-bad-args-test
  (is-clj (throws-tc-error?
            (parse-type '(TFn [[x :variance :covariant :argh]]
                              Any)))))

(deftest parse-HMap-bad-args-test
  (is-clj (throws-tc-error?
            (parse-type '(HMap :foo))))
  (is-clj (throws-tc-error?
            (parse-type '(HMap :foo :foo))))
  (is-clj (throws-tc-error?
            (parse-type '(HMap :mandatory {} :mandatory {}))))
  (is-clj (throws-tc-error?
            (parse-type '(HMap mandatory {})))))

(deftest hmap-intersection-test
  (is-cf {:a 1} (I '{} '{:a Number}))
  (is-cf {:a 1 :b 2} (I '{:b Number} '{:a Number}))
  (is-cf {:foo 3 :bar "hi"} (I '{:foo clojure.core.typed/Int} '{:bar String}))
  (is-cf {:a 1 :b 2} (I '{:b Number} '{:a Number}))
  (is-cf-with-aliases 
    {:a 1 :b 2} (I clojure.core.typed.test.util-aliases/HMapAlias1 
                   clojure.core.typed.test.util-aliases/HMapAlias2))
  (is-cf-with-aliases
    {:foo 3 :bar "hi"}
    (I clojure.core.typed.test.util-aliases/HMapAliasInt1 
       clojure.core.typed.test.util-aliases/HMapAliasStr2)))

(deftest rclass-invariant-test
  (is-clj
    (subtype? 
      (RClass-of 'clojure.lang.ChunkBuffer
                 [(RClass-of 'java.lang.Number)])
      (RClass-of 'clojure.lang.ChunkBuffer
                 [(Name-maker 'java.lang.Number)]))))

(deftest protocol-method-ann-test
  (is-clj (let [names '[x1 x2]
                bnds [no-bounds no-bounds]
                mt (with-bounded-frees (zipmap (map make-F names)
                                               bnds)
                     (parse-type '(All [m1]
                                    [Any x1 m1 -> x2])))]
            (both-subtype? (collect/protocol-method-var-ann
                             mt names bnds)
                           (parse-type 
                             '(All [x1 x2 m1]
                                [Any x1 m1 -> x2]))))))

(deftest deftype-poly-ancestor-test
  (is (check-ns 'clojure.core.typed.test.protocol-scoping)))

(deftest map-predicate-test
  (is-cf (fn [a] (number? (:k a)))
         (predicate (HMap :mandatory {:k Number})))
  (is
    (caught-top-level-errors #{1}
      (cf (fn [a] (integer? (:k a)))
          (predicate (HMap :mandatory {:k Number})))))
  (is
    (caught-top-level-errors #{1}
      (cf (fn [a] (number? (:wrong-key a)))
          (predicate (HMap :mandatory {:k Number})))))
  (is 
    (sub?
      (Fn [Any -> boolean 
           :filters {:then (is Number 0 [(Key :k)]), 
                     :else (! Number 0 [(Key :k)])}])
      (predicate (HMap :mandatory {:k Number}))))

  (is 
    (not
      (sub?
        (Fn [Any -> boolean 
             :filters {:then (is Long 0 [(Key :k)]), 
                       :else (! Long 0 [(Key :k)])}])
        (predicate (HMap :mandatory {:k Number})))))

  (is-clj 
    (sub/subtype-type-filter?
      (parse-filter '(is Number 0 [(Key :k)]))
      (parse-filter '(is (HMap :mandatory {:k Number}) 0))))

  (is-clj 
    (sub/subtype-not-type-filter?
      (parse-filter '(! Number 0 [(Key :k)]))
      (parse-filter '(! (HMap :mandatory {:k Number}) 0)))))

(deftest function-as-ifn-test
  (is (sub? [-> nil] clojure.lang.IFn))
  (is (sub? [-> nil] Callable))
  (is (sub? [-> nil] Runnable)))

(deftest swap!-special-test
  (is (check-ns 'clojure.core.typed.test.swap-bang)))

(deftest seqable-map-test
  (is-cf (map (clojure.core.typed/fn> 
                [[a b] :- '[Number Number]]
                (+ a b))
              {1 2 3 4 5 6})))

(deftest mapentry-first-test
  (is-cf (first (first {1 2}))
         Number))

(deftest CTYP-101-mapentry-test
  (is (check-ns 'clojure.core.typed.test.CTYP-101-mapentry)))

(deftest demunged-protocol-method-test
  (is (check-ns 'clojure.core.typed.test.protocol-munge)))

(deftest csgen-hmap-test
  ; (HMap :mandatory {:a Number :b Number} :complete? true) :!< (HMap :mandatory {:a x} :complete? true)
  (is
    (u/top-level-error-thrown?
      (cf (clojure.core.typed/letfn>
            [take-map :- (All [x] [(HMap :mandatory {:a x} :complete? true) -> x])
             (take-map [a] (:a a))]
            (take-map {:a 1 :b 2})))))
  ; (HMap :mandatory {:a Number}) :!< (HMap :mandatory {:a x} :complete? true)
  (is
    (u/top-level-error-thrown?
      (cf (clojure.core.typed/letfn>
            [take-map :- (All [x] [(HMap :mandatory {:a x} :complete? true) -> x])
             (take-map [a] (:a a))]
            (take-map (clojure.core.typed/ann-form 
                        {:a 1}
                        '{:a Number})))))))

(deftest subtype-hmap-optional-test
  (is (sub? 
        (HMap :mandatory {:a Number})
        (U (HMap :mandatory {:a Number})
           (HMap :absent-keys [:a]))))
  (is (sub? 
        (HMap :mandatory {:a Number})
        (HMap :optional {:a Number})))
  (is (not
        (sub? 
          (HMap :complete? true :mandatory {:a Number :b Any})
          (HMap :complete? true :mandatory {:a Number}))))
  (is (sub? 
        (HMap :complete? true :optional {:a Number :b Any})
        (HMap :complete? true :optional {:a Number})))
  (is (not
        (sub? 
          (HMap :optional {:a Number})
          (HMap :mandatory {:a Number}))))
  (is (not
        (sub? 
          (HMap :optional {:b Number})
          (HMap :optional {:a Number}))))
  (is (not
        (sub? 
          (HMap :optional {:a Any})
          (HMap :optional {:a Number}))))
  (is (not
        (sub? 
          (HMap :mandatory {:a Number})
          (ExactCount 1))))
  (is (sub? 
        (HMap :complete? true :mandatory {:a Number})
        (ExactCount 1)))
  (is (not
        (sub? 
          (HMap :complete? true 
                :mandatory {:foo Any}
                :optional {:a Number})
          (ExactCount 1))))
  (is (sub?
        (HMap :complete? true
              :mandatory {:foo Number})
        (clojure.lang.IPersistentMap Any Number)))
  (is (not
        (sub?
          (HMap :complete? true
                :mandatory {:foo Number}
                :optional {:bar Any})
          (clojure.lang.IPersistentMap Any Number))))

  (is (sub? (U (HMap :mandatory {:foo Number}
                     :complete? true)
               (HMap :complete? true))
            (HMap :optional {:foo Number})))
  (is (sub? (U (HMap :mandatory {:c Number}
                     :optional {:b Number :a Number}
                     :complete? true)
               (HMap :optional {:b Number :c Number}
                     :complete? true))
            (HMap :optional {:a Number :b Number :c Number})))
  (is (sub? 
        (U (HMap :mandatory {:c (Value 5)} 
                 :complete? true) 
           (HMap :complete? true))
        (HMap :optional {:c (Value 5)} :complete? true)))
  (is (sub? 
        (U (HMap :mandatory {:c (Value 5)} 
                 :optional {:b java.lang.String, :a java.lang.Number} 
                 :complete? true) 
           (HMap :mandatory {} 
                 :optional {:b java.lang.String, :a java.lang.Number} 
                 :complete? true))
        (HMap :optional {:a Number :b String :c (Value 5)} :complete? true)))
  (is (sub?
        (HMap :optional {:b String :a Number})
        (HMap :optional {:a Number})))
  (is (not
        (sub?
          (HMap :optional {:a Number})
          (HMap :optional {:b String :a Number}))))
  )

(deftest hmap-expecteds-infer-test
  (is-cf {:a (fn [a] (+ a 1))}
         (HMap :mandatory {:a [Number -> Number]}))
  (is-cf {:a (fn [a] (+ a 1))}
         (HMap :optional {:a [Number -> Number]}))
  (is-cf {:a (fn [a] (+ a 1))}
         (clojure.lang.IPersistentMap Any [Number -> Number]))
  )

(deftest hmap-optional-get-test
  (is
    (u/top-level-error-thrown?
      (cf (get (clojure.core.typed/ann-form
                 {:a 1}
                 (HMap :optional {:a Number}))
               :a)
          Number)))
  (is-cf (get (clojure.core.typed/ann-form
                {:a 1}
                (HMap :optional {:a Number}))
              :a)
         (U nil Number)))

(defmacro overlap-prs [s1 s2]
  `(clj
     (overlap (parse-type '~s1) (parse-type '~s2))))

(deftest hmap-overlap-test
  (is-clj 
    (not (overlap-prs Integer clojure.lang.Keyword)))
  (is-clj 
    (not 
      (overlap-prs
        (HMap :mandatory {:a Integer})
        (HMap :mandatory {:a clojure.lang.Keyword}))))
  (is-clj 
    (overlap-prs
      (HMap :optional {:a Integer})
      (HMap :optional {:a clojure.lang.Keyword})))
  (is-clj 
    (overlap-prs
      (HMap :complete? true :optional {:a Integer})
      (HMap :complete? true :optional {:a clojure.lang.Keyword}))))

(deftest datatype-variance-test
  (is (check-ns 'clojure.core.typed.test.variance-test)))

(deftest rec-type-test
  (is-clj (sub? 
            (HMap :mandatory {:a [Any -> Any]} :complete? true)
            (Rec [x] (clojure.core.typed/Map Any (U [Any -> Any] x)))))
  (is-clj (sub? 
            '[[Any -> Any]]
            (Rec [x] (clojure.core.typed/Vec (U [Any -> Any] x)))))
  (is-clj (sub? 
            (clojure.core.typed/Vec [Any -> Any])
            (Rec [x] (clojure.core.typed/Vec (U [Any -> Any] x)))))
  (is-clj (sub? 
            (clojure.core.typed/Vec ':a)
            (Rec [x] (clojure.core.typed/Vec (U ':a x)))))
  (is-clj (not
            (sub? 
              nil
              (Rec [x] (clojure.core.typed/Vec (U ':a x))))))
  (is (check-ns 'clojure.core.typed.test.rec-type)))

(deftest poly-rec-type-test
  ; without Rec type
  (is-cf
    (clojure.core.typed/letfn> 
      [pfoo :- (All [x] [(clojure.core.typed/Map Any x) -> (clojure.core.typed/Seq x)])
       (pfoo [a] (vals a))]
      (pfoo
        (clojure.core.typed/ann-form
          {}
          (clojure.core.typed/Map Any Number )))))
  ; with Rec type, but non-polymorphic function
  (is-cf
    (clojure.core.typed/letfn> 
      [pfoo :- [(clojure.core.typed/Map Any Any) -> (clojure.core.typed/Seq Any)]
       (pfoo [a] (vals a))]
      (pfoo
        (clojure.core.typed/ann-form
          {}
          (Rec [x] (clojure.core.typed/Map Any (U Number x)))))))
  ; with Rec type, polymorphic function
  (is-cf
    (clojure.core.typed/letfn> 
      [pfoo :- (All [x] [(clojure.core.typed/Map Any x) -> (clojure.core.typed/Seq x)])
       (pfoo [a] (vals a))]
      (pfoo
        (clojure.core.typed/ann-form
          {}
          (Rec [x] (clojure.core.typed/Map Any (U Number x)))))))
  )

(deftest profile-fail-test
  ; ensure check-ns still runs even if timbre isn't loaded
  (is (check-ns-info 'clojure.core.typed.test.destructure
                     :profile true)))

; CTYP-105
(deftest hmap-absent-and-optional-subtype-test
  (is (sub? (HMap :absent-keys #{:a})
            (HMap :optional {:a Any})))
  (is (check-ns 'clojure.core.typed.test.ctyp105)))

(deftest trampoline-test
  (is (check-ns 'clojure.core.typed.test.trampoline)))

(deftest polydots-unparse-test
  (is-clj (= '[a b ...]
             (second
               (unparse-type
                 (parse-type
                   '(All [a b ...])))))))

;(deftest collect-on-eval-test
;  (is (do (ann foo-bar Number)
;          (cf (def foo-bar 1))
;          (cf foo-bar)
;          true)))

;(deftest parse-with-inferred-variance
;  (is-clj (= (clj (parse-type '(TFn [[x :variance :inferred]] x)))
;             (parse-type '(TFn [[x :variance :covariant]] x)))))

;(sub? (TFn (Rec [m]
;                     (TFn [[x :variance :covariant]]
;                       (Rec [c]
;                         (IColl max-arg m c))))<|MERGE_RESOLUTION|>--- conflicted
+++ resolved
@@ -624,13 +624,8 @@
   (is-with-aliases (= (tc-t (clojure.core.typed/fn> [tmap :- clojure.core.typed.test.util-aliases/MapName]
                                                     (let [{e :a} tmap]
                                                       (assoc e :c :b))))
-<<<<<<< HEAD
                       (ret (make-FnIntersection (Function-maker [(Name-maker 'clojure.core.typed.test.util-aliases/MapName)]
-                                                            (make-Result (-hmap {(-val :a) (-val 1)
-=======
-                      (ret (make-FnIntersection (Function-maker [(Name-maker 'clojure.core.typed.test.core/MapName)]
                                                             (make-Result (make-HMap :mandatory {(-val :a) (-val 1)
->>>>>>> 2c96136b
                                                                                  (-val :c) (-val :b)})
                                                                          (-FS -top -bot) -empty)
                                                             nil nil nil))
@@ -655,13 +650,8 @@
                          :filter (let [t (-val :MapStruct1)
                                        path [(->KeyPE :type)]]
                                    (-FS (-and 
-<<<<<<< HEAD
-                                          (-filter (-hmap {(-val :type) (-val :MapStruct1)
+                                          (-filter (make-HMap :mandatory {(-val :type) (-val :MapStruct1)
                                                            (-val :a) (Name-maker 'clojure.core.typed.test.util-aliases/MyName)})
-=======
-                                          (-filter (make-HMap :mandatory {(-val :type) (-val :MapStruct1)
-                                                           (-val :a) (Name-maker 'clojure.core.typed.test.core/MyName)})
->>>>>>> 2c96136b
                                                    0)
                                           (-filter (-val :MapStruct1) 0 path)
                                           (-filter t 0 path))
@@ -756,21 +746,12 @@
   ; with test (= :MapStruct1 (:type tmap))
   (is-with-aliases (= (update (Name-maker 'clojure.core.typed.test.util-aliases/UnionName)
                               (-filter (-val :MapStruct1) 'tmap [(->KeyPE :type)]))
-<<<<<<< HEAD
-                      (-hmap {(-val :type) (-val :MapStruct1) 
+                      (make-HMap :mandatory {(-val :type) (-val :MapStruct1) 
                               (-val :a) (Name-maker 'clojure.core.typed.test.util-aliases/MyName)})))
   (is-with-aliases (= (update (Name-maker 'clojure.core.typed.test.util-aliases/UnionName)
                               (-not-filter (-val :MapStruct1) 'tmap [(->KeyPE :type)]))
-                      (-hmap {(-val :type) (-val :MapStruct2) 
+                      (make-HMap :mandatory {(-val :type) (-val :MapStruct2) 
                               (-val :b) (Name-maker 'clojure.core.typed.test.util-aliases/MyName)})))
-=======
-                      (make-HMap :mandatory {(-val :type) (-val :MapStruct1) 
-                              (-val :a) (Name-maker 'clojure.core.typed.test.core/MyName)})))
-  (is-with-aliases (= (update (Name-maker 'clojure.core.typed.test.core/UnionName)
-                              (-not-filter (-val :MapStruct1) 'tmap [(->KeyPE :type)]))
-                      (make-HMap :mandatory {(-val :type) (-val :MapStruct2) 
-                              (-val :b) (Name-maker 'clojure.core.typed.test.core/MyName)})))
->>>>>>> 2c96136b
   (is-clj (= (update (Un -true -false) (-filter (Un -false -nil) 'a nil)) 
              -false)))
 
