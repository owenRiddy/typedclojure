--- conflicted
+++ resolved
@@ -35,13 +35,8 @@
          '[clojure.core.typed.dvar-env :refer :all]
          '[clojure.core.typed.cs-gen :refer :all]
          '[clojure.core.typed.cs-rep :refer :all]
-<<<<<<< HEAD
-         '[clojure.core.typed.subst :refer [subst-all]]
-         #_'[clojure.core.typed.test.rbt]
-=======
          '[clojure.core.typed.subst :refer [subst-all] :as subst]
          '[clojure.core.typed.test.rbt]
->>>>>>> 07914565
          '[clojure.core.typed.test.person]
          '[clojure.tools.trace :refer [trace-vars untrace-vars
                                        trace-ns untrace-ns]])
@@ -2799,7 +2794,7 @@
 (deftest demunged-protocol-method-test
   (is (check-ns 'clojure.core.typed.test.protocol-munge)))
 
-<<<<<<< HEAD
+
 (deftest pred-test
   (let [p (pred Number)]
     (is (p 1))
@@ -2807,7 +2802,7 @@
   (let [p (pred AnyInteger)]
     (is (p 1))
     (is (not (p 1.1)))))
-=======
+
 (deftest datatype-variance-test
   (is (check-ns 'clojure.core.typed.test.variance-test)))
 
@@ -2829,7 +2824,6 @@
               nil
               (Rec [x] (clojure.core.typed/Vec (U ':a x))))))
   (is (check-ns 'clojure.core.typed.test.rec-type)))
->>>>>>> 07914565
 
 ;(deftest collect-on-eval-test
 ;  (is (do (ann foo-bar Number)
