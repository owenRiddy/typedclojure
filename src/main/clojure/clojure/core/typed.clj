(ns 
  ^{:doc "This namespace contains typed wrapper macros, type aliases
and functions for type checking Clojure code. check-ns is the interface
for checking namespaces, cf for checking individual forms."}
  clojure.core.typed
  (:require [clojure.pprint :as pprint]
            [clojure.set :as set]
            [clojure.string :as str]
            [clojure.core.typed.current-impl :as impl]
            [clojure.core.typed.util-vars :as uvars]
            [clojure.core.typed.profiling :as p]
            [clojure.core.typed.parse-ast :as ast]
            [clojure.java.io :as io])
  (:refer-clojure :exclude [type]))

;=============================================================
; # core.typed
;
; This is the main namespace for core.typed. This project is
; split into many internal namespaces. Here are some of the main ones:
;
; c.c.typed.base-env
;   The base global type environment. All base Var Annotations,
;   Java method annotations, Class overriding and other annotations
;   live here.
;
; c.c.typed.type-{rep,ctors}, c.c.parse-unparse,
; c.c.typed.fold-{rep,default}
;   Internal type representation and operations.
;   
; c.c.typed.check
;   The type checker.
;
; c.c.typed.cs-gen
;   Polymorphic local type inference algorithm.

; ## Base alias vars
;
; Type aliases are resolved using possibly-unbound Vars. We get around
; having to load c.c.typed.base-env by interning each alias' Var in c.c.typed
; here. This way the user can refer the base alias Vars without necessarily loading
; all of core.typed.
;
; ### Consistency
;
; `-base-aliases` is ensured not to get out of date.
; c.c.typed.base-env asserts that -base-aliases is kept in sync with the
; actual set of aliases defined in the c.c.typed namespace. ie. adding
; a new alias in c.c.typed.base-env without updating `-base-aliases` throws an internal error.
;
; ### Visibility level
;
; `-base-aliases` is not private because it is used from c.c.typed.base-env.

(def ^:skip-wiki
  -base-aliases
  "Internal use only."
  '#{Option AnyInteger Int Num Atom1 Id Coll NonEmptyColl Vec NonEmptyVec
     Map Set SortedSet Seqable NonEmptySeqable EmptySeqable Seq NonEmptySeq EmptyCount NonEmptyCount
     NonEmptyLazySeq Hierarchy NilableNonEmptySeq Nilable Var1 Ref1 Keyword Symbol
     Future Promise Agent1 Agent2 Namespace Var2 Ref2 Atom2})

(doseq [v -base-aliases]
  (intern 'clojure.core.typed v))

;=============================================================
; Query functions

; Usually query functions need to force core.typed to fully load.
; To be as lazy as possible, we use `ns-resolve` to grab the Vars
; we need.

(declare load-if-needed)

;(ann method-type [Symbol -> nil])
(defn method-type
  "Given a method symbol, print the core.typed types assigned to it.
  Intended for use at the REPL."
  [mname]
  (load-if-needed)
  (let [type-reflect (impl/v 'clojure.reflect/type-reflect)
        unparse-type (impl/v 'clojure.core.typed.parse-unparse/unparse-type)
        Method->Type (impl/v 'clojure.core.typed.check/Method->Type)
        ms (->> (type-reflect (Class/forName (namespace mname)))
             :members
             (filter #(and (instance? clojure.reflect.Method %)
                           (= (str (:name %)) (name mname))))
             set)
        _ (assert (seq ms) (str "Method " mname " not found"))]
    (println "Method name:" mname)
    (flush)
    (doseq [m ms]
      (println (unparse-type
                 (Method->Type m)))
      (flush))))


;=============================================================
; Special functions

(defn print-filterset
  "During type checking, print the filter set attached to form, 
  preceeded by literal string debug-string.
  Returns nil.
  
  eg. (let [s (seq (get-a-seqable))]
        (print-filterset \"Here now\" s))"
  [debug-string frm]
  frm)

(defn ^:skip-wiki
  inst-poly 
  "Internal use only. Use inst."
  [inst-of types-syn]
  inst-of)

(defn ^:skip-wiki
  inst-poly-ctor 
  "Internal use only. Use inst-ctor"
  [inst-of types-syn]
  inst-of)

(defmacro inst 
  "Instantiate a polymorphic type with a number of types.
  
  eg. (inst foo-fn t1 t2 t3 ...)"
  [inst-of & types]
  `(inst-poly ~inst-of '~types))

(defmacro inst-ctor
  "Instantiate a call to a constructor with a number of types.
  First argument must be an immediate call to a constructor.
  Returns exactly the instantiatee (the first argument).
  
  eg. (inst-ctor (PolyCtor. a b c)
                 t1 t2 ...)"
  [inst-of & types]
  `(inst-poly-ctor ~inst-of '~types))

(defn ^:skip-wiki
  fn>-ann 
  "Internal use only. Use fn>."
  [fn-of param-types-syn]
  fn-of)

(defn ^:skip-wiki
  pfn>-ann 
  "Internal use only. Use pfn>."
  [fn-of polys param-types-syn]
  fn-of)

(defn ^:skip-wiki
  loop>-ann 
  "Internal use only. Use loop>"
  [loop-of bnding-types]
  loop-of)

(defmacro dotimes>
  "Like dotimes.
  
  eg. (dotimes> [_ 100]
        (println \"like normal\"))"
  [bindings & body]
  (@#'clojure.core/assert-args
     (vector? bindings) "a vector for its binding"
     (= 2 (count bindings)) "exactly 2 forms in binding vector")
  (let [i (first bindings)
        n (second bindings)]
    `(let [n# (long ~n)]
       (loop> [~i :- ~'clojure.core.typed/AnyInteger 0]
         (when (< ~i n#)
           ~@body
           (recur (unchecked-inc ~i)))))))

(defmacro for>
  "Like for but requires annotation for each loop variable: [a [1 2]] becomes [a :- Long [1 2]]
  Also requires annotation for return type.
  
  eg. (for> :- Number
        [a :- (U nil AnyInteger) [1 nil 2 3]
         :when a]
        (inc a))"
  [tk ret-ann seq-exprs body-expr]
  (@#'clojure.core/assert-args
     (vector? seq-exprs) "a vector for its binding"
     (even? (count seq-exprs)) "an even number of forms in binding vector")
  (assert (#{:-} tk) "Must provide return type annotation for for>.")
  (let [normalise-args
        ; change [a :- b c] to [[a :- b] c]
        (fn [seq-exprs]
          (loop [flat-result ()
                 seq-exprs seq-exprs]
            (cond
              (empty? seq-exprs) flat-result
              (keyword? (first seq-exprs)) (recur (concat flat-result (take 2 seq-exprs))
                                                  (drop 2 seq-exprs))
              (and (vector? (first seq-exprs))
                   (#{:-} (-> seq-exprs first second))) (do
                                                          (prn "DEPRECATED WARNING: for> syntax has changed, use [b :- t i] for clauses")
                                                          (recur (concat flat-result (take 2 seq-exprs))
                                                                 (drop 2 seq-exprs)))
              :else (do (assert (#{:-} (second seq-exprs))
                                "Incorrect syntax in for>.")
                        (recur (concat flat-result [(vec (take 3 seq-exprs))
                                                    (nth seq-exprs 3)])
                               (drop 4 seq-exprs))))))

        ; normalise seq-exprs to be flat pairs
        seq-exprs (normalise-args seq-exprs)

        to-groups (fn [seq-exprs]
                    (@#'clojure.core/reduce1 (fn [groups [k v]]
                                               (if (keyword? k)
                                                 (conj (pop groups) (conj (peek groups) [k v]))
                                                 (conj groups [k v])))
                                             [] (partition 2 seq-exprs)))
        err (fn [& msg] (throw (IllegalArgumentException. ^String (apply str msg))))
        emit-bind (fn emit-bind [[[bind expr & mod-pairs]
                                  & [[_ next-expr] :as next-groups]]]
                    (let [_ (assert (and (vector? bind)
                                         (#{3} (count bind))
                                         (#{:-} (second bind))) 
                                    "Binder must be of the form [lhs :- type]")
                          bind-ann (nth bind 2)
                          bind (nth bind 0)
                          giter (gensym "iter__")
                          gxs (gensym "s__")
                          do-mod (fn do-mod [[[k v :as pair] & etc]]
                                   (cond
                                     (= k :let) `(let ~v ~(do-mod etc))
                                     (= k :while) `(when ~v ~(do-mod etc))
                                     (= k :when) `(if ~v
                                                    ~(do-mod etc)
                                                    (recur (rest ~gxs)))
                                     (keyword? k) (err "Invalid 'for' keyword " k)
                                     next-groups
                                      `(let [iterys# ~(emit-bind next-groups)
                                             fs# (seq (iterys# ~next-expr))]
                                         (if fs#
                                           (concat fs# (~giter (rest ~gxs)))
                                           (recur (rest ~gxs))))
                                     :else `(cons ~body-expr
                                                  (~giter (rest ~gxs)))))]
                      (if next-groups
                        #_"not the inner-most loop"
                        `(ann-form
                           (fn ~giter [~gxs]
                             (lazy-seq
                               (loop> [~gxs :- (~'clojure.core.typed/Option (~'clojure.lang.Seqable ~bind-ann)) ~gxs]
                                 (when-first [~bind ~gxs]
                                   ~(do-mod mod-pairs)))))
                           [(~'clojure.core.typed/Option (~'clojure.lang.Seqable ~bind-ann)) ~'-> (~'clojure.core.typed/Seq ~ret-ann)])
                        #_"inner-most loop"
                        (let [gi (gensym "i__")
                              gb (gensym "b__")
                              do-cmod (fn do-cmod [[[k v :as pair] & etc]]
                                        (cond
                                          (= k :let) `(let ~v ~(do-cmod etc))
                                          (= k :while) `(when ~v ~(do-cmod etc))
                                          (= k :when) `(if ~v
                                                         ~(do-cmod etc)
                                                         (recur
                                                           (unchecked-inc ~gi)))
                                          (keyword? k)
                                            (err "Invalid 'for' keyword " k)
                                          :else
                                            `(do (chunk-append ~gb 
                                                               ; put an ann-form here so at least one error message
                                                               ; points to code the user can recognise.
                                                               (ann-form ~body-expr
                                                                         ~ret-ann))
                                                 (recur (unchecked-inc ~gi)))))]
                          `(ann-form
                             (fn ~giter [~gxs]
                               (lazy-seq
                                 (loop> [~gxs :- (~'clojure.core.typed/Option (~'clojure.lang.Seqable ~bind-ann)) ~gxs]
                                        (when-let [~gxs (seq ~gxs)]
                                          (if (chunked-seq? ~gxs)
                                            (let [c# (chunk-first ~gxs)
                                                  size# (int (count c#))
                                                  ~gb (ann-form (chunk-buffer size#)
                                                                (~'clojure.lang.ChunkBuffer ~ret-ann))]
                                              (if (loop> [~gi :- ~'clojure.core.typed/AnyInteger, (int 0)]
                                                         (if (< ~gi size#)
                                                           (let [;~bind (.nth c# ~gi)]
                                                                 ~bind (nth c# ~gi)]
                                                             ~(do-cmod mod-pairs))
                                                           true))
                                                (chunk-cons
                                                  (chunk ~gb)
                                                  (~giter (chunk-rest ~gxs)))
                                                (chunk-cons (chunk ~gb) nil)))
                                            (let [~bind (first ~gxs)]
                                              ~(do-mod mod-pairs)))))))
                             [(~'clojure.core.typed/Option (~'clojure.lang.Seqable ~bind-ann)) ~'->
                              (~'clojure.core.typed/Seq ~ret-ann)])))))]
    `(let [iter# ~(emit-bind (to-groups seq-exprs))]
        (iter# ~(second seq-exprs)))))

(defmacro doseq>
  "Like doseq but requires annotation for each loop variable: 
  [a [1 2]] becomes [a :- Long [1 2]]
  
  eg.
  (doseq> [a :- (U nil AnyInteger) [1 nil 2 3]
           :when a]
     (inc a))"
  [seq-exprs & body]
  (@#'clojure.core/assert-args
     (vector? seq-exprs) "a vector for its binding"
     (even? (count seq-exprs)) "an even number of forms in binding vector")
  (let [normalise-args
        ; change [a :- b c] to [[a :- b] c]
        (fn [seq-exprs]
          (loop [flat-result ()
                 seq-exprs seq-exprs]
            (cond
              (empty? seq-exprs) flat-result
              (keyword? (first seq-exprs)) (recur (concat flat-result (take 2 seq-exprs))
                                                  (drop 2 seq-exprs))
              (and (vector? (first seq-exprs))
                   (#{:-} (-> seq-exprs first second))) (do
                                                          (prn "DEPRECATED WARNING: doseq> syntax has changed, use [b :- t i] for clauses")
                                                          (recur (concat flat-result (take 2 seq-exprs))
                                                                 (drop 2 seq-exprs)))
              :else (do (assert (#{:-} (second seq-exprs))
                                "Incorrect syntax in doseq>")
                        (recur (concat flat-result [(vec (take 3 seq-exprs))
                                                    (nth seq-exprs 3)])
                               (drop 4 seq-exprs))))))

        ; normalise seq-exprs to be flat pairs
        seq-exprs (normalise-args seq-exprs)
        step (fn step [recform exprs]
               (if-not exprs
                 [true `(do ~@body)]
                 (let [k (first exprs)
                       v (second exprs)]
                   (if (keyword? k)
                     (let [steppair (step recform (nnext exprs))
                           needrec (steppair 0)
                           subform (steppair 1)]
                       (cond
                         (= k :let) [needrec `(let ~v ~subform)]
                         (= k :while) [false `(when ~v
                                                ~subform
                                                ~@(when needrec [recform]))]
                         (= k :when) [false `(if ~v
                                               (do
                                                 ~subform
                                                 ~@(when needrec [recform]))
                                               ~recform)]))
                     ;; k is [k :- k-ann]
                     (let [_ (assert (and (vector? k)
                                          (#{3} (count k))
                                          (#{:-} (second k))) 
                                     "Binder must be of the form [lhs :- type]")
                           k-ann (nth k 2)
                           k (nth k 0)
                           ; k is the lhs binding
                           seq- (gensym "seq_")
                           chunk- (with-meta (gensym "chunk_")
                                             {:tag 'clojure.lang.IChunk})
                           count- (gensym "count_")
                           i- (gensym "i_")
                           recform `(recur (next ~seq-) nil 0 0)
                           steppair (step recform (nnext exprs))
                           needrec (steppair 0)
                           subform (steppair 1)
                           recform-chunk 
                             `(recur ~seq- ~chunk- ~count- (unchecked-inc ~i-))
                           steppair-chunk (step recform-chunk (nnext exprs))
                           subform-chunk (steppair-chunk 1)]
                       [true
                        `(loop> [~seq- :- (~'U nil (~'clojure.core.typed/Seq ~k-ann)) (seq ~v), 
                                 ~chunk- :- (~'U nil (~'clojure.lang.IChunk ~k-ann)) nil
                                 ~count- :- ~'(U Integer Long) 0,
                                 ~i- :- ~'(U Integer Long) 0]
                           (if (and (< ~i- ~count-)
                                    ;; FIXME review this
                                    ;; core.typed thinks chunk- could be nil here
                                    ~chunk-)
                             (let [;~k (.nth ~chunk- ~i-)
                                   ~k (nth ~chunk- ~i-)]
                               ~subform-chunk
                               ~@(when needrec [recform-chunk]))
                             (when-let [~seq- (seq ~seq-)]
                               (if (chunked-seq? ~seq-)
                                 (let [c# (chunk-first ~seq-)]
                                   (recur (chunk-rest ~seq-) c#
                                          (int (count c#)) (int 0)))
                                 (let [~k (first ~seq-)]
                                   ~subform
                                   ~@(when needrec [recform]))))))])))))]
    (nth (step nil (seq seq-exprs)) 1)))

;(ann parse-fn> [Any (Seqable Any) ->
;                '{:poly Any
;                  :fn Any ;Form
;                  :parsed-methods (Seqable '{:dom-syntax (Seqable Any)
;                                             :dom-lhs (Seqable Any)
;                                             :rng-syntax Any
;                                             :has-rng? Any
;                                             :body Any})}])
;for
(defn- parse-fn>
  "(fn> name? :- type? [[param :- type]* & [param :- type *]?] exprs*)
  (fn> name? (:- type? [[param :- type]* & [param :- type *]?] exprs*)+)"
  [is-poly forms]
  (let [name (when (symbol? (first forms))
               (first forms))
        forms (if name (rest forms) forms)
        poly (when is-poly
               (first forms))
        forms (if poly (rest forms) forms)
        methods (if ((some-fn vector? keyword?) (first forms))
                  (list forms)
                  forms)
        ; turn [param :- type* & param :- type *?]
        ; into [[param :- type]* & [param :- type *]?]
        normalise-args
        (fn [arg-anns]
          (loop [flat-result ()
                 seq-exprs arg-anns]
            (cond
              (empty? seq-exprs) flat-result
              (and (#{'&} (first seq-exprs))
                   ; new syntax
                   (#{:-} (nth seq-exprs 2)))
              (do
                (assert (#{'*} (nth seq-exprs 4)))
                (assert (#{:-} (nth seq-exprs 2)))
                (assert (empty? (drop 5 seq-exprs)))
                (recur (concat flat-result ['& (vec (take 4 (next seq-exprs)))])
                       (drop 4 seq-exprs)))
              ;old syntax
              (#{'&} (first seq-exprs))
              (do 
                (assert (#{2} (count seq-exprs)))
                (prn "DEPRECATED WARNING: fn> syntax has changed, use [& b :- t i *] for rest arguments"
                     "ns: " *ns*)
                (recur (concat flat-result ['& (second seq-exprs)])
                       (drop 1 seq-exprs)))
              (and (vector? (first seq-exprs))
                   (#{:-} (-> seq-exprs first second))) (do
                                                          (prn "DEPRECATED WARNING: fn> syntax has changed, use [b :- t i] for clauses"
                                                               "ns: " *ns*)
                                                          (recur (concat flat-result (take 1 seq-exprs))
                                                                 (drop 1 seq-exprs)))
              :else (do (assert (#{:-} (second seq-exprs))
                                "Incorrect syntax in fn>.")
                        (recur (concat flat-result [(vec (take 3 seq-exprs))])
                               (drop 3 seq-exprs))))))
        ;(fn> name? (:- type? [[param :- type]* & [param :- type *]?] exprs*)+)"
        ; (HMap {:dom (Seqable TypeSyntax)
        ;        :rng (U nil TypeSyntax)
        ;        :body Any})
        parsed-methods (doall 
                         (for [method methods]
                           (let [[ret has-ret?] (when (not (vector? (first method)))
                                                  (assert (= :- (first method))
                                                          "Return type for fn> must be prefixed by :-")
                                                  [(second method) true])
                                 method (if ret 
                                          (nnext method)
                                          method)
                                 body (rest method)
                                 arg-anns (normalise-args (first method))
                                 [required-params _ [rest-param]] (split-with #(not= '& %) arg-anns)]
                             (assert (sequential? required-params)
                                     "Must provide a sequence of typed parameters to fn>")
                             (assert (not rest-param) "fn> doesn't support rest parameters yet")
                             {:dom-syntax (doall (map (comp second next) required-params))
                              :dom-lhs (doall (map first required-params))
                              :rng-syntax ret
                              :has-rng? has-ret?
                              :body body})))]
    {:poly poly
     :fn `(fn ~@(concat
                  (when name
                    [name])
                  (for [{:keys [body dom-lhs]} parsed-methods]
                    (apply list (vec dom-lhs) body))))
     :parsed-methods parsed-methods}))

(defmacro pfn> 
  "Define a polymorphic typed anonymous function.
  (pfn> name? [binder+] :- type? [[param :- type]* & [param :- type *]?] exprs*)
  (pfn> name? [binder+] (:- type? [[param :- type]* & [param :- type *]?] exprs*)+)"
  [& forms]
  (let [{:keys [poly fn parsed-methods]} (parse-fn> true forms)]
    `(pfn>-ann ~fn '~poly '~parsed-methods)))


(defmacro when-let-fail 
  "Like when-let, but fails if the binding yields a false value."
  [b & body]
  `(if-let ~b
     (do ~@body)
     (throw (ex-info (str "Expression was nil or false") {:form '~(second b)}))))

(defmacro 
  ^{:forms '[(fn> name? :- type? [param :- type* & param :- type * ?] exprs*)
             (fn> name? (:- type? [param :- type* & param :- type * ?] exprs*)+)]}
  fn> 
  "Like fn, but with annotations. Annotations are mandatory
  for parameters, with optional annotations for return type.
  If fn is named, return type annotation is mandatory.

  Suggested idiom: use commas between parameter annotation triples.

  eg. (fn> [a :- Number, b :- (U Symbol nil)] ...)

      ;annotate return
      (fn> :- String [a :- String] ...)

      ;named fn
      (fn> fname :- String [a :- String] ...)

      ;multi-arity
      (fn> fname 
        (:- String [a :- String] ...)
        (:- Long   [a :- String, b :- Number] ...))"
  [& forms]
  (let [{:keys [fn parsed-methods]} (parse-fn> false forms)]
    `(fn>-ann ~fn '~parsed-methods)))

(defn- defn>-parse-typesig 
  "Helper for parsing type signatures out of defn> forms"
  [forms]
  (if (= :- (first forms))
    (let [ret (second forms)
          args (take-nth 3 (drop 2 (first (drop 2 forms))))]
      `[~@args ~'-> ~ret])
    `(~'Fn ~@(map defn>-parse-typesig forms))))

(defn- take-when
  "When pred is true of the head of seq, return [head tail]. Otherwise
  [nil seq]. Used as a helper for parsing optinal typed elements out
  of sequences. Say docstrings out of argument seqs."
  [pred seq]
  (if (pred (first seq))
    ((juxt first rest) seq)
    [nil seq]))

(defmacro
  ^{:forms '[(defn> name docstring? :- type [param :- type *] exprs*)
             (defn> name docstring? (:- type [param :- type *] exprs*)+)]}
  defn>
  "Like defn, but with annotations. Annotations are mandatory for
  parameters and for return type.

  eg. (defn> fname :- Integer [a :- Number, b :- (U Symbol nil)] ...)

  ;annotate return
  (defn> :- String [a :- String] ...)

  ;named fn
  (defn> fname :- String [a :- String] ...)

  ;multi-arity
  (defn> fname 
    (:- String [a :- String] ...)
    (:- Long   [a :- String, b :- Number] ...))"
  [name & fdecl]
  (let [[docstring fdecl] (take-when string? fdecl)
        signature (defn>-parse-typesig fdecl)]
    `(do (ann ~name ~signature)
         ~(list* 'def name 
                 (concat
                   (when docstring [docstring])
                   [`(fn> ~name ~@fdecl)])))))

(defmacro
  ^{:forms '[(def> name docstring? :- type expr)]}
  def>
  "Like def, but with annotations.

  eg. (def> vname :- Long 1)

  ;doc
  (def> vname
    \"Docstring\"
    :- Long
    1)"
  [name & fdecl]
  (let [[docstring fdecl] (take-when string? fdecl)
        _ (assert (and (#{3} (count fdecl))
                       (#{:-} (first fdecl)))
                  (str "Bad def> syntax: " fdecl))
        [_ tsyn body] fdecl]
    `(do (ann ~name ~tsyn)
         ~(list* 'def name 
                 (concat
                   (when docstring [docstring])
                   [body])))))

(defmacro 
  ^{:forms '[(letfn> [fn-spec-or-annotation*] expr*)]}
  letfn>
  "Like letfn, but each function spec must be annotated.

  eg. (letfn> [a :- [Number -> Number]
               (a [b] 2)

               c :- [Symbol -> nil]
               (c [s] nil)]
        ...)"
  [fn-specs-and-annotations & body]
  (let [bindings fn-specs-and-annotations
        ; (Vector (U '[Symbol TypeSyn] LetFnInit))
        normalised-bindings
        (loop [[fbnd :as bindings] bindings
               norm []]
          (cond
            (empty? bindings) norm
            (symbol? fbnd) (do
                             (assert (#{:-} (second bindings))
                                     "letfn> annotations require :- separator")
                             (assert (<= 3 (count bindings)))
                             (recur 
                               (drop 3 bindings)
                               (conj norm [(nth bindings 0)
                                           (nth bindings 2)])))
            (list? fbnd) (recur
                           (next bindings)
                           (conj norm fbnd))
            :else (throw (Exception. (str "Unknown syntax to letfn>: " fbnd)))))
        {anns false inits true} (group-by list? normalised-bindings)
        ; init-syn unquotes local binding references to be compatible with hygienic expansion
        init-syn (into {}
                   (for [[lb type] anns]
                     [lb `'~type]))]
    `(letfn ~(vec inits)
       ;unquoted to allow bindings to resolve with hygiene
       ~init-syn
       ;preserve letfn empty body
       nil
       ~@body)))


(defmacro defprotocol> [& body]
  "Like defprotocol, but required for type checking
  its macroexpansion.
  
  eg. (defprotocol> MyProtocol
        (a [this]))"
  `(tc-ignore
     (defprotocol ~@body)))

(defmacro 
  ^{:forms '[(loop> [binding :- type, init*] exprs*)]}
  loop>
  "Like loop, except loop variables require annotation.

  Suggested idiom: use a comma between the type and the initial
  expression.

  eg. (loop> [a :- Number, 1
              b :- (U nil Number), nil]
        ...)"
  [bndings* & forms]
  (let [normalise-args
        (fn [seq-exprs]
          (loop [flat-result ()
                 seq-exprs seq-exprs]
            (cond
              (empty? seq-exprs) flat-result
              (and (vector? (first seq-exprs))
                   (#{:-} (-> seq-exprs first second))) (do
                                                          (prn "DEPRECATED WARNING: loop> syntax has changed, use [b :- t i] for clauses"
                                                               "ns: " *ns* " form:" &form)
                                                          (recur (concat flat-result (take 2 seq-exprs))
                                                                 (drop 2 seq-exprs)))
              :else (do (assert (#{:-} (second seq-exprs))
                                "Incorrect syntax in loop>.")
                        (recur (concat flat-result [(vec (take 3 seq-exprs))
                                                    (nth seq-exprs 3)])
                               (drop 4 seq-exprs))))))
        ;group args in flat pairs
        bndings* (normalise-args bndings*)
        bnds (partition 2 bndings*)
        ; [[lhs :- bnd-ann] rhs]
        lhs (map ffirst bnds)
        rhs (map second bnds)
        bnd-anns (map #(-> % first next second) bnds)]
    `(loop>-ann (loop ~(vec (mapcat vector lhs rhs))
                  ~@forms)
                '~bnd-anns)))

(defn ^:skip-wiki
  declare-datatypes* 
  "Internal use only. Use declare-datatypes."
  [nms]
  nil)

(defmacro declare-datatypes 
  "Declare datatypes, similar to declare but on the type level."
  [& syms]
  `(declare-datatypes* '~syms))

(defn ^:skip-wiki
  declare-protocols* 
  "Internal use only. Use declare-protocols."
  [syms]
  nil)

(defmacro declare-protocols 
  "Declare protocols, similar to declare but on the type level."
  [& syms]
  `(declare-protocols* '~syms))

(defn ^:skip-wiki
  declare-alias-kind* 
  "Internal use only. Use declare-alias-kind."
  [sym ty]
  nil)

(defmacro declare-alias-kind
  "Declare a kind for an alias, similar to declare but on the kind level."
  [sym ty]
  `(do
     (declare ~sym)
     (declare-alias-kind* '~sym '~ty)))

(defn ^:skip-wiki
  declare-names* 
  "Internal use only. Use declare-names."
  [syms]
  nil)

(defmacro declare-names 
  "Declare names, similar to declare but on the type level."
  [& syms]
  `(declare-names* '~syms))

(defn ^:skip-wiki
  def-alias* 
  "Internal use only. Use def-alias."
  [sym type]
  nil)

(defmacro def-alias 
  "Define a type alias. Takes an optional doc-string as a second
  argument.

  Updates the corresponding var with documentation.
  
  eg. (def-alias MyAlias
        \"Here is my alias\"
        (U nil String))"
  ([sym doc-str t]
   (assert (string? doc-str) "Doc-string passed to def-alias must be a string")
   `(def-alias ~(vary-meta sym assoc :doc doc-str) ~t))
  ([sym t]
   (assert (symbol? sym) (str "First argument to def-alias must be a symbol: " sym))
   (let [qsym (if (namespace sym)
                sym
                (symbol (-> *ns* ns-name str) (str sym)))
         m (-> (meta sym)
             (update-in [:doc] #(str #_"Type Alias\n\n" % "\n\n" (with-out-str (pprint/pprint t)))))]
     `(do
        (tc-ignore
          (swap! impl/alias-env assoc '~qsym 
                 (impl/with-impl impl/clojure
                   (binding [uvars/*current-env* {:ns {:name ~'(ns-name *ns*)}
                                                  :line '~(-> &form meta :line)
                                                  :column '~(-> &form meta :column)}]
                     (ast/parse '~t)))))
        (let [v# (intern '~(symbol (namespace qsym)) '~(symbol (name qsym)))]
          (tc-ignore (alter-meta! v# merge '~m)))
        (def-alias* '~qsym '~t)))))

;(ann tc-ignore-forms* [Any -> Any])
(defn ^:skip-wiki
  tc-ignore-forms* 
  "Internal use only. Use tc-ignore"
  [r]
  r)

;; `do` is special at the top level
(defmacro tc-ignore 
  "Ignore forms in body during type checking"
  [& body]
  `(do ~@(map (fn [b] `(tc-ignore-forms* ~b)) body)))

(defmacro ^:private def-alias-many [& args]
  `(do
     ~@(for [[k v] (partition 2 args)]
         `(def-alias ~k ~v))))

(def-alias-many
  ^{:doc "A type that returns true for clojure.core/integer?"
    :forms [AnyInteger]}
clojure.core.typed/AnyInteger (U Integer Long clojure.lang.BigInt BigInteger Short Byte)

    ^{:doc "A type that returns true for clojure.core/integer?"
      :forms [Int]}
clojure.core.typed/Int (U Integer Long clojure.lang.BigInt BigInteger Short Byte)
      ^{:doc "A type that returns true for clojure.core/number?"
        :forms [Num]}
clojure.core.typed/Num Number
      ^{:doc "A keyword"
        :forms [Keyword]}
clojure.core.typed/Keyword clojure.lang.Keyword
      ^{:doc "A symbol"
        :forms [Symbol]}
clojure.core.typed/Symbol clojure.lang.Symbol

      ^{:doc "A namespace"
        :forms [Namespace]}
clojure.core.typed/Namespace clojure.lang.Namespace

    ^{:doc "An atom that can read and write type x."
      :forms [(Atom1 t)]}
clojure.core.typed/Atom1 (TFn [[x :variance :invariant]] 
                              (clojure.lang.Atom x x))
    ^{:doc "An atom that can write type w and read type r."
      :forms [(Atom2 t)]}
clojure.core.typed/Atom2 (TFn [[w :variance :contravariant]
                               [r :variance :covariant]] 
                              (clojure.lang.Atom w r))
    ^{:doc "An var that can read and write type x."
      :forms [(Var1 t)]}
clojure.core.typed/Var1 
    (TFn [[x :variance :invariant]] 
         (clojure.lang.Var x x))
    ^{:doc "An var that can write type w and read type r."
      :forms [(Var2 w r)]}
clojure.core.typed/Var2 
    (TFn [[w :variance :contravariant]
          [r :variance :covariant]] 
         (clojure.lang.Var w r))
    ^{:doc "A ref that can read and write type x."
      :forms [(Ref1 t)]}
clojure.core.typed/Ref1 (TFn [[x :variance :invariant]] (clojure.lang.Ref x x))
    ^{:doc "A ref that can write type w and read type r."
      :forms [(Ref2 w r)]}
clojure.core.typed/Ref2 (TFn [[w :variance :contravariant]
                              [r :variance :covariant]] 
                             (clojure.lang.Ref w r))
    ^{:doc "An agent that can read and write type x."
      :forms [(Agent1 t)]}
clojure.core.typed/Agent1 (TFn [[x :variance :invariant]] 
                               (clojure.lang.Agent x x))
    ^{:doc "An agent that can write type w and read type r."
      :forms [(Agent2 t t)]}
clojure.core.typed/Agent2 (TFn [[w :variance :contravariant]
                                [r :variance :covariant]] 
                               (clojure.lang.Agent w r))

    ^{:doc "A union of x and nil."
      :forms [(Option t)]}
clojure.core.typed/Option (TFn [[x :variance :covariant]] (U nil x))

    ^{:doc "A union of x and nil."
      :forms [(Nilable t)]}
clojure.core.typed/Nilable (TFn [[x :variance :covariant]] (U nil x))

      ^{:doc "The identity function at the type level."
        :forms [Id]}
clojure.core.typed/Id (TFn [[x :variance :covariant]] x)

      ^{:doc "A persistent collection with member type x."
        :forms [(Coll t)]}
clojure.core.typed/Coll (TFn [[x :variance :covariant]]
                             (clojure.lang.IPersistentCollection x))
    ^{:doc "A persistent collection with member type x and count greater than 0."
      :forms [(NonEmptyColl t)]}
clojure.core.typed/NonEmptyColl (TFn [[x :variance :covariant]]
                                      (I (clojure.lang.IPersistentCollection x) (CountRange 1)))
    ^{:doc "A persistent vector with member type x."
      :forms [(Vec t)]}
clojure.core.typed/Vec (TFn [[x :variance :covariant]]
                            (clojure.lang.IPersistentVector x))
    ^{:doc "A persistent vector with member type x and count greater than 0."
      :forms [(NonEmptyVec t)]}
clojure.core.typed/NonEmptyVec (TFn [[x :variance :covariant]]
                                     (I (clojure.lang.IPersistentVector x) (CountRange 1)))
    ^{:doc "A non-empty lazy sequence of type t"
      :forms [(NonEmptyLazySeq t)]}
clojure.core.typed/NonEmptyLazySeq (TFn [[t :variance :covariant]]
                                        (I (clojure.lang.LazySeq t) (CountRange 1)))
    ^{:doc "A persistent map with keys k and vals v."
      :forms [(Map t t)]}
clojure.core.typed/Map (TFn [[k :variance :covariant]
                             [v :variance :covariant]]
                            (clojure.lang.IPersistentMap k v))
    ^{:doc "A persistent set with member type x"
      :forms [(Set t)]}
clojure.core.typed/Set (TFn [[x :variance :covariant]]
                            (clojure.lang.IPersistentSet x))
    ^{:doc "A sorted persistent set with member type x"
      :forms [(SortedSet t)]}
clojure.core.typed/SortedSet (TFn [[x :variance :covariant]]
                               (Extends [(clojure.lang.IPersistentSet x) clojure.lang.Sorted]))
    ^{:doc "A type that can be used to create a sequence of member type x."
      :forms [(Seqable t)]}
clojure.core.typed/Seqable (TFn [[x :variance :covariant]]
                                (clojure.lang.Seqable x))
    ^{:doc "A type that can be used to create a sequence of member type x
with count greater than 0."
      :forms [(NonEmptySeqable t)]}

clojure.core.typed/NonEmptySeqable (TFn [[x :variance :covariant]]
                                         (I (clojure.lang.Seqable x) (CountRange 1)))
    ^{:doc "A type that can be used to create a sequence of member type x
with count 0."
      :forms [(EmptySeqable t)]}
clojure.core.typed/EmptySeqable (TFn [[x :variance :covariant]]
                                  (I (clojure.lang.Seqable x) (ExactCount 0)))
      ^{:doc "A persistent sequence of member type x."
        :forms [(Seq t)]}
clojure.core.typed/Seq (TFn [[x :variance :covariant]]
                            (clojure.lang.ISeq x))

    ^{:doc "A persistent sequence of member type x with count greater than 0."
      :forms [(NonEmptySeq t)]}
clojure.core.typed/NonEmptySeq (TFn [[x :variance :covariant]]
                                     (I (clojure.lang.ISeq x) (CountRange 1)))

    ^{:doc "A persistent sequence of member type x with count greater than 0, or nil."
      :forms [(NilableNonEmptySeq t)]}
clojure.core.typed/NilableNonEmptySeq (TFn [[x :variance :covariant]]
                                         (U nil (I (clojure.lang.ISeq x) (CountRange 1))))

    ^{:doc "The type of all things with count 0. Use as part of an intersection.
eg. See EmptySeqable."
      :forms [EmptyCount]}

clojure.core.typed/EmptyCount (ExactCount 0)
    ^{:doc "The type of all things with count greater than 0. Use as part of an intersection.
eg. See NonEmptySeq"
      :forms [NonEmptyCount]}
clojure.core.typed/NonEmptyCount (CountRange 1)

    ^{:doc "A hierarchy for use with derive, isa? etc."
      :forms [Hierarchy]}
clojure.core.typed/Hierarchy '{:parents (clojure.lang.IPersistentMap Any Any)
                               :ancestors (clojure.lang.IPersistentMap Any Any)
                               :descendants (clojure.lang.IPersistentMap Any Any)}

    ^{:doc "A Clojure future (see clojure.core/{future-call,future})."
      :forms [(Future x)]}
clojure.core.typed/Future 
                      (TFn [[x :variance :covariant]]
                       (Extends [(clojure.lang.IDeref x)
                                 (clojure.lang.IBlockingDeref x)
                                 clojure.lang.IPending
                                 java.util.concurrent.Future]))

    ^{:doc "A Clojure promise (see clojure.core/{promise,deliver})."
      :forms [(Promise x)]}
clojure.core.typed/Promise 
              (TFn [[x :variance :covariant #_:invariant]]
               (Rec [p]
                (I (Extends [(clojure.lang.IDeref x)
                             (clojure.lang.IBlockingDeref x)
                             clojure.lang.IPending])
                   ;TODO this causes stack overflows
                   #_[x -> (U nil p)]))))

(defn ^:private rclass-pred [rcls opts]
  (swap! impl/rclass-env assoc (impl/Class->symbol rcls) opts))

(defmacro ^:private rclass-preds [& args]
  `(do
     ~@(for [[k v] (partition 2 args)]
         `(rclass-pred ~k ~v))))

(rclass-preds
;  clojure.lang.Seqable 
;  {:pred (fn [this a?]
;           (cond 
;             (string? this) (every? a? this)
;             (coll? this) (every? a? this)))}
  clojure.lang.IPersistentCollection
  {:args #{1}
   :pred (fn [this a?] 
           `(every? ~a? ~this))}
  clojure.lang.ISeq
  {:args #{1}
   :pred (fn [this a?] 
           `(every? ~a? ~this))}
  clojure.lang.IPersistentSet
  {:args #{1}
   :pred (fn [this a?] 
           `(every? ~a? ~this))}
  clojure.lang.APersistentSet
  {:args #{1}
   :pred (fn [this a?] 
           `(every? ~a? ~this))}
  clojure.lang.PersistentHashSet
  {:args #{1}
   :pred (fn [this a?] 
           `(every? ~a? ~this))}
  clojure.lang.PersistentTreeSet
  {:args #{1}
   :pred (fn [this a?] 
           `(every? ~a? ~this))}
  clojure.lang.Associative
  {:args #{2}
   :pred (fn [this a? b?]
           `(cond
              (vector? ~this) (and (every? ~a? (range (count ~this)))
                                   (every? ~b? ~this))
              (map? ~this) (and (every? ~a? (keys ~this))
                                (every? ~b? (vals ~this)))))}
  clojure.lang.IPersistentStack
  {:args #{1}
   :pred (fn [this a?] 
           `(every? ~a? ~this))}
  clojure.lang.IPersistentVector
  {:args #{1}
   :pred (fn [this a?] 
           `(every? ~a? ~this))}
  clojure.lang.APersistentVector
  {:args #{1}
   :pred (fn [this a?] 
           `(every? ~a? ~this))}
  clojure.lang.PersistentVector
  {:args #{1}
   :pred (fn [this a?] 
           `(every? ~a? ~this))}
  clojure.lang.IMapEntry
  {:args #{2}
   :pred (fn [this a? b?] 
           `(and (~a? (key ~this)) (~b? (val ~this))))}
  clojure.lang.AMapEntry
  {:args #{2}
   :pred (fn [this a? b?] 
           `(and (~a? (key ~this)) (~b? (val ~this))))}
  clojure.lang.MapEntry
  {:args #{2}
   :pred (fn [this a? b?] 
           `(and (~a? (key ~this)) (~b? (val ~this))))}
  clojure.lang.IPersistentMap
  {:args #{2}
   :pred (fn [this a? b?] 
           `(and (every? ~a? (keys ~this))
                 (every? ~b? (vals ~this))))}
  clojure.lang.ASeq
  {:args #{1}
   :pred (fn [this a?] 
           `(every? ~a? ~this))}
  clojure.lang.APersistentMap
  {:args #{2}
   :pred (fn [this a? b?] 
           `(and (every? ~a? (keys ~this))
                 (every? ~b? (vals ~this))))}
  clojure.lang.PersistentHashMap
  {:args #{2}
   :pred (fn [this a? b?] 
           `(and (every? ~a? (keys ~this))
                 (every? ~b? (vals ~this))))}
  clojure.lang.Cons
  {:args #{1}
   :pred (fn [this a?] 
           `(every? ~a? ~this))}
  clojure.lang.IPersistentList
  {:args #{1}
   :pred (fn [this a?] 
           `(every? ~a? ~this))}
  clojure.lang.PersistentList
  {:args #{1}
   :pred (fn [this a?] 
           `(every? ~a? ~this))}
  clojure.lang.LazySeq
  {:args #{1}
   :pred (fn [this a?] 
           `(every? ~a? ~this))}
  clojure.lang.Reduced
  {:args #{1}
   :pred (fn [this a?] 
           `(~a? (deref ~this)))})

(defn ^:skip-wiki
  ann-form* 
  "Internal use only. Use ann-form."
  [form ty]
  form)

(defmacro ann-form 
  "Annotate a form with an expected type."
  [form ty]
  `(ann-form* ~form '~ty))

;(ann unsafe-ann-form* [Any Any -> Any])
(defn- unsafe-ann-form* [form ty]
  form)

(defmacro ^:private unsafe-ann-form [form ty]
  `(unsafe-ann-form* ~form '~ty))

;(ann into-array>* [Any Any -> Any])
(defn ^:skip-wiki
  into-array>*
  "Internal use only. Use into-array>."
  ([cljt coll]
   (load-if-needed)
   (let [parse-type @(ns-resolve (find-ns 'clojure.core.typed.parse-unparse)
                                 'parse-type)
         amc @(ns-resolve (find-ns 'clojure.core.typed.array-ops)
                          'Type->array-member-Class)]
     (impl/with-clojure-impl
       (into-array (-> cljt parse-type amc) coll))))
  ([javat cljt coll]
   (load-if-needed)
   (let [parse-type @(ns-resolve (find-ns 'clojure.core.typed.parse-unparse)
                                 'parse-type)
         amc @(ns-resolve (find-ns 'clojure.core.typed.array-ops)
                          'Type->array-member-Class)]
     (impl/with-clojure-impl
       (into-array (-> javat parse-type amc) coll))))
  ;this is the hacky case to prevent full core.typed from loading
  ([into-array-syn javat cljt coll]
   (into-array (resolve into-array-syn) coll)))

;FIXME hacky 4-arity version to prevent full type system from loading
(defmacro into-array> 
  "Make a Java array with Java class javat and Typed Clojure type
  cljt. Resulting array will be of type javat, but elements of coll must be under
  cljt. cljt should be a subtype of javat (the same or more specific).

  *Temporary hack*
  into-array-syn is exactly the syntax to put as the first argument to into-array.
  Calling resolve on this syntax should give the correct class."
  ([cljt coll]
   `(into-array>* '~cljt ~coll))
  ([javat cljt coll]
   `(into-array>* '~javat '~cljt ~coll))
  ([into-array-syn javat cljt coll]
   `(into-array>* '~javat '~cljt ~coll)))


(defn ^:skip-wiki
  non-nil-return* 
  "Internal use only. Use non-nil-return."
  [msym arities]
  nil)

(defmacro non-nil-return 
  "Override the return type of fully qualified method msym to be non-nil.
  Takes a set of relevant arities,
  represented by the number of parameters it takes (rest parameter counts as one),
  or :all which overrides all arities.
  
  eg. ; must use full class name
      (non-nil-return java.lang.Class/getDeclaredMethod :all)"
  [msym arities]
  `(non-nil-return* '~msym '~arities))

(defn ^:skip-wiki
  nilable-param* 
  "Internal use only. Use nilable-param."
  [msym mmap]
  nil)

(defmacro nilable-param 
  "Override which parameters in qualified method msym may accept
  nilable values. If the parameter is a parameterised type or
  an Array, this also declares the parameterised types and the Array type as nilable.

  mmap is a map mapping arity parameter number to a set of parameter
  positions (integers). If the map contains the key :all then this overrides
  other entries. The key can also be :all, which declares all parameters nilable."
  [msym mmap]
  `(nilable-param* '~msym '~mmap))

;;;;;;;;;;;;;;;;;;;;;;;;;;;;;;;;;;;;;;;
;; Annotations

(defn print-env 
  "During type checking, print the type environment to *out*,
  preceeded by literal string debug-str."
  [debug-str]
  nil)

(declare ann-collect-eval)

(defn ^:skip-wiki
  ann* 
  "Internal use only. Use ann."
  [varsym typesyn check?]
  (ann-collect-eval varsym typesyn check?)
  nil)

(defmacro ann 
  "Annotate varsym with type. If unqualified, qualify in the current namespace.
  If varsym has metadata {:no-check true}, ignore definitions of varsym 
  while type checking.

  If annotating vars in namespaces other than the current one, a fully
  qualified symbol must be provided. Note that namespace aliases are not
  recognised: the *full* namespace must be given in the first part of the symbol.
  
  eg. ; annotate the var foo in this namespace
      (ann foo [Number -> Number])
  
      ; annotate a var in another namespace
      (ann another.ns/bar [-> nil])
   
      ; don't check this var
      (ann ^:no-check foobar [Integer -> String])"
  [varsym typesyn]
  (let [qsym (if (namespace varsym)
               varsym
               (symbol (-> *ns* ns-name str) (str varsym)))
        _ (when (contains? (meta varsym) :nocheck)
            (println (str "DEPRECATED: :nocheck metadata for " varsym " ann. Use :no-check"))
            (flush))
        opts (meta varsym)
        _ (assert (not (and (contains? opts :nocheck)
                            (contains? opts :no-check)))
                  "Cannot provide both :nocheck and :no-check metadata to ann")
        check? (not (or (:no-check opts)
                        (:nocheck opts)))
        ast (ast/parse-clj typesyn)]
    (swap! impl/var-env assoc qsym ast)
    `(ann* '~qsym '~typesyn '~check?)))

(defmacro ann-many
  "Annotate several vars with type t.

  eg. (ann-many FakeSearch
                web1 web2 image1 image2 video1 video2)"
  [t & vs]
  `(do ~@(map #(list `ann % t) vs)))

(declare ann-datatype-collect-eval)

(defonce ^:dynamic 
  ^{:doc 
  "If a true value, global annotations are collected by the
  type checker when their respective forms are evaluated (eg. ann)."}
  *collect-on-eval* 
  false)

(defn ^:skip-wiki
  ann-datatype*
  "Internal use only. Use ann-datatype."
  [vbnd dname fields opts]
  ; ensure that ann-datatype-collect-eval isn't called during the bootstrap
  (when *collect-on-eval*
    (ann-datatype-collect-eval vbnd dname fields opts))
  nil)

(defmacro
  ^{:forms '[(ann-datatype dname [field :- type*] opts*)
             (ann-datatype binder dname [field :- type*] opts*)]}
  ann-datatype
  "Annotate datatype Class name dname with expected fields.
  If unqualified, qualify in the current namespace.
  Takes an optional type variable binder before the name.

  Fields must be specified in the same order as presented 
  in deftype, with exactly the same field names.

  Also annotates datatype factories and constructors.

  Binder is a vector of specs. Each spec is a vector
  with the variable name as the first entry, followed by
  keyword arguments:
  - :variance (mandatory)
    The declared variance of the type variable. Possible
    values are :covariant, :contravariant and :invariant.
  - :< (optional)
    The upper type bound of the type variable. Defaults to
    Any, or the most general type of the same rank as the
    lower bound.
  - :> (optional)
    The lower type bound of the type variable. Defaults to
    Nothing, or the least general type of the same rank as the
    upper bound.

  eg. ; a datatype in the current namespace
      (ann-datatype MyDatatype [a :- Number,
                                b :- Long])

      ; a datatype in another namespace
      (ann-datatype another.ns.TheirDatatype
                    [str :- String,
                     vec :- (Vec Number)])

      ; a datatype, polymorphic in a
      (ann-datatype [[a :variance :covariant]]
                    MyPolyDatatype
                    [str :- String,
                     vec :- (Vec Number)])"
  [& args]
  ;[dname fields & {ancests :unchecked-ancestors rplc :replace :as opts}]
  (let [bnd-provided? (vector? (first args))
        vbnd (when bnd-provided?
               (first args))
        [dname fields & {ancests :unchecked-ancestors rplc :replace :as opts}]
        (if bnd-provided?
          (next args)
          args)]
    (assert (not rplc) "Replace NYI")
    (assert (symbol? dname)
            (str "Must provide name symbol: " dname))
    (let [qname (if (some #{\.} (str dname))
                  dname
                  (symbol (str (namespace-munge *ns*) "." dname)))]
      (swap! impl/datatype-env 
             assoc 
             qname
             {:record? false
              :name qname
              :fields fields
              :bnd vbnd}))
    `(ann-datatype* '~vbnd '~dname '~fields '~opts)))

(defn ^:skip-wiki
  ann-pdatatype* 
  "Internal use only. Use ann-pdatatype."
  [dname vbnd fields opt]
  nil)

(defmacro ^:skip-wiki ann-pdatatype 
  "REMOVED OPERATION: ann-pdatatype, use ann-datatype"
  [dname vbnd fields & {ancests :unchecked-ancestors rplc :replace :as opt}]
  (assert nil "REMOVED OPERATION: ann-pdatatype, use ann-datatype")
  (assert (not rplc) "Replace NYI")
  (assert (symbol? dname)
          (str "Must provide local symbol: " dname))
  `(ann-pdatatype* '~dname '~vbnd '~fields '~opt))

(declare ann-record-collect-eval)

(defn ^:skip-wiki
  ann-record* 
  "Internal use only. Use ann-record"
  [dname fields opt]
  ; ensure that ann-record-collect-eval isn't called during the bootstrap
  (when *collect-on-eval*
    (ann-record-collect-eval dname fields opt))
  nil)

(defmacro 
  ^{:forms '[(ann-record dname [field :- type*] opts*)
             (ann-record binder dname [field :- type*] opts*)]}
  ann-record 
  "Annotate record Class name dname with expected fields.
  If unqualified, qualify in the current namespace.
  Takes an optional type variable binder before the name.

  Fields must be specified in the same order as presented 
  in defrecord, with exactly the same field names.

  Also annotates record factories and constructors.

  Binder is a vector of specs. Each spec is a vector
  with the variable name as the first entry, followed by
  keyword arguments:
  - :variance (mandatory)
    The declared variance of the type variable. Possible
    values are :covariant, :contravariant and :invariant.
  - :< (optional)
    The upper type bound of the type variable. Defaults to
    Any, or the most general type of the same rank as the
    lower bound.
  - :> (optional)
    The lower type bound of the type variable. Defaults to
    Nothing, or the least general type of the same rank as the
    upper bound.
  
  eg. ; a record in the current namespace
      (ann-record MyRecord [a :- Number,
                            b :- Long])

      ; a record in another namespace
      (ann-record another.ns.TheirRecord
                    [str :- String,
                     vec :- (Vec Number)])

      ; a record, polymorphic in a
      (ann-record [[a :variance :covariant]]
                    MyPolyRecord
                    [str :- String,
                     vec :- (Vec Number)])"
  [& args]
  ;[dname fields & {ancests :unchecked-ancestors rplc :replace :as opt}]
  (let [bnd-provided? (vector? (first args))
        vbnd (when bnd-provided?
               (first args))
        [dname fields & {ancests :unchecked-ancestors rplc :replace :as opt}]
        (if bnd-provided?
          (next args)
          args)]
    (let [qname (if (some #{\.} (str dname))
                  dname
                  (symbol (str (namespace-munge *ns*) "." dname)))]
      (swap! impl/datatype-env 
             assoc 
             qname
             {:record? true
              :name qname
              :fields fields
              :bnd vbnd}))
    (if bnd-provided?
      ;reuse ann-precord for now
      `(ann-precord ~dname ~vbnd ~fields ~@opt)
      `(ann-record* '~dname '~fields '~opt))))

(defn ^:skip-wiki
  ann-precord* 
  "Internal use only. Use ann-precord."
  [dname vbnd fields opt]
  nil)

(defmacro ann-precord 
  "Annotate record Class name dname with a polymorphic binder and expected fields.
  If unqualified, qualify in the current namespace."
  [dname vbnd fields & {ancests :unchecked-ancestors rplc :replace :as opt}]
  `(ann-precord* '~dname '~vbnd '~fields '~opt))

(defn ^:skip-wiki
  ann-protocol* 
  "Internal use only. Use ann-protocol."
  [vbnd varsym mth]
  nil)

(defmacro 
  ^{:forms '[(ann-protocol vbnd varsym & methods)
             (ann-protocol varsym & methods)]}
  ann-protocol 
  "Annotate a possibly polymorphic protocol var with method types.
  
  eg. (ann-protocol IFoo
        bar
        [IFoo -> Any]
        baz
        [IFoo -> Number])
      (defprotocol> IFoo
        (bar [this])
        (baz [this]))

      ; polymorphic protocol
      ; x is scoped in the methods
      (ann-protocol [[x :variance :covariant]]
        IFooPoly
        bar
        [(IFooPoly x) -> Any]
        baz
        [(IFooPoly x) -> Number])
      (defprotocol> IFooPoly
        (bar [this])
        (baz [this]))"
  [& args]
  (let [bnd-provided? (vector? (first args))
        vbnd (when bnd-provided?
               (first args))
        [varsym & mth] (if bnd-provided?
                         (next args)
                         args)
        _ (let [fs (frequencies (map first (partition 2 mth)))]
            (when-let [dups (seq (filter (fn [[_ freq]] (< 1 freq)) fs))]
              (println (str "WARNING: Duplicate method annotations in ann-protocol (" varsym 
                            "): " (str/join ", " (map first dups))))
              (flush)))
        ; duplicates are checked above.
        ; duplicate munged methods are checked in collect-phase
        {:as mth} mth
        qualsym (if (namespace varsym)
                  varsym
                  (symbol (str (ns-name *ns*)) (name varsym)))]
    (swap! impl/protocol-env
           assoc qualsym
           {:name qualsym
            :methods mth
            :bnds vbnd})
    `(ann-protocol* '~vbnd '~varsym '~mth)))

(defn ^:skip-wiki
  ann-pprotocol* 
  "Internal use only. Use ann-pprotocol."
  [varsym vbnd mth]
  nil)

(defmacro ^:skip-wiki ann-pprotocol  
  "UNSUPPPORTED OPERATION: ann-pprotocol, use ann-protocol with binder 
  as first argument, ie. before protocol name"
  [varsym vbnd & {:as mth}]
  (prn "UNSUPPPORTED OPERATION: ann-pprotocol, use ann-protocol with binder as first argument, ie. before protocol name")
  `(ann-pprotocol* '~varsym '~vbnd '~mth))

(defn ^:skip-wiki
  override-constructor* 
  "Internal use only. Use override-constructor."
  [ctorsym typesyn]
  nil)

(defmacro override-constructor 
  "Override all constructors for Class ctorsym with type."
  [ctorsym typesyn]
  `(override-constructor* '~ctorsym '~typesyn))

(defn ^:skip-wiki
  override-method* 
  "Internal use only. Use override-method."
  [methodsym typesyn]
  nil)

(defmacro override-method 
  "Override type for qualified method methodsym."
  [methodsym typesyn]
  `(override-method* '~methodsym '~typesyn))

(defn ^:skip-wiki
  typed-deps* 
  "Internal use only. Use typed-deps."
  [args]
  nil)

(defmacro typed-deps 
  "Declare namespaces which should be checked before the current namespace.
  Accepts any number of symbols. Only has effect via check-ns.
  
  eg. (typed-deps clojure.core.typed.holes
                  myns.types)"
  [& args]
  `(typed-deps* '~args))

;(defn unchecked-ns*
;  "Internal use only. Use unchecked-ns."
;  [])
;
;(defmacro unchecked-ns
;  "Declare this namespace to be unchecked. 
;  
;  This disables type collection and checking for the current namespace.
;  Useful when the namespace has a dependency on clojure.core.typed,
;  and therefore a candidate for automatically inferred type dependencies,
;  but should never be type checked.
;  
;  eg. (unchecked-ns)"
;  []
;  `(unchecked-ns*))

(defmacro atom>
  "Like atom, but creates an Atom1 of type t.
  
  Same as (atom (ann-form init t) args*)
  
  eg. (atom> Number 1)
      (atom> (Vec Any) [])"
  [t init & args]
  `(atom (ann-form ~init ~t) ~@args))

(defmacro ref>
  "Like ref, but creates a Ref1 of type t.
  
  Same as (ref (ann-form init t) args*)
  
  eg. (ref> Number 1)
      (ref> (Vec Any) [])"
  [t init & args]
  `(ref (ann-form ~init ~t) ~@args))


(defn ^:skip-wiki var>* [sym]
  (impl/the-var sym))

(defmacro var>
  "Like var, but resolves at runtime like ns-resolve and is understood by
  the type checker. sym must be fully qualified (without aliases).
  
  eg. (var> clojure.core/+)"
  [sym]
  `(var>* '~sym))

(defn ^:skip-wiki
  warn-on-unannotated-vars*
  "Internal use only. Use allow-unannotated-vars"
  []
  nil)

(defmacro warn-on-unannotated-vars
  "Allow unannotated vars in the current namespace. 
  
  Emits a warning instead of a type error when checking
  a def without a corresponding expected type.
  
  eg. (warn-on-unannotated-vars)"
  []
  `(warn-on-unannotated-vars*))

(declare check-form-info print-errors! ^:dynamic *currently-checking-clj*)

(defn check-form*
  "Takes a (quoted) form and optional expected type syntax and
  type checks the form. If expected is provided, type-provided?
  must be true."
  ([form] (check-form* form nil nil))
  ([form expected] (check-form* form expected true))
  ([form expected type-provided?]
   (load-if-needed)
   (let [unparse-TCResult-in-ns (impl/v 'clojure.core.typed.parse-unparse/unparse-TCResult-in-ns)
         {:keys [delayed-errors ret]} (check-form-info form 
                                                       :expected expected 
                                                       :type-provided? type-provided?)]
     (if-let [errors (seq delayed-errors)]
       (print-errors! errors)
       (impl/with-clojure-impl
         (binding [*currently-checking-clj* true]
           (unparse-TCResult-in-ns ret *ns*)))))))

; cf can pollute current type environment to allow REPL experimentation, 
; which is ok because check-ns resets it when called.
(defmacro cf
  "Takes a form and an optional expected type and
  returns a human-readable inferred type for that form.
  Throws an exception if type checking fails.

  Do not use cf inside a typed namespace. cf is intended to be
  used at the REPL or within a unit test. Note that testing for
  truthiness is not sufficient to unit test a call to cf, as nil
  and false are valid type syntax.

  cf preserves annotations from previous calls to check-ns or cf,
  and keeps any new ones collected during a cf. This is useful for
  debugging and experimentation. cf may be less strict than check-ns
  with type checker warnings.
  
  eg. (cf 1) 
      ;=> Long

      (cf #(inc %) [Number -> Number])
      ;=> [Number -> Number]"
   ([form] `(check-form* '~form))
   ([form expected] `(check-form* '~form '~expected)))

(declare ^:dynamic *verbose-forms*)

(defn ^:skip-wiki
  print-errors! 
  "Internal use only"
  [errors]
  {:pre [(seq errors)
         (every? #(instance? clojure.lang.ExceptionInfo %) errors)]}
  (binding [*out* *err*]
    (doseq [^Exception e errors]
      (let [{{:keys [source line column] :as env} :env :as data} (ex-data e)]
        (print "Type Error ")
        (print (str "(" (or source (-> env :ns :name) "NO_SOURCE_FILE")
                    (when line
                      (str ":" line
                           (when column
                             (str ":" column))))
                    ") "))
        (print (.getMessage e))
        (println)
        (flush)
        (let [[_ form :as has-form?] (find data :form)]
          (when has-form?
            (print "in: ")
            (binding [*print-length* (when-not *verbose-forms*
                                       6)
                      *print-level* (when-not *verbose-forms*
                                      4)]
              (println form))
            (println)
            (println)
            (flush)))
        (flush))))
  (throw (ex-info (str "Type Checker: Found " (count errors) " error" (when (< 1 (count errors)) "s"))
                  {:type-error :top-level-error
                   :errors errors})))

(defonce ^{:doc "Internal use only"} ^:skip-wiki ^:dynamic *already-collected* nil)
(defonce ^{:doc "Internal use only"} ^:skip-wiki ^:dynamic *already-checked* nil)
(defonce ^{:doc "Internal use only"} ^:skip-wiki ^:dynamic *currently-checking-clj* nil)
(defonce ^{:doc "Internal use only"} ^:skip-wiki ^:dynamic *delayed-errors* nil)

(defonce ^:dynamic 
  ^{:doc 
  "If true, print fully qualified types in error messages
  and return values. Bind around a type checking form like 
  cf or check-ns.
  
  eg. 
  (binding [*verbose-types* true] 
    (cf 1 Number))
  ;=> java.lang.Number"}
  *verbose-types* 
  nil)

(defonce ^:dynamic 
  ^{:doc 
  "If true, print complete forms in error messages. Bind
  around a type checking form like cf or check-ns.
  
  eg.
  (binding [*verbose-forms* true]
    (cf ['deep ['deep ['deep ['deep]]]] Number))
  ;=> <full form in error>"}
  *verbose-forms* 
  nil)

(defonce ^:dynamic
  *trace-checker*
  nil)

(defn ^:skip-wiki
  -init-delayed-errors 
  "Internal use only"
  []
  (atom [] :validator #(and (vector? %)
                            (every? (fn [a] 
                                      (instance? clojure.lang.ExceptionInfo a))
                                    %))))

(def ^:skip-wiki ^:private ^:dynamic *currently-loading* false)

(defn load-if-needed 
  "Load and initialize all of core.typed if not already"
  []
  (when-not *currently-loading*
    (binding [*collect-on-eval* false
              *currently-loading* true]
      (when-not (find-ns 'clojure.core.typed.init)
        (require 'clojure.core.typed.init))
      (let [init-ns (find-ns 'clojure.core.typed.init)]
        (assert init-ns)
        (when-not (@(ns-resolve init-ns 'loaded?))
          (println "Initializing core.typed ...")
          (flush)
          (time (@(ns-resolve init-ns 'load-impl)))
          (println "core.typed initialized.")
          (flush))))))


(defn reset-caches 
  "Reset internal type caches."
  []
  (p/p :typed/reset-caches
  (load-if-needed)
  (@(ns-resolve (find-ns 'clojure.core.typed.subtype) 'reset-subtype-cache))
  (@(ns-resolve (find-ns 'clojure.core.typed.type-ctors) 'reset-Un-cache))
  (@(ns-resolve (find-ns 'clojure.core.typed.type-ctors) 'reset-In-cache))
  (@(ns-resolve (find-ns 'clojure.core.typed.type-ctors) 'reset-supers-cache!))
  (@(ns-resolve (find-ns 'clojure.core.typed.type-ctors) 'reset-RClass-of-cache!))
  (@(ns-resolve (find-ns 'clojure.core.typed.cs-gen) 'reset-dotted-var-store!))
  nil))

(defn check-form-info 
  "Alpha - subject to change

  Type checks a (quoted) form and returns a map of results from type checking the
  form.
  
  Options
  - :expected        Type syntax representing the expected type for this form
                     type-provided? option must be true to utilise the type.
  - :type-provided?  If true, use the expected type to check the form
  - :profile         Use Timbre to profile the type checker. Timbre must be
                     added as a dependency."
  [form & {:keys [expected type-provided? profile]}]
  (p/profile-if profile
    (load-if-needed)
    (reset-caches)
    (let [check (impl/v 'clojure.core.typed.check/check)
          expr-type (impl/v 'clojure.core.typed.check/expr-type)
          ast-for-form (impl/v 'clojure.core.typed.analyze-clj/ast-for-form)
          collect-ast (impl/v 'clojure.core.typed.collect-phase/collect-ast)
          ret (impl/v 'clojure.core.typed.type-rep/ret)
          parse-type (impl/v 'clojure.core.typed.parse-unparse/parse-type)]
      (if *currently-checking-clj*
        (throw (Exception. "Found inner call to check-ns or cf"))
        (impl/with-clojure-impl
          (binding [*currently-checking-clj* true
                    *delayed-errors* (-init-delayed-errors)
                    *collect-on-eval* false]
            (let [expected (when type-provided?
                             (ret (parse-type expected)))
                  ast (ast-for-form form)
                  _ (collect-ast ast)
                  _ (reset-caches)
                  c-ast (check ast expected)
                  res (expr-type c-ast)]
              {:delayed-errors @*delayed-errors*
               :ret res})))))))

(defn check-ns-info
  "Alpha - subject to change

  Same as check-ns, but returns a map of results from type checking the
  namespace."
  ([] (check-ns-info *ns*))
<<<<<<< HEAD
  ([ns-or-syms & {:keys [collect-only trace]}]
   (let [start (. System (nanoTime))]
     (load-if-needed)
     (reset-caches)
     (let [reset-envs! @(ns-resolve (find-ns 'clojure.core.typed.reset-env)
                                    'reset-envs!)
           collect-ns @(ns-resolve (find-ns 'clojure.core.typed.collect-phase)
                                   'collect-ns)
           check-ns-and-deps @(ns-resolve (find-ns 'clojure.core.typed.check)
                                          'check-ns-and-deps)
           vars-with-unchecked-defs @(ns-resolve (find-ns 'clojure.core.typed.var-env)
                                                 'vars-with-unchecked-defs)
           uri-for-ns (impl/v 'clojure.jvm.tools.analyzer/uri-for-ns)
           
           nsym-coll (map #(if (symbol? %)
                             ; namespace might not exist yet, so ns-name is not appropriate
                             ; to convert to symbol
                             %
                             (ns-name %))
                          (if ((some-fn symbol? #(instance? clojure.lang.Namespace %))
                               ns-or-syms)
                            [ns-or-syms]
                            ns-or-syms))]
       (cond
         *currently-checking-clj* (throw (Exception. "Found inner call to check-ns or cf"))

         :else
         (binding [*currently-checking-clj* true
                   *delayed-errors* (-init-delayed-errors)
                   *already-collected* (atom #{})
                   *already-checked* (atom #{})
                   *trace-checker* trace
                   *collect-on-eval* false]
           (impl/with-clojure-impl
             (reset-envs!)
             ;; collect
             (let [collect-start (. System (nanoTime))
                   _ (doseq [nsym nsym-coll]
                       (collect-ns nsym))
                   ms (/ (double (- (. System (nanoTime)) start)) 1000000.0)
                   collected @*already-collected*]
               (println "Collected" (count collected) "namespaces in" ms "msecs")
               (flush))
             ;(reset-caches)
             ;
             ;; check 
             (when-not collect-only
               (doseq [nsym nsym-coll]
                 (check-ns-and-deps nsym)))
             (let [vs (vars-with-unchecked-defs)]
               (binding [*out* *err*]
                 (doseq [v vs]
                   (println "WARNING: Type Checker: Definition missing:" v 
                            "\nHint: Use :no-check metadata with ann if this is an unchecked var")
                   (flush))))
             ;             (when-let [errors (seq @*delayed-errors*)]
             ;               (print-errors! errors))
             (let [ms (/ (double (- (. System (nanoTime)) start)) 1000000.0)
                   checked @*already-checked*
                   nlines (p/p :typed/line-count
                               (apply + (for [nsym checked]
                                          (with-open [rdr (io/reader (uri-for-ns nsym))]
                                            (count (line-seq rdr))))))]
               (println "Checked" (count checked) "namespaces (approx." nlines "lines) in" ms "msecs")
               (flush))
             {:delayed-errors @*delayed-errors*})))))))
=======
  ([ns-or-syms & {:keys [collect-only trace profile]}]
   (p/profile-if profile
     (let [start (. System (nanoTime))]
       (load-if-needed)
       (reset-caches)
       (let [reset-envs! @(ns-resolve (find-ns 'clojure.core.typed.reset-env)
                                      'reset-envs!)
             collect-ns @(ns-resolve (find-ns 'clojure.core.typed.collect-phase)
                                     'collect-ns)
             check-ns-and-deps @(ns-resolve (find-ns 'clojure.core.typed.check)
                                            'check-ns-and-deps)
             vars-with-unchecked-defs @(ns-resolve (find-ns 'clojure.core.typed.var-env)
                                                   'vars-with-unchecked-defs)
             uri-for-ns (impl/v 'clojure.jvm.tools.analyzer/uri-for-ns)
             
             nsym-coll (map #(if (symbol? %)
                               ; namespace might not exist yet, so ns-name is not appropriate
                               ; to convert to symbol
                               %
                               (ns-name %))
                            (if ((some-fn symbol? #(instance? clojure.lang.Namespace %))
                                 ns-or-syms)
                              [ns-or-syms]
                              ns-or-syms))]
         (cond
           *currently-checking-clj* (throw (Exception. "Found inner call to check-ns or cf"))

           :else
           (binding [*currently-checking-clj* true
                     *delayed-errors* (-init-delayed-errors)
                     *already-collected* (atom #{})
                     *already-checked* (atom #{})
                     *trace-checker* trace
                     *collect-on-eval* false]
             (let [terminal-error (atom nil)]
               (reset-envs!)
               (impl/with-clojure-impl
                 ;; collect
                 (let [collect-start (. System (nanoTime))
                       _ (try
                           (doseq [nsym nsym-coll]
                             (collect-ns nsym))
                           (catch clojure.lang.ExceptionInfo e
                             (if (-> e ex-data :type-error)
                               (reset! terminal-error e)
                               (throw e))))]
                   (when-not @terminal-error
                     (let [ms (/ (double (- (. System (nanoTime)) start)) 1000000.0)
                           collected @*already-collected*]
                       (println "Collected" (count collected) "namespaces in" ms "msecs")
                       (flush))))
                 ;(reset-caches)
                 ;
                 ;; check 
                 (let [_
                       (when-not @terminal-error
                         (try
                           (when-not collect-only
                             (doseq [nsym nsym-coll]
                               (check-ns-and-deps nsym)))
                           (catch clojure.lang.ExceptionInfo e
                             (if (-> e ex-data :type-error)
                               (reset! terminal-error e)
                               (throw e)))))]
                   (when-not @terminal-error
                     (let [vs (vars-with-unchecked-defs)]
                       (binding [*out* *err*]
                         (doseq [v vs]
                           (println "WARNING: Type Checker: Definition missing:" v 
                                    "\nHint: Use :no-check metadata with ann if this is an unchecked var")
                           (flush)))))
                   (when-not @terminal-error
                     (let [ms (/ (double (- (. System (nanoTime)) start)) 1000000.0)
                           checked @*already-checked*
                           nlines (p/p :typed/line-count
                                       (apply + (for [nsym checked]
                                                  (with-open [rdr (io/reader (uri-for-ns nsym))]
                                                    (count (line-seq rdr))))))]
                       (println "Checked" (count checked) "namespaces (approx." nlines "lines) in" ms "msecs")
                       (flush)))
                   {:delayed-errors (vec (concat (when-let [es *delayed-errors*]
                                                   @es)
                                                 (when-let [e @terminal-error]
                                                   [e])))}))))))))))
>>>>>>> 53a3373d

(defn check-ns
  "Type check a namespace/s (a symbol or Namespace, or collection).
  If not provided default to current namespace.
  Returns a true value if type checking is successful, otherwise
  throws an Exception.

  Do not use check-ns within a checked namespace.
  It is intended to be used at the REPL or within a unit test.
  Suggested idiom for clojure.test: (is (check-ns 'your.ns))

  check-ns resets annotations collected from 
  previous check-ns calls or cf. A successful check-ns call will
  preserve any type annotations collect during that checking run.
  
  Keyword arguments:
  - :collect-only  if true, collect type annotations but don't type check code.
                   Useful for debugging purposes.
  - :trace         if true, print some basic tracing of the type checker
  - :profile       if true, use Timbre to profile type checking. Must include
                   Timbre as a dependency.

  If providing keyword arguments, the namespace to check must be provided
  as the first argument.

  Bind *verbose-types* to true to print fully qualified types.
  Bind *verbose-forms* to print full forms in error messages.
  
  eg. (check-ns 'myns.typed)
      ;=> :ok
     
      ; implicitly check current namespace
      (check-ns)
      ;=> :ok
  
      ; collect but don't check the current namespace
      (check-ns *ns* :collect-only true)"
  ([] (check-ns (ns-name *ns*)))
  ([ns-or-syms & {:keys [collect-only trace profile] :as kw}]
   (let [{:keys [delayed-errors]} (apply check-ns-info ns-or-syms (apply concat kw))]
     (if-let [errors (seq delayed-errors)]
       (print-errors! errors)
       :ok))))

; (ann all-defs-in-ns [Namespace -> (Set Symbol)])
(defn ^:private ^:no-wiki 
  all-defs-in-ns
  [ns]
  {:pre [(instance? clojure.lang.Namespace ns)]}
  (set
    (map #(symbol (str (ns-name ns)) (str %))
         (clojure.set/difference 
           (set (keys (ns-map ns))) 
           (set (keys (ns-refers ns))) 
           (set (keys (ns-imports ns)))))))

;(ann statistics [(U Symbol (Coll Symbol)) -> (Map Symbol Stats)])
(defn statistics 
  "Takes a collection of namespace symbols and returns a map mapping the namespace
  symbols to a map of data"
  [nsyms]
  (assert (and (coll? nsyms) (every? symbol? nsyms))
          "Must pass a collection of symbols to statistics")
  (reduce (fn [stats nsym]
            (let [_ (check-ns nsym :collect-only true)
                  ns (find-ns nsym)
                  _ (assert ns (str "Namespace " nsym " not found"))]
              (conj stats
                    [nsym
                     {:vars {:all-vars (all-defs-in-ns ns)
                             :no-checks (let [; deref the atom
                                              all-no-checks @(impl/v 'clojure.core.typed.var-env/CLJ-NOCHECK-VAR?)]
                                          (filter (fn [s] (= (namespace s) nsym)) all-no-checks))
                             :var-annotations (let [; deref the atom
                                                    annots @(impl/v 'clojure.core.typed.var-env/CLJ-VAR-ANNOTATIONS)]
                                                (->> annots
                                                     (filter (fn [[k v]] (= (namespace k) (str nsym))))
                                                     (map (fn [[k v]] [k (binding [*verbose-types* true]
                                                                           ((impl/v 'clojure.core.typed.parse-unparse/unparse-type)
                                                                            v))]))
                                                     (into {})))}}])))
          {} nsyms))

; (ann var-coverage [(Coll Symbol) -> nil])
(defn var-coverage 
  "Summarises annotated var coverage statistics to *out*
  for namespaces nsyms, a collection of symbols or a symbol/namespace.
  Defaults to the current namespace if no argument provided."
  ([] (var-coverage *ns*))
  ([nsyms-or-nsym]
   (assert (or (instance? clojure.lang.Namespace nsyms-or-nsym)
               (symbol? nsyms-or-nsym)
               (and (coll? nsyms-or-nsym) (every? symbol? nsyms-or-nsym)))
           "Must pass a collection of symbols or a symbol/namespace to var-coverage")
   (let [nsyms (if ((some-fn symbol? #(instance? clojure.lang.Namespace %))
                    nsyms-or-nsym)
                 [(ns-name nsyms-or-nsym)]
                 nsyms-or-nsym)
         stats (statistics nsyms)
         nall-vars (->> (vals stats) 
                        (map :vars) 
                        (map :all-vars)
                        (apply set/union)
                        set
                        count)
         nannotated-vars (->> (vals stats) 
                              (map :vars) 
                              (map :var-annotations) 
                              (map count)
                              (apply +))
         perc (if (zero? nall-vars)
                0
                (long (* (/ nannotated-vars nall-vars) 100)))]
     (println (str "Found " nannotated-vars " annotated vars out of " nall-vars " vars"))
     (println (str perc "% var annotation coverage"))
     (flush))))


(defn ^:private ^:skip-wiki collect-eval-form [frm]
  (load-if-needed)
  (when *collect-on-eval*
    (impl/with-clojure-impl
      (binding [*collect-on-eval* false]
        ((impl/v 'clojure.core.typed.collect-phase/collect-form)
         frm)))))

(defn ^:skip-wiki ^:private 
  ann-collect-eval [qsym typesyn check?]
  (when-not *compile-files*
    (when *collect-on-eval*
      (load-if-needed)
      (collect-eval-form 
        `(ann* '~qsym '~typesyn '~check?)))))

(defn ^:skip-wiki ^:private 
  ann-record-collect-eval [dname fields opt]
  (when-not *compile-files*
    (when *collect-on-eval*
      (load-if-needed)
      (collect-eval-form
        `(ann-record* '~dname '~fields '~opt)))))

(defn ^:skip-wiki ^:private 
  ann-datatype-collect-eval [vbnd dname fields opts]
  (when-not *compile-files*
    (when *collect-on-eval*
      (load-if-needed)
      (collect-eval-form
        `(ann-datatype* '~vbnd '~dname '~fields '~opts)))))

(defn pred* [tsyn pred]
  pred)

(defmacro pred 
  "Generate a flat (runtime) predicate for type that returns true if the
  argument is a subtype of the type, otherwise false.

  The current type variable and dotted type variable scope is cleared before parsing.
  
  eg. ((pred Number) 1)
      ;=> true"
  [t]
  (require '[clojure.core.typed.type-contract])
  `(pred* '~t
          ~((impl/v 'clojure.core.typed.type-contract/type-syntax->pred) t)))

(comment 
  (check-ns 'clojure.core.typed.test.example)

  ; very slow because of update-composite
  (check-ns 'clojure.core.typed.test.rbt)

  (check-ns 'clojure.core.typed.test.macro)
  (check-ns 'clojure.core.typed.test.conduit)
  (check-ns 'clojure.core.typed.test.person)
  (check-ns 'clojure.core.typed.test.core-logic)
  (check-ns 'clojure.core.typed.test.ckanren)
  )<|MERGE_RESOLUTION|>--- conflicted
+++ resolved
@@ -1788,74 +1788,6 @@
   Same as check-ns, but returns a map of results from type checking the
   namespace."
   ([] (check-ns-info *ns*))
-<<<<<<< HEAD
-  ([ns-or-syms & {:keys [collect-only trace]}]
-   (let [start (. System (nanoTime))]
-     (load-if-needed)
-     (reset-caches)
-     (let [reset-envs! @(ns-resolve (find-ns 'clojure.core.typed.reset-env)
-                                    'reset-envs!)
-           collect-ns @(ns-resolve (find-ns 'clojure.core.typed.collect-phase)
-                                   'collect-ns)
-           check-ns-and-deps @(ns-resolve (find-ns 'clojure.core.typed.check)
-                                          'check-ns-and-deps)
-           vars-with-unchecked-defs @(ns-resolve (find-ns 'clojure.core.typed.var-env)
-                                                 'vars-with-unchecked-defs)
-           uri-for-ns (impl/v 'clojure.jvm.tools.analyzer/uri-for-ns)
-           
-           nsym-coll (map #(if (symbol? %)
-                             ; namespace might not exist yet, so ns-name is not appropriate
-                             ; to convert to symbol
-                             %
-                             (ns-name %))
-                          (if ((some-fn symbol? #(instance? clojure.lang.Namespace %))
-                               ns-or-syms)
-                            [ns-or-syms]
-                            ns-or-syms))]
-       (cond
-         *currently-checking-clj* (throw (Exception. "Found inner call to check-ns or cf"))
-
-         :else
-         (binding [*currently-checking-clj* true
-                   *delayed-errors* (-init-delayed-errors)
-                   *already-collected* (atom #{})
-                   *already-checked* (atom #{})
-                   *trace-checker* trace
-                   *collect-on-eval* false]
-           (impl/with-clojure-impl
-             (reset-envs!)
-             ;; collect
-             (let [collect-start (. System (nanoTime))
-                   _ (doseq [nsym nsym-coll]
-                       (collect-ns nsym))
-                   ms (/ (double (- (. System (nanoTime)) start)) 1000000.0)
-                   collected @*already-collected*]
-               (println "Collected" (count collected) "namespaces in" ms "msecs")
-               (flush))
-             ;(reset-caches)
-             ;
-             ;; check 
-             (when-not collect-only
-               (doseq [nsym nsym-coll]
-                 (check-ns-and-deps nsym)))
-             (let [vs (vars-with-unchecked-defs)]
-               (binding [*out* *err*]
-                 (doseq [v vs]
-                   (println "WARNING: Type Checker: Definition missing:" v 
-                            "\nHint: Use :no-check metadata with ann if this is an unchecked var")
-                   (flush))))
-             ;             (when-let [errors (seq @*delayed-errors*)]
-             ;               (print-errors! errors))
-             (let [ms (/ (double (- (. System (nanoTime)) start)) 1000000.0)
-                   checked @*already-checked*
-                   nlines (p/p :typed/line-count
-                               (apply + (for [nsym checked]
-                                          (with-open [rdr (io/reader (uri-for-ns nsym))]
-                                            (count (line-seq rdr))))))]
-               (println "Checked" (count checked) "namespaces (approx." nlines "lines) in" ms "msecs")
-               (flush))
-             {:delayed-errors @*delayed-errors*})))))))
-=======
   ([ns-or-syms & {:keys [collect-only trace profile]}]
    (p/profile-if profile
      (let [start (. System (nanoTime))]
@@ -1940,7 +1872,6 @@
                                                    @es)
                                                  (when-let [e @terminal-error]
                                                    [e])))}))))))))))
->>>>>>> 53a3373d
 
 (defn check-ns
   "Type check a namespace/s (a symbol or Namespace, or collection).
