(ns ^:skip-wiki clojure.core.typed.utils
  (:refer-clojure :exclude [defrecord defprotocol])
  (:require [clojure.core.typed :as t]
            [clojure.core.typed.util-vars :refer [*current-env*] :as uvs]
            [clojure.core.contracts.constraints :as contracts]
            [clojure.repl :as repl]
            [clojure.core.contracts]
            [clojure.jvm.tools.analyzer :as analyze]
            [clojure.jvm.tools.analyzer.hygienic :as hygienic]
            [clojure.core.typed.util-cljs :as util-cljs]
            [clojure.set :as set]
            [clojure.core.typed.current-impl :as impl]
            [clojure.core.typed.profiling :as profiling]
            [clojure.pprint :as pprint])
  (:import (clojure.lang PersistentArrayMap Var Symbol)))

(t/tc-ignore
(alter-meta! *ns* assoc :skip-wiki true)
  )

(t/ann ^:no-check taoensso.timbre/logging-enabled? [Any -> Any])
(t/ann ^:no-check taoensso.timbre.profiling/*pdata* (t/Atom1 Any))
(t/ann ^:no-check clojure.core.typed.current-impl/assert-clojure [-> Any])

(t/ann ^:no-check deprecated-warn [String -> nil])
(t/ann ^:no-check int-error [String -> Nothing])

(t/ann subtype-exn Exception)
(def subtype-exn (Exception. "Subtyping failed."))
(t/ann cs-gen-exn Exception)
(def cs-gen-exn (Exception. "Constraint generation failed."))

(defmacro handle-subtype-failure [& body]
  `(try
     ~@body
     (catch Exception e#
       (if (identical? subtype-exn e#)
         false
         (throw e#)))))

(defmacro handle-cs-gen-failure [& body]
  `(try
     ~@body
     (catch Exception e#
       (if (identical? cs-gen-exn e#)
         false
         (throw e#)))))

(declare emit-form-fn)

(t/ann ^:no-check env-for-error [Any -> Any])
(defn env-for-error [env]
  env)

(t/ann ^:no-check nat? (predicate t/AnyInteger))
(t/ann ^:no-check hash-c? [[Any -> Any] [Any -> Any] -> [Any -> Any]])
;can't express the alternating args
(t/ann ^:no-check hmap-c? [Any * -> [Any -> Any]])
(t/ann ^:no-check set-c? [[Any -> Any] -> [Any -> Any]])
(t/ann ^:no-check every-c? [[Any -> Any] -> [(U nil (t/Seqable Any)) -> Any]])

(t/tc-ignore
(defn every-c? [c]
  #(every? c %))

;[Any * -> String]
(defn ^String error-msg 
  [& msg]
  (apply str (when *current-env*
               (str (:line *current-env*) ":"
                    (:col *current-env*)
                    " "))
         (concat msg)))

;errors from check-ns or cf
(defn top-level-error? [{:keys [type-error] :as exdata}]
  (boolean (#{:top-level-error} type-error)))

(defmacro top-level-error-thrown? [& body]
  `(with-ex-info-handlers
     [top-level-error? (constantly true)]
     ~@body
     false))

(defmacro tc-error-thrown? [& body]
  `(with-ex-info-handlers
     [tc-error? (constantly true)]
     ~@body
     false))

(def tc-error-parent ::tc-error-parent)

(defn tc-error? [exdata]
  (assert (not (instance? clojure.lang.ExceptionInfo exdata)))
  (isa? (:type-error exdata) tc-error-parent))

(defn tc-delayed-error [msg & {:keys [return form] :as opt}]
  (when-not (:line *current-env*)
    #_(try (throw (Exception. ""))
      (catch Exception e
        (prn "core.typed Internal BUG! Delayed error without line number, "
             (when (contains? opt :form) (str "in form " form)))
        (prn "with env:" (pr-str *current-env*))
        #_(binding [*err* *out*] 
          (repl/pst e)))))
  (let [e (ex-info msg (merge {:type-error tc-error-parent}
                              (when (or (contains? opt :form)
                                        (and (bound? #'uvs/*current-expr*)
                                             uvs/*current-expr*))
                                {:form (if (contains? opt :form)
                                         form
                                         (emit-form-fn uvs/*current-expr*))})
                              {:env (env-for-error *current-env*)}))]
    (cond
      ;can't delay here
      (not (bound? #'clojure.core.typed/*delayed-errors*))
      (throw e)

      :else
      (do
        (if-let [delayed-errors clojure.core.typed/*delayed-errors*]
          (swap! delayed-errors conj e)
          (throw (Exception. (str "*delayed-errors* not rebound"))))
        (or return @(ns-resolve (find-ns 'clojure.core.typed.type-rep) '-nothing))))))

(defn derive-error [kw]
  (derive kw tc-error-parent))

(def int-error-kw ::internal-error)
(def nyi-error-kw ::nyi-error)

(derive-error int-error-kw)
(derive-error nyi-error-kw)

(defn tc-error
  [estr]
  #_(when-not *current-env*
    (prn "Internal core.typed BUG! No *current-env* with tc-error"))
  (let [env *current-env*]
    (throw (ex-info (str "Type Error "
                         "(" (-> env :ns :name) ":" (or (:line env) "<NO LINE>")
                         (when-let [col (:column env)]
                           (str ":"col))
                         ") "
                         estr)
                    (merge
                      {:type-error tc-error-parent}
                      {:env (env-for-error env)})))))

(defn deprecated-warn
  [msg]
  (let [env *current-env*]
    (println "DEPRECATED SYNTAX "
             "(" (-> env :ns :name) ":" (or (:line env) "<NO LINE>")
             (when-let [col (:column env)]
               (str ":"col))
             ") :"
             msg)
    (flush)))


(defn int-error
  [estr]
  (let [env *current-env*]
<<<<<<< HEAD
    (throw (ex-info (str "Internal Error "
                         "(" (-> env :ns :name) ":" (or (:line env) "<NO LINE>")
                         (when-let [col (:column env)]
                           (str ":" col))
                         ") "
                         estr)
                    {:type-error int-error-kw}))))
=======
    (throw (ex-info estr
                    (merge
                      {:type-error int-error-kw}
                      {:env (env-for-error env)})))))
>>>>>>> 2c96136b

(defn nyi-error
  [estr]
  (let [env *current-env*]
    (throw (ex-info (str "core.typed Not Yet Implemented Error:"
                           "(" (-> env :ns :name) ":" (or (:line env) "<NO LINE>")
                           (when-let [col (:column env)]
                             (str ":"col))
                           ") "
                           estr)
                    (merge {:type-error nyi-error-kw}
                           {:env (env-for-error env)})))))

(defmacro with-ex-info-handlers 
  "Handle an ExceptionInfo e thrown in body. The first handler whos left hand
  side returns true, then the right hand side is called passing (ex-info e) and e."
  [handlers & body]
  `(try
     ~@body
     (catch clojure.lang.ExceptionInfo e#
       (let [found?# (atom false)
             result# (reduce (fn [_# [h?# hfn#]]
                               (when (h?# (ex-data e#))
                                 (reset! found?# true)
                                 (reduced (hfn# (ex-data e#) e#))))
                             nil
                             ~(mapv vec (partition 2 handlers)))]
         (if @found?#
           result#
           (throw e#))))))

;;;;;;;;;;;;;;;;;;;;;;;;;;;;;;;;;;;;;;;;;;;
;; Utils

; Temp copy from core.contracts. Faster predicates.
;(defmacro defconstrainedrecord
;  [name slots inv-description invariants & etc]
;  (let [fields (vec slots)
;        ns-part (namespace-munge *ns*)
;        classname (symbol (str ns-part "." name))
;        ctor-name (symbol (str name \.))
;        positional-factory-name (symbol (str "->" name))
;        map-arrow-factory-name (symbol (str "map->" name))
;        pred-arg (gensym)
;        chk `(clojure.core.contracts/contract
;                ~(symbol (str "chk-" name))
;                ~inv-description
;                [{:keys ~fields :as m#}]
;                ~invariants)]
;    `(do
;       (clojure.core/defrecord ~name ~fields ~@etc)
;       (defn ~(symbol (str name \?)) [~pred-arg]
;         (instance? ~name ~pred-arg))
;
;       ~(@#'clojure.core.contracts.constraints/build-positional-factory name classname fields invariants chk)
;
;       (clojure.core.contracts.constraints/defconstrainedfn ~map-arrow-factory-name
;         ([{:keys ~fields :as m#}]
;            ~invariants
;            (with-meta
;              (merge (new ~name ~@(for [e fields] nil)) m#)
;              {:contract ~chk})))
;       ~name)))

(comment
  (defconstrainedrecord A [] "" [])
  (-> (clojure.jvm.tools.analyzer/ast (defconstrainedrecord A [] "" []))
      :exprs second clojure.pprint/pprint)
  )

(defmacro defrecord [name slots inv-description invariants & etc]
  ;only define record if symbol doesn't resolve, not completely sure if this behaves like defonce
  (when-not (resolve name)
    `(contracts/defconstrainedrecord ~name ~slots ~inv-description ~invariants ~@etc)))

(defmacro defprotocol [name & args]
  ;only define record if symbol doesn't resolve, not completely sure if this behaves like defonce
  (when-not (resolve name)
    `(clojure.core/defprotocol ~name ~@args)))

(def third (comp second next))

(defmacro ann-record 
  "Like ann-record, but also adds an unchecked annotation for core.contract's generated
  nme? predicate."
  [nme & args]
  `(do (clojure.core.typed/ann-record ~nme ~@args)
       (clojure.core.typed/ann ~(with-meta (symbol (str nme "-maker")) {:no-check true})
                               [~@(map #(nth % 2) (partition 3 (first args))) ~'-> ~nme])
       (clojure.core.typed/ann ~(with-meta (symbol (str nme "?")) {:no-check true}) ~(list 'predicate nme))))

(defmacro ann-precord 
  "Like ann-precord, but also adds an unchecked annotation for core.contract's generated
  nme? predicate."
  [nme & args]
  `(do (clojure.core.typed/ann-precord ~nme ~@args)
       (clojure.core.typed/ann ~(with-meta (symbol (str nme "?")) {:no-check true}) ~(list 'predicate nme))))


;;;;;;;;;;;;;;;;;;;;;;;;;;;;;;;;;;;;;;
;; AST ops


;AnalysisExpr -> Form
;(ann emit-form-fn [Any -> Any])
(defn emit-form-fn [expr]
  (impl/impl-case
    :clojure (hygienic/emit-hy expr)
    :cljs (util-cljs/emit-form expr)))

(defn constant-expr [expr]
  (case (:op expr)
    (:constant :keyword :number :string :nil :boolean) (:val expr)
    :empty-expr (:coll expr)))

(defn constant-exprs [exprs]
  (map constant-expr exprs))

;;;;;;;;;;;;;;;;;;;;;;;;;;;;;;;;;;;;;;
;; Constraint shorthands

(def nat? (every-pred integer? (complement neg?)))

(def boolean? (some-fn true? false?))

(def namespace? #(instance? clojure.lang.Namespace %))

(defn =-c? [& as]
  #(apply = (concat as %&)))

(defn hvector-c? [& ps]
  (apply every-pred vector?
         (map (fn [p i] #(p (nth % i false))) ps (range))))

(defn array-map-c? [ks-c? vs-c?]
  (every-pred #(instance? PersistentArrayMap %)
              #(every? ks-c? (keys %))
              #(every? vs-c? (vals %))))

(defn hmap-c? [& key-vals]
  (every-pred map?
              #(every? identity 
                       (for [[k vc] (partition 2 key-vals)]
                         (and (contains? % k)
                              (vc (get % k)))))))

(defn hash-c? [ks-c? vs-c?]
  (every-pred map?
              #(every? ks-c? (keys %))
              #(every? vs-c? (vals %))))

(defn set-c? [c?]
  (every-pred set?
              #(every? c? %)))

(defn sequential-c? [c?]
  (every-pred sequential?
              (every-c? c?)))

(def set-union (fnil set/union #{}))
(def set-difference (fnil set/difference #{}))

;(defn- comp-mm [mm disps]
;  (set/difference disps (set (keys (methods mm)))))
;
;(comp-mm replace-image (disj kinds :scope))
;(comp-mm replace-image (disj kinds :scope))

) ;end tc-ignore

;TODO to check, needs support for instance field
(t/ann ^:no-check var->symbol [(Var Nothing Any) -> Symbol])
(defn var->symbol [^Var var]
  {:pre [(var? var)]
   :post [(symbol? %)
          (namespace %)]}
  (symbol (str (ns-name (.ns var)))
          (str (.sym var))))

(t/ann symbol->Class [Symbol -> Class])
(defn symbol->Class 
  "Returns the Class represented by the symbol. Works for
  primitives (eg. byte, int). Does not further resolve the symbol."
  [sym]
  {:pre [(symbol? sym)]
   :post [(class? %)]}
  (profiling/p :utils/symbols->Class
  (case sym
    byte Byte/TYPE
    short Short/TYPE
    int Integer/TYPE
    long Long/TYPE
    float Float/TYPE
    double Double/TYPE
    boolean Boolean/TYPE
    char Character/TYPE
    (clojure.lang.RT/classForName (str sym)))))

(t/ann Class->symbol [Class -> Symbol])
(defn Class->symbol [^Class cls]
  {:pre [(class? cls)]
   :post [(symbol? %)]}
  (symbol (.getName cls)))

(t/tc-ignore
;(t/ann next-sequence-number (t/Atom1 SeqNumber))
(defonce ^:private 
  ^{:doc "The next number to use for sequence hashing"}
  next-sequence-number 
  (atom 0))

(defn inc-sequence-number []
  (swap! next-sequence-number inc))

(defn get-and-inc-id []
  (profiling/p :utils/get-and-inc-id
  (let [id @next-sequence-number
        _ (inc-sequence-number)]
    id)))

(defmacro mk [name fields invariants & {:keys [methods intern]}]
  (let [classname (with-meta (symbol (str (namespace-munge *ns*) "." name)) (meta name))
        ->ctor (symbol (str "->" name))
        maker (symbol (str name "-maker"))
        that (gensym)
        intern-id 'intern-id
        interns (symbol (str name "-interns"))
        gs (gensym)
        type-hash (hash classname)
        meta-field '_meta]
    (when-not (resolve name)
    `(t/tc-ignore
       (declare ~maker)
       (deftype ~name [~@fields ~intern-id ~meta-field]
         clojure.lang.IHashEq
         (equals [_# ~that]
           (boolean
             (when (instance? ~name ~that)
               (== ~intern-id (.intern-id ~(with-meta that {:tag name}))))))
         (hasheq [this#] (bit-xor ~type-hash ~intern-id))
         (hashCode [this#] (bit-xor ~type-hash ~intern-id))

         clojure.lang.IObj
         (meta [this#] ~meta-field)
         (withMeta [this# ~gs] (~maker ~@fields :meta ~gs))


         clojure.lang.ILookup
         (valAt [this# k# else#]
           (case k# ~@(mapcat (fn [fld] [(keyword fld) fld]) 
                              fields)
             (throw (UnsupportedOperationException. (str "lookup on " '~name k#)))))
         (valAt [this# k#]
           (case k# ~@(mapcat (fn [fld] [(keyword fld) fld]) 
                              fields)
             (throw (UnsupportedOperationException. (str "lookup on " '~name k#)))))

         clojure.lang.IKeywordLookup
         (getLookupThunk [this# k#]
           (let [~'gclass (class this#)]              
             (case k#
               ~@(let [hinted-target (with-meta 'gtarget {:tag name})] 
                   (mapcat 
                     (fn [fld]
                       [(keyword fld)
                        `(reify clojure.lang.ILookupThunk
                           (get [~'thunk ~'gtarget]
                             (if (identical? (class ~'gtarget) ~'gclass)
                               (. ~hinted-target ~(symbol (str "-" fld)))
                               ~'thunk)))])
                     fields))
               (throw (UnsupportedOperationException. (str "lookup on " '~name k#))))))

         clojure.lang.IPersistentMap
         (assoc [this# k# ~gs]
           (condp identical? k#
             ~@(mapcat (fn [fld]
                         [(keyword fld) `(~maker ~@(replace {fld gs} fields) :meta ~meta-field)])
                       fields)
             (throw (UnsupportedOperationException. (str "assoc on " '~name k#)))))
         (entryAt [this# k#] (throw (UnsupportedOperationException. (str "entryAt on " '~name k#))))
         (count [this#] (throw (UnsupportedOperationException. (str "count on " '~name))))
         (empty [this#] (throw (UnsupportedOperationException. (str "Can't create empty: " ~(str name)))))
         (cons [this# e#] (throw (UnsupportedOperationException. (str "cons on " '~name))))
         (equiv [_# ~that]
           (boolean
             (when (instance? ~name ~that)
               (== ~intern-id (.intern-id ~(with-meta that {:tag name}))))))
         (containsKey [this# k#] (throw (UnsupportedOperationException. (str "containsKey on " '~name))))
         (seq [this#] (seq [~@(map #(list `new `clojure.lang.MapEntry (keyword %) %) (concat fields [#_intern-id #_meta-field]))]))

         (iterator [this#] (throw (UnsupportedOperationException. (str "iterator on " '~name))))
         (without [this# k#] (throw (UnsupportedOperationException. (str "without on " '~name))))

         clojure.core.typed.type-rep/TypeId
         (type-id [_#] ~intern-id)

         ~@methods)

       (alter-meta! (var ~->ctor) assoc :private true)

       (defn ~(symbol (str name "?")) [a#]
         (instance? ~name a#))

       ; (Atom1 (Map Any Number))
       (defonce ~interns (atom {}))
       (defn ~maker [~@fields & {meta# :meta :as opt#}]
         {:pre ~invariants}
         (profiling/p ~(keyword "maker" (str name))
         (profiling/p ~(keyword "maker" (str name "-meta-check"))
         (let [extra# (set/difference (set (keys opt#)) #{:meta})]
           (assert (empty? extra#) (str "Extra arguments:" extra#))))
         (let [; the intern-fn uses ~@fields that are in scope above
               intern-fn# ~(when intern
                             `(fn [] ~intern))
               interns# (profiling/p ~(keyword "maker" (str name "-intern-fields-total"))
                          (or (when intern-fn#
                                (profiling/p ~(keyword "maker" (str name "-intern-fields-custom"))
                                  (intern-fn#)))
                              (profiling/p ~(keyword "maker" (str name "-intern-fields-default"))
                                [~@fields])))
               id# (or (profiling/p :utils/intern-lookup 
                         (profiling/p ~(keyword "maker" (str name "-intern-lookup"))
                            ((deref ~interns) interns#)))
                       (let [nxt# (get-and-inc-id)]
                         (profiling/p :utils/intern-miss)
                         (swap! ~interns assoc interns# nxt#)
                         nxt#))]
           (~->ctor ~@fields id# meta#))))))))

(defmacro def-type
  [name fields doc invariants & opts]
  `(mk ~name ~fields ~invariants ~@opts))
)

(defmacro add-defmethod-generator 
  "Generates a macro called mm-name, which can be used instead
  of defmethod of the multimethod called mm-name.
  The generated macro adds a meaningful name to the local function
  of the defmethod, and profiling information via timbre for each
  defmethod.
  
  Usage: (add-mm-name-method check)

  (defmethod check  ...) then becomes (add-check-method ...)"
  [mm-name]
  `(defmacro ~(symbol (str "add-" mm-name "-method")) 
     [~'nme ~'params & ~'body]
     (let [[~'assertmap ~'body] (if (and (map? (first ~'body))
                                         (< 1 (count ~'body)))
                                  [(first ~'body) (next ~'body)]
                                  [nil ~'body])]
       `(defmethod 
          ;the multimethod to install methods to
          ~'~mm-name 
          ;the dispatch value
          ~~'nme
          ;the local fn name of this defmethod, gensymed to
          ;avoid reloading conflicts
          ~(symbol (str ~(str mm-name " ") (str ~'nme) (gensym "")))
          ;the param list
          ~~'params
          ;the pre/post condition map
          ~~'assertmap
          ;the body, wrapped in a profiling macro
          (u/p ~(keyword (str '~mm-name) (str ~'nme))
               ~@~'body)))))

;; Aliases for profiling stuff
(defmacro p [& args]
  `(profiling/p ~@args))

(defmacro profile [& args]
  `(profiling/profile ~@args))

(t/ann typed-ns-opts [Any -> Any])
(defn typed-ns-opts [ns]
  (-> ns meta :core.typed))

(t/ann ^:no-check demunge-ns [(U Symbol String) -> Symbol])
(defn demunge-ns [nsym]
  (symbol (clojure.repl/demunge (str nsym))))


; debug code from https://groups.google.com/d/msg/clojure/cOXClow1Wn4/UkvtICjvgrIJ
(t/ann ^:no-check pprint-str [Any -> Any])
(defn pprint-str
  [x]
  (with-out-str (pprint/pprint x)))

(defmacro dbg
  [x]
  `(let [x# ~x]
     (printf "dbg %s:%s> %s is %s\n"
             ~*ns*
             ~(:line (meta &form))
             ~(pr-str x)
             (pprint-str x#))
     (flush)
     x#))<|MERGE_RESOLUTION|>--- conflicted
+++ resolved
@@ -162,20 +162,10 @@
 (defn int-error
   [estr]
   (let [env *current-env*]
-<<<<<<< HEAD
-    (throw (ex-info (str "Internal Error "
-                         "(" (-> env :ns :name) ":" (or (:line env) "<NO LINE>")
-                         (when-let [col (:column env)]
-                           (str ":" col))
-                         ") "
-                         estr)
-                    {:type-error int-error-kw}))))
-=======
     (throw (ex-info estr
                     (merge
                       {:type-error int-error-kw}
                       {:env (env-for-error env)})))))
->>>>>>> 2c96136b
 
 (defn nyi-error
   [estr]
