--- conflicted
+++ resolved
@@ -54,12 +54,8 @@
              file (-> pres io/reader slurp)
              reader (readers/indexing-push-back-reader file)
              asts (binding [*ns* (or (find-ns nsym)
-<<<<<<< HEAD
-                                     *ns*)]
-=======
                                      *ns*)
                             *file* p]
->>>>>>> 199f51a4
                     (loop [asts []]
                       (let [form (tr/read reader false eof)]
                         (if (not= eof form)
