(ns ^:skip-wiki 
  ^{:core.typed {:collect-only true}}
  clojure.core.typed.check
  (:refer-clojure :exclude [defrecord])
  (:require [clojure.core.typed :as t :refer [*already-checked* letfn>]]
            [clojure.core.typed.utils :as u]
            [clojure.core.typed.parse-unparse :as prs]
            [clojure.core.typed.current-impl :as impl]
            [clojure.core.typed.type-rep :as r :refer [ret-t ret-f ret-o ret TCResult? Type?]]
            [clojure.core.typed.type-ctors :as c]
            [clojure.core.typed.object-rep :as obj]
            [clojure.core.typed.filter-protocols :as fprotocol]
            [clojure.core.typed.filter-rep :as fl]
            [clojure.core.typed.filter-ops :as fo]
            [clojure.core.typed.path-rep :as pe]
            [clojure.core.typed.lex-env :as lex]
            [clojure.core.typed.constant-type :as const]
            [clojure.core.typed.util-vars :as vs]
            [clojure.core.typed.subtype :as sub]
            [clojure.core.typed.fold-rep :as fold]
            [clojure.core.typed.cs-rep :as crep]
            [clojure.core.typed.cs-gen :as cgen]
            [clojure.core.typed.subst :as subst]
            [clojure.core.typed.frees :as frees]
            [clojure.core.typed.free-ops :as free-ops]
            [clojure.core.typed.tvar-env :as tvar-env]
            [clojure.core.typed.tvar-bnds :as tvar-bnds]
            [clojure.core.typed.dvar-env :as dvar-env]
            [clojure.core.typed.var-env :as var-env]
            [clojure.core.typed.protocol-env :as ptl-env]
            [clojure.core.typed.array-ops :as arr-ops]
            [clojure.core.typed.datatype-ancestor-env :as ancest]
            [clojure.core.typed.datatype-env :as dt-env]
            [clojure.core.typed.inst :as inst]
            [clojure.core.typed.mm-env :as mm]
            [clojure.core.typed.rclass-env :as rcls]
            [clojure.core.typed.protocol-env :as pcl-env]
            [clojure.core.typed.method-param-nilables :as mtd-param-nil]
            [clojure.core.typed.method-return-nilables :as mtd-ret-nil]
            [clojure.core.typed.method-override-env :as mth-override]
            [clojure.core.typed.ctor-override-env :as ctor-override]
            [clojure.core.typed.analyze-clj :as ana-clj]
            [clojure.core.typed.ns-deps :as ns-deps]
            [clojure.core.typed.ns-options :as ns-opts]
            [clojure.jvm.tools.analyzer.hygienic :as hygienic]
            [clojure.pprint :as pprint]
            [clojure.math.combinatorics :as comb]
            [clojure.repl :as repl]
            [clojure.string :as str]
            [clojure.set :as set]
            [clojure.reflect :as reflect])
  (:import (clojure.core.typed.lex_env PropEnv)
           (clojure.core.typed.type_rep Function FnIntersection RClass Poly DottedPretype HeterogeneousSeq
                                        Value KwArgs HeterogeneousMap DataType TCResult HeterogeneousVector
                                        FlowSet Union)
           (clojure.core.typed.object_rep Path)
           (clojure.core.typed.filter_rep NotTypeFilter TypeFilter FilterSet AndFilter OrFilter)
           (clojure.lang APersistentMap IPersistentMap IPersistentSet Var Seqable ISeq IPersistentVector
                         Reflector PersistentHashSet Symbol)))

(alter-meta! *ns* assoc :skip-wiki true)

(set! *warn-on-reflection* true)

(t/ann ^:no-check clojure.core.typed.parse-unparse/*unparse-type-in-ns* (U nil Symbol))
(t/ann ^:no-check clojure.core.typed/*already-checked* (U nil (t/Atom1 (t/Vec Symbol))))

;==========================================================
; # Type Checker
;
; The type checker is implemented here.

(t/ann tc-warning [Any * -> nil])
(defn tc-warning [& ss]
  (let [env vs/*current-env*]
    (binding [*out* *err*]
      (apply println "WARNING: Type Checker: "
             (str "(" (-> env :ns :name) ":" (:line env) 
                  (when-let [col (:column env)]
                    (str ":"col))
                  ") ")
             ss)
      (flush))))

(t/ann error-ret [(U nil TCResult) -> TCResult])
(defn error-ret 
  "Return a TCResult appropriate for when a type
  error occurs, with expected type expected.
  
  Use *only* in case of a type error."
  [expected]
  (ret (or (when expected
             (ret-t expected))
           (r/TCError-maker))))

(declare expr-ns)

;(t/ann expected-error [r/Type r/Type -> nil])
(defn expected-error [actual expected]
  (prs/with-unparse-ns (or prs/*unparse-type-in-ns*
                           (when vs/*current-expr*
                             (expr-ns vs/*current-expr*)))
    (u/tc-delayed-error (str "Type mismatch:"
                             "\n\nExpected: \t" (pr-str (prs/unparse-type expected))
                             "\n\nActual: \t" (pr-str (prs/unparse-type actual))))))

(declare check-expr)

(t/ann checked-ns! [Symbol -> nil])
(defn- checked-ns! [nsym]
  (t/when-let-fail [a *already-checked*]
    (swap! a conj nsym))
  nil)

(t/ann already-checked? [Symbol -> Boolean])
(defn- already-checked? [nsym]
  (t/when-let-fail [a *already-checked*]
    (boolean (@a nsym))))


(t/ann check-ns-and-deps [Symbol -> nil])
(defn check-ns-and-deps 
  "Type check a namespace and its dependencies.
  Assumes type annotations in each namespace
  has already been collected."
  ([nsym]
   (u/p :check/check-ns-and-deps
   (let [ns (find-ns nsym)
         _ (assert ns (str "Namespace " nsym " not found during type checking"))]
     (cond 
       (already-checked? nsym) (do
                                 ;(println (str "Already checked " nsym ", skipping"))
                                 ;(flush)
                                 nil)
       :else
       ; check deps
       (let [deps (u/p :check/ns-immediate-deps 
                    (ns-deps/immediate-deps nsym))]
         (checked-ns! nsym)
         (doseq [dep deps]
           (check-ns-and-deps dep))
         ; ignore ns declaration
         (let [check? (not (-> ns meta :core.typed :collect-only))]
           (if-not check?
             (do (println (str "Not checking " nsym " (tagged :collect-only in ns metadata)"))
                 (flush))
             (let [start (. System (nanoTime))
                   [_ns-decl_ & asts] (u/p :check/gen-analysis (ana-clj/ast-for-ns nsym))]
               (println "Start checking" nsym)
               (flush)
               (doseq [ast asts]
                 (check-expr ast))
               (println "Checked" nsym "in" (/ (double (- (. System (nanoTime)) start)) 1000000.0) "msecs"))))
         (flush)))))))

;;;;;;;;;;;;;;;;;;;;;;;;;;;;;;;;
;; Checker

(t/ann expr-ns [Any -> Symbol])
(defn expr-ns [expr]
  {:post [(symbol? %)]}
  (impl/impl-case
    :clojure (let [nsym (get-in expr [:env :ns])
                   _ (assert (symbol? nsym) (str "Bug! " (:op expr) " expr has no associated namespace"
                                                 nsym))]
               (ns-name nsym))
    :cljs (or (-> expr :env :ns :name)
              (do (prn "WARNING: No associated ns for ClojureScript expr, defaulting to cljs.user")
                  'cljs.user))))

(def expr-type ::expr-type)

(defmulti check (fn [expr & [expected]]
                  {:pre [((some-fn nil? TCResult?) expected)]}
                  (:op expr)))

(u/add-defmethod-generator check)

(defn check-expr [expr & [expected]]
  (when t/*trace-checker*
    (println "Checking line:" (-> expr :env :line))
    (flush))
  (u/p :check/check-expr
  (check expr expected)))

(defmacro tc-t [form]
  `(let [{delayed-errors# :delayed-errors ret# :ret}
         (impl/with-clojure-impl
           (t/check-form-info '~form))]
     (if-let [errors# (seq delayed-errors#)]
       (t/print-errors! errors#)
       ret#)))

(defmacro tc [form]
  `(impl/with-clojure-impl
     (t/check-form* '~form)))

(defn flow-for-value []
  (let [props (.props ^PropEnv lex/*lexical-env*)
        flow (r/-flow (apply fo/-and fl/-top props))]
    flow))

(defn check-value
  [{:keys [val] :as expr} & [expected]]
  {:pre [(#{:const} (:op expr))]}
  (let [actual-type (const/constant-type val)
        _ (when (and expected (not (sub/subtype? actual-type (ret-t expected))))
            (binding [vs/*current-expr* expr]
              (expected-error actual-type (ret-t expected))))
        flow (flow-for-value)]
    (assoc expr
           expr-type (if val
                       (ret actual-type
                            (fo/-FS fl/-top fl/-bot)
                            obj/-empty
                            flow)
                       (ret actual-type
                            (fo/-FS fl/-bot fl/-top)
                            obj/-empty
                            flow)))))

(add-check-method :const [& args] (apply check-value args))
(add-check-method :quote [{:keys [expr] :as quote-expr} & [expected]] 
  (let [r (expr-type (check-value expr expected))]
    (assoc quote-expr
           expr-type r)))

;(ann expected-vals [(Coll Type) (Nilable TCResult) -> (Coll (Nilable TCResult))])
(defn expected-vals
  "Returns a sequence of (Nilable TCResults) to use as expected types for type
  checking the values of a literal map expression"
  [key-types expected]
  {:pre [(every? r/Type? key-types)
         ((some-fn r/TCResult? nil?) expected)]
   :post [(every? (some-fn nil? r/TCResult?) %)
          (= (count %)
             (count key-types))]}
  (let [expected (when expected 
                   (c/fully-resolve-type (ret-t expected)))
        flat-expecteds (when expected
                         (mapv c/fully-resolve-type
                               (if (r/Union? expected)
                                 (:types expected)
                                 [expected])))
        no-expecteds (repeat (count key-types) nil)]
    (cond 
      ; If every key in this map expression is a Value, let's try and
      ; make use of our expected type for each individual entry. This is
      ; most useful for `extend`, where we have HMaps of functions, and
      ; we want to forward the expected types to each val, a function.
      ;
      ; The expected type also needs to be an expected shape:
      ; - a HMap or union of just HMaps
      ; - each key must have exactly one possible type if it is
      ;   present
      ; - if a key is absent in a HMap type, it must be explicitly
      ;   absent
      (and expected 
           (every? r/Value? key-types)
           (every? r/HeterogeneousMap? flat-expecteds))
        (let [hmaps flat-expecteds]
          (reduce (fn [val-expecteds ktype]
                    ; also includes this contract wrapped in a Reduced
                    ; The post-condition for `expected-vals` catches this anyway
                    ;{:post [(every? (some-fn nil? r/TCResult?) %)]}

                    (let [; find the ktype key in each hmap.
                          ; - If ktype is present in mandatory or optional then we either use the entry's val type 
                          ; - otherwise if ktype is explicitly forbidden via :absent-keys or completeness
                          ;   we skip the entry.
                          ; - otherwise we give up and don't check this as a hmap, return nil
                          ;   that gets propagated up
                          corresponding-vals 
                          (reduce (fn [corresponding-vals {:keys [types absent-keys optional] :as hmap}]
                                    (if-let [v (some #(get % ktype) [types optional])]
                                      (conj corresponding-vals v)
                                      (cond
                                        (or (contains? absent-keys ktype)
                                            (c/complete-hmap? hmap))
                                          corresponding-vals
                                        :else 
                                          (reduced nil))))
                                  #{} hmaps)
                          val-expect (when (= 1 (count corresponding-vals))
                                       (ret (first corresponding-vals)))]
                      (if val-expect
                        (conj val-expecteds val-expect)
                        (reduced no-expecteds))))
                  [] key-types))

      ; If we expect an (IPersistentMap k v), just use the v as the expected val types
      (and (r/RClass? expected)
           (= (:the-class expected) 'clojure.lang.IPersistentMap))
        (let [{[_ vt] :poly?} expected]
          (map ret (repeat (count key-types) vt)))
      ; otherwise we don't give expected types
      :else no-expecteds)))

(add-check-method :map
  [{keyexprs :keys valexprs :vals :as expr} & [expected]]
  (let [ckeyexprs (mapv check keyexprs)
        key-types (map (comp ret-t expr-type) ckeyexprs)

        val-rets
        (expected-vals key-types expected)

        cvalexprs (mapv check valexprs val-rets)
        val-types (map (comp ret-t expr-type) cvalexprs)

        ts (zipmap key-types val-types)
        actual (if (every? c/keyword-value? (keys ts))
                 (c/-complete-hmap ts)
                 (c/RClass-of APersistentMap [(apply c/Un (keys ts))
                                              (apply c/Un (vals ts))]))
        _ (when expected
            (when-not (sub/subtype? actual (ret-t expected))
              (expected-error actual (ret-t expected))))]
    (assoc expr
           expr-type (ret actual (fo/-true-filter)))))

(add-check-method :set
  [{:keys [items] :as expr} & [expected]]
  (let [cargs (mapv check items)
        res-type (c/RClass-of PersistentHashSet [(apply c/Un (mapv (comp ret-t expr-type) cargs))])
        _ (when (and expected (not (sub/subtype? res-type (ret-t expected))))
            (expected-error res-type (ret-t expected)))]
    (assoc expr
           expr-type (ret res-type (fo/-true-filter)))))

(add-check-method :vector
  [{:keys [items] :as expr} & [expected]]
  (let [cargs (mapv check items)
        res-type (r/-hvec (mapv (comp ret-t expr-type) cargs)
                          :filters (mapv (comp ret-f expr-type) cargs)
                          :objects (mapv (comp ret-o expr-type) cargs))
        _ (when (and expected (not (sub/subtype? res-type (ret-t expected))))
            (expected-error res-type (ret-t expected)))]
    (assoc expr
           expr-type (ret res-type (fo/-true-filter)))))

;; check-below : (/\ (Results Type -> Result)
;;                   (Results Results -> Result)
;;                   (Type Results -> Type)
;;                   (Type Type -> Type))

;check that arg type tr1 is under expected
(defn check-below [tr1 expected]
  {:pre [((some-fn TCResult? Type?) tr1)
         ((some-fn TCResult? Type?) expected)]
   :post [((some-fn TCResult? Type?) %)]}
  (letfn [(filter-better? [{f1+ :then f1- :else :as f1}
                           {f2+ :then f2- :else :as f2}]
            {:pre [(fl/Filter? f1)
                   (fl/Filter? f2)]
             :post [(u/boolean? %)]}
            (cond
              (= f1 f2) true
              (and (fo/implied-atomic? f2+ f1+)
                   (fo/implied-atomic? f2- f1-)) true
              :else false))
          (object-better? [o1 o2]
            {:pre [(obj/RObject? o1)
                   (obj/RObject? o2)]
             :post [(u/boolean? %)]}
            (cond
              (= o1 o2) true
              ((some-fn obj/NoObject? obj/EmptyObject?) o2) true
              :else false))]
    ;tr1 = arg
    ;expected = dom
    ; Omitted some cases dealing with multiple return values
    (cond
      (and (TCResult? tr1)
           (TCResult? expected)
           (= (c/Un) (ret-t tr1))
           (fl/NoFilter? (ret-f expected))
           (obj/NoObject? (ret-o expected)))
      (let [ts2 (:t tr1)]
        (ret ts2))

      (and (TCResult? tr1)
           (= (c/Un) (ret-t tr1)))
      expected

      (and (TCResult? tr1)
           (TCResult? expected)
           (= (fo/-FS fl/-top fl/-top)
              (ret-f expected))
           (obj/EmptyObject? (ret-o expected)))
      (let [{t1 :t f1 :fl o1 :o} tr1
            {t2 :t} expected]
        (when-not (sub/subtype? t1 t2)
          (expected-error t1 t2))
        expected)

      (and (TCResult? tr1)
           (TCResult? expected))
      (let [{t1 :t f1 :fl o1 :o} tr1
            {t2 :t f2 :fl o2 :o} expected]
        (cond
          (not (sub/subtype? t1 t2)) (expected-error t1 t2)

          (and (not (filter-better? f1 f2))
               (object-better? o1 o2))
          (u/tc-delayed-error (str "Expected result with filter " f2 ", got filter"  f1))

          (and (filter-better? f1 f2)
               (not (object-better? o1 o2)))
          (u/tc-delayed-error (str "Expected result with object " o2 ", got object"  o1))

          (and (not (filter-better? f1 f2))
               (not (object-better? o1 o2)))
          (u/tc-delayed-error (str "Expected result with object " o2 ", got object"  o1 " and filter "
                                   f2 " got filter " f1)))
        expected)

      (and (TCResult? tr1)
           (Type? expected))
      (let [{t1 :t f :fl o :o} tr1
            t2 expected]
        (when-not (sub/subtype? t1 t2)
          (expected-error t1 t2))
        (ret t2 f o))

      ;FIXME
      ;; erm.. ? What is (FilterSet: (list) (list))
      ;; TODO this case goes here, but not sure what it means 
      ;
      ;[((? Type? t1) (tc-result1: t2 (FilterSet: (list) (list)) (Empty:)))
      ; (unless (sub/subtype t1 t2)
      ;   (tc-error/expr "Expected ~a, but got ~a" t2 t1))
      ; t1]

      (and (Type? tr1)
           (TCResult? expected))
      (let [t1 tr1
            {t2 :t f :fl o :o} expected]
        (if (sub/subtype? t1 t2)
          (u/tc-delayed-error (str "Expected result with filter " f " and " o ", got " t1))
          (expected-error t1 t2))
        t1)

      (and (Type? tr1)
           (Type? expected))
      (let [t1 tr1
            t2 expected]
        (when-not (sub/subtype? t1 t2)
          (expected-error t1 t2))
        expected)

      :else (let [a tr1
                  b expected]
              (u/int-error (str "Unexpected input for check-below " a b))))))

(derive ::free-in-for-object fold/fold-rhs-default)

(fold/add-fold-case ::free-in-for-object
                    Path
                    (fn [{p :path i :id :as o} {{:keys [free-in? k]} :locals}]
                      (if (= i k)
                        (reset! free-in? true)
                        o)))

(derive ::free-in-for-filter fold/fold-rhs-default)

(fold/add-fold-case ::free-in-for-filter
                    NotTypeFilter
                    (fn [{t :type p :path i :id :as t} {{:keys [k free-in?]} :locals}]
                      (if (= i k)
                        (reset! free-in? true)
                        t)))

(fold/add-fold-case ::free-in-for-filter
                    TypeFilter
                    (fn [{t :type p :path i :id :as t} {{:keys [k free-in?]} :locals}]
                      (if (= i k)
                        (reset! free-in? true)
                        t)))

(derive ::free-in-for-type fold/fold-rhs-default)

(declare index-free-in?)

(fold/add-fold-case ::free-in-for-type
                    Function
                    (fn [{:keys [dom rng rest drest kws]} {{:keys [k free-in? for-type]} :locals}]
                      ;; here we have to increment the count for the domain, where the new bindings are in scope
                      (let [arg-count (+ (count dom) (if rest 1 0) (if drest 1 0) (count (concat (:mandatory kws)
                                                                                                 (:optional kws))))
                            st* (fn [t] (index-free-in? (if (number? k) (+ arg-count k) k) t))]
                        (doseq [d dom]
                          (for-type d))
                        (st* rng)
                        (and rest (for-type rest))
                        (and rest (for-type (:pre-type drest)))
                        (doseq [[_ v] (concat (:mandatory kws)
                                              (:optional kws))]
                          (for-type v))
                        ;dummy return value
                        (r/make-Function [] r/-any))))

;[AnyInteger Type -> Boolean]
(defn index-free-in? [k type]
  (let [free-in? (atom false :validator u/boolean?)]
    (letfn [(for-object [o]
              (fold/fold-rhs ::free-in-for-object
                             {:type-rec for-type
                              :locals {:free-in? free-in?
                                       :k k}}
                             o))
            (for-filter [o]
              (fold/fold-rhs ::free-in-for-filter
                             {:type-rec for-type
                              :filter-rec for-filter
                              :locals {:free-in? free-in?
                                       :k k}}
                             o))
            (for-type [t]
              (fold/fold-rhs ::free-in-for-type
                             {:type-rec for-type
                              :filter-rec for-filter
                              :object-rec for-object
                              :locals {:free-in? free-in?
                                       :k k
                                       :for-type for-type}}
                             t))]
      (for-type type)
      @free-in?)))

(declare subst-type)

;[Filter (U Number Symbol) RObject Boolean -> Filter]
(defn subst-filter [f k o polarity]
  {:pre [(fl/Filter? f)
         (fl/name-ref? k)
         (obj/RObject? o)
         (u/boolean? polarity)]
   :post [(fl/Filter? %)]}
  (letfn [(ap [f] (subst-filter f k o polarity))
          (tf-matcher [t p i k o polarity maker]
            {:pre [(Type? t)
                   ((some-fn obj/EmptyObject? obj/NoObject? obj/Path?) o)]
             :post [(fl/Filter? %)]}
            (cond
              ((some-fn obj/EmptyObject? obj/NoObject?)
               o)
              (cond 
                (= i k) (if polarity fl/-top fl/-bot)
                (index-free-in? k t) (if polarity fl/-top fl/-bot)
                :else f)

              (obj/Path? o) (let [{p* :path i* :id} o]
                              (cond
                                (= i k) (maker 
                                          (subst-type t k o polarity)
                                          i*
                                          (concat p p*))
                                (index-free-in? k t) (if polarity fl/-top fl/-bot)
                                :else f))
              :else (u/int-error (str "what is this? " o))))]
    (cond
      (fl/ImpFilter? f) (let [{ant :a consq :c} f]
                          (fo/-imp (subst-filter ant k o (not polarity)) (ap consq)))
      (fl/AndFilter? f) (let [fs (:fs f)] 
                          (apply fo/-and (map ap fs)))
      (fl/OrFilter? f) (let [fs (:fs f)]
                         (apply fo/-or (map ap fs)))
      (fl/BotFilter? f) fl/-bot
      (fl/TopFilter? f) fl/-top

      (fl/TypeFilter? f) 
      (let [{t :type p :path i :id} f]
        (tf-matcher t p i k o polarity fo/-filter))

      (fl/NotTypeFilter? f) 
      (let [{t :type p :path i :id} f]
        (tf-matcher t p i k o polarity fo/-not-filter)))))

(defn- add-extra-filter
  "If provided a type t, then add the filter (is t k).
  Helper function."
  [fl k t]
  {:pre [(fl/Filter? fl)
         (fl/name-ref? k)
         ((some-fn false? nil? Type?) t)]
   :post [(fl/Filter? %)]}
  (let [extra-filter (if t (fl/->TypeFilter t nil k) fl/-top)]
    (letfn [(add-extra-filter [f]
              {:pre [(fl/Filter? f)]
               :post [(fl/Filter? %)]}
              (let [f* (fo/-and extra-filter f)]
                (if (fl/BotFilter? f*)
                  f*
                  f)))]
      (add-extra-filter fl))))

(defn subst-flow-set [^FlowSet fs k o polarity & [t]]
  {:pre [(r/FlowSet? fs)
         (fl/name-ref? k)
         (obj/RObject? o)
         ((some-fn false? nil? Type?) t)]
   :post [(r/FlowSet? %)]}
  (r/-flow (subst-filter (add-extra-filter (.normal fs) k t) k o polarity)))

;[FilterSet Number RObject Boolean (Option Type) -> FilterSet]
(defn subst-filter-set [fs k o polarity & [t]]
  {:pre [((some-fn fl/FilterSet? fl/NoFilter?) fs)
         (fl/name-ref? k)
         (obj/RObject? o)
         ((some-fn false? nil? Type?) t)]
   :post [(fl/FilterSet? %)]}
  ;  (prn "subst-filter-set")
  ;  (prn "fs" (prs/unparse-filter-set fs))
  ;  (prn "k" k) 
  ;  (prn "o" o)
  ;  (prn "polarity" polarity) 
  ;  (prn "t" (when t (prs/unparse-type t)))
  (cond
    (fl/FilterSet? fs) (let [^FilterSet fs fs]
                         (fo/-FS (subst-filter (add-extra-filter (.then fs) k t) k o polarity)
                                 (subst-filter (add-extra-filter (.else fs) k t) k o polarity)))
    :else (fo/-FS fl/-top fl/-top)))

;[Type Number RObject Boolean -> RObject]
(defn subst-object [t k o polarity]
  {:pre [(obj/RObject? t)
         (fl/name-ref? k)
         (obj/RObject? o)
         (u/boolean? polarity)]
   :post [(obj/RObject? %)]}
  (cond
    ((some-fn obj/NoObject? obj/EmptyObject?) t) t
    (obj/Path? t) (let [{p :path i :id} t]
                    (if (= i k)
                      (cond
                        (obj/EmptyObject? o) (obj/->EmptyObject)
                        ;; the result is not from an annotation, so it isn't a NoObject
                        (obj/NoObject? o) (obj/->EmptyObject)
                        (obj/Path? o) (let [{p* :path i* :id} o]
                                        (obj/->Path (seq (concat p p*)) i*)))
                      t))))

(derive ::subst-type fold/fold-rhs-default)

(fold/add-fold-case ::subst-type
                    Function
                    (fn [{:keys [dom rng rest drest kws] :as ty} {{:keys [st k o polarity]} :locals}]
                      ;; here we have to increment the count for the domain, where the new bindings are in scope
                      (let [arg-count (+ (count dom) (if rest 1 0) (if drest 1 0) (count (:mandatory kws)) (count (:optional kws)))
                            st* (if (integer? k)
                                  (fn [t] 
                                    {:pre [(r/AnyType? t)]}
                                    (subst-type t (if (number? k) (+ arg-count k) k) o polarity))
                                  st)]
                        (r/Function-maker (map st dom)
                                      (st* rng)
                                      (and rest (st rest))
                                      (when drest
                                        (-> drest
                                            (update-in [:pre-type] st)))
                                      (when kws
                                        (-> kws
                                            (update-in [:mandatory] #(into {} (for [[k v] %]
                                                                                [(st k) (st v)])))
                                            (update-in [:optional] #(into {} (for [[k v] %]
                                                                               [(st k) (st v)])))))))))


;[Type (U Symbol Number) RObject Boolean -> Type]
(defn subst-type [t k o polarity]
  {:pre [(r/AnyType? t)
         (fl/name-ref? k)
         (obj/RObject? o)
         (u/boolean? polarity)]
   :post [(r/AnyType? %)]}
  ;(prn "subst-type" (prs/unparse-type t))
  (letfn [(st [t*]
            (subst-type t* k o polarity))
          (sf [fs] 
            {:pre [((some-fn fl/FilterSet? r/FlowSet?) fs)] 
             :post [((some-fn fl/FilterSet? r/FlowSet?) %)]}
            ((if (fl/FilterSet? fs) subst-filter-set subst-flow-set) 
             fs k o polarity))]
    (fold/fold-rhs ::subst-type
      {:type-rec st
       :filter-rec sf
       :object-rec (fn [f] (subst-object f k o polarity))
       :locals {:st st
                :k k
                :o o
                :polarity polarity}}
      t)))

;; Used to "instantiate" a Result from a function call.
;; eg. (let [a (ann-form [1] (U nil (Seqable Number)))]
;;       (if (seq a)
;;         ...
;;
;; Here we want to instantiate the result of (seq a).
;; objs is each of the arguments' objects, ie. [obj/-empty]
;; ts is each of the arugments' types, ie. [(U nil (Seqable Number))]
;;
;; The latent result:
; (Option (ISeq x))
; :filters {:then (is (CountRange 1) 0)
;           :else (| (is nil 0)
;                    (is (ExactCount 0) 0))}]))
;; instantiates to 
; (Option (ISeq x))
; :filters {:then (is (CountRange 1) a)
;           :else (| (is nil a)
;                    (is (ExactCount 0) a))}]))
;;
;; Notice the objects are instantiated from 0 -> a
;
;[Result (Seqable RObject) (Option (Seqable Type)) 
;  -> '[Type FilterSet RObject]]
(defn open-Result 
  "Substitute ids for objs in Result t"
  [{t :t fs :fl old-obj :o :keys [flow] :as r} objs & [ts]]
  {:pre [(r/Result? r)
         (every? obj/RObject? objs)
         ((some-fn fl/FilterSet? fl/NoFilter?) fs)
         (obj/RObject? old-obj)
         (r/FlowSet? flow)
         ((some-fn nil? (u/every-c? Type?)) ts)]
   :post [((u/hvector-c? Type? fl/FilterSet? obj/RObject? r/FlowSet?) %)]}
  ;  (prn "open-result")
  ;  (prn "result type" (prs/unparse-type t))
  ;  (prn "result filterset" (prs/unparse-filter-set fs))
  ;  (prn "result (old) object" old-obj)
  ;  (prn "objs" objs)
  ;  (prn "ts" (mapv prs/unparse-type ts))
  (reduce (fn [[t fs old-obj flow] [[o k] arg-ty]]
            {:pre [(Type? t)
                   ((some-fn fl/FilterSet? fl/NoFilter?) fs)
                   (obj/RObject? old-obj)
                   (integer? k)
                   (obj/RObject? o)
                   (r/FlowSet? flow)
                   ((some-fn false? Type?) arg-ty)]
             :post [((u/hvector-c? Type? fl/FilterSet? obj/RObject? r/FlowSet?) %)]}
            (let [r [(subst-type t k o true)
                     (subst-filter-set fs k o true arg-ty)
                     (subst-object old-obj k o true)
                     (subst-flow-set flow k o true arg-ty)]]
              ;              (prn [(prs/unparse-type t) (prs/unparse-filter-set fs) old-obj])
              ;              (prn "r" r)
              r))
          [t fs old-obj flow]
          ; this is just a sequence of pairs of [nat? RObject] and Type?
          ; Represents the object and type of each argument, and its position
          (map vector 
               (map-indexed #(vector %2 %1) ;racket's is opposite..
                            objs)
               (if ts
                 ts
                 (repeat false)))))


;Function TCResult^n (or nil TCResult) -> TCResult
(defn check-funapp1 [fexpr arg-exprs {{optional-kw :optional mandatory-kw :mandatory :as kws} :kws
                                      :keys [dom rng rest drest] :as ftype0}
                     argtys expected & {:keys [check?] :or {check? true}}]
  {:pre [(r/Function? ftype0)
         (every? TCResult? argtys)
         ((some-fn nil? TCResult?) expected)
         (u/boolean? check?)]
   :post [(TCResult? %)]}
  (when drest 
    (u/nyi-error "funapp with drest args NYI"))
  ;  (prn "check-funapp1")
  ;  (prn "argtys objects" (map ret-o argtys))
  ;checking
  (when check?
    (let [nactual (count argtys)]
      (when-not (or (when (and (not rest)
                               (empty? optional-kw)
                               (empty? mandatory-kw))
                      (= (count dom) (count argtys)))
                    (when rest
                      (<= (count dom) nactual))
                    (when kws
                      (let [nexpected (+ (count dom)
                                         (* 2 (count mandatory-kw)))]
                        (and (even? (- nactual (count dom)))
                             ((if (seq optional-kw) <= =)
                              nexpected
                              nactual)))))
        (u/tc-delayed-error (str "Wrong number of arguments, expected " (count dom) " fixed parameters"
                                 (cond
                                   rest " and a rest parameter "
                                   drest " and a dotted rest parameter "
                                   kws (cond
                                         (and (seq mandatory-kw) (seq optional-kw))
                                         (str ", some optional keyword arguments and " (count mandatory-kw) 
                                              " mandatory keyword arguments")

                                         (seq mandatory-kw) (str "and " (count mandatory-kw) "  mandatory keyword arguments")
                                         (seq optional-kw) " and some optional keyword arguments"))
                                 ", and got " nactual
                                 " for function " (pr-str (prs/unparse-type ftype0))
                                 " and arguments " (pr-str (mapv (comp prs/unparse-type ret-t) argtys)))))
      (cond
        ; case for regular rest argument, or no rest parameter
        (or rest (empty? (remove nil? [rest drest kws])))
        (doseq [[arg-t dom-t] (map vector 
                                   (map ret-t argtys) 
                                   (concat dom (when rest (repeat rest))))]
          (check-below arg-t dom-t))
        
        ; case for mandatory or optional keyword arguments
        kws
        (do
          ;check regular args
          (doseq [[arg-t dom-t] (map vector (map ret-t (take (count dom) argtys)) dom)]
            (check-below arg-t dom-t))
          ;check keyword args
          (let [flat-kw-argtys (drop (count dom) argtys)]
            (when-not (even? (count flat-kw-argtys))
              (u/tc-delayed-error  
                (str "Uneven number of arguments to function expecting keyword arguments")))
            (let [kw-args-paired-t (apply hash-map (map ret-t flat-kw-argtys))]
              ;make sure all mandatory keys are present
              (when-let [missing-ks (seq 
                                      (set/difference (set (keys mandatory-kw))
                                                      (set (keys kw-args-paired-t))))]
                (u/tc-delayed-error (str "Missing mandatory keyword keys: "
                                         (pr-str (interpose ", " (map prs/unparse-type missing-ks))))))
              ;check each keyword argument is correctly typed
              (doseq [[kw-key-t kw-val-t] kw-args-paired-t]
                (when-not (r/Value? kw-key-t)
                  (u/tc-delayed-error (str "Can only check keyword arguments with Value keys, found"
                                           (pr-str (prs/unparse-type kw-key-t)))))
                (let [expected-val-t ((some-fn optional-kw mandatory-kw) kw-key-t)]
                  (if expected-val-t
                    (check-below kw-val-t expected-val-t)
                    ; It is an error to use an undeclared keyword arg because we want to treat the rest parameter
                    ; as a complete hash-map.
                    (u/tc-delayed-error (str "Undeclared keyword parameter " 
                                             (pr-str (prs/unparse-type kw-key-t)))))))))))))
  (let [dom-count (count dom)
        arg-count (+ dom-count (if rest 1 0) (count optional-kw))
        o-a (map ret-o argtys)
        _ (assert (every? obj/RObject? o-a))
        t-a (map ret-t argtys)
        _ (assert (every? Type? t-a))
        [o-a t-a] (let [rs (for [[nm oa ta] (map vector 
                                                 (range arg-count) 
                                                 (concat o-a (repeatedly obj/->EmptyObject))
                                                 (concat t-a (repeatedly c/Un)))]
                             [(if (>= nm dom-count) (obj/->EmptyObject) oa)
                              ta])]
                    [(map first rs) (map second rs)])
        [t-r f-r o-r flow-r] (open-Result rng o-a t-a)]
    (ret t-r f-r o-r flow-r)))

(declare MethodExpr->qualsym)

;[Expr (Seqable Expr) (Seqable TCResult) (Option TCResult) Boolean
; -> Any]
(defn ^String app-type-error [fexpr args ^FnIntersection fin arg-ret-types expected poly?]
  {:pre [(r/FnIntersection? fin)
         (or (not poly?)
             ((some-fn r/Poly? r/PolyDots?) poly?))]
   :post [(r/TCResult? %)]}
  (let [static-method? (= :static-call (:op fexpr))
        instance-method? (= :instance-call (:op fexpr))
        method-sym (when (or static-method? instance-method?)
                     (MethodExpr->qualsym fexpr))]
    (prs/with-unparse-ns (or prs/*unparse-type-in-ns*
                             (or (when fexpr
                                   (expr-ns fexpr))
                                 (when vs/*current-expr*
                                   (expr-ns vs/*current-expr*))))
      (u/tc-delayed-error
        (str
          (if poly?
            (str "Polymorphic " 
                 (cond static-method? "static method "
                       instance-method? "instance method "
                       :else "function "))
            (cond static-method? "Static method "
                  instance-method? "Instance method "
                  :else "Function "))
          (if (or static-method?
                  instance-method?)  
            method-sym
            (if fexpr
              (u/emit-form-fn fexpr)
              "<NO FORM>"))
          " could not be applied to arguments:\n"
          (when poly?
            (let [names (cond 
                          (r/Poly? poly?) (c/Poly-fresh-symbols* poly?)
                          ;PolyDots
                          :else (c/PolyDots-fresh-symbols* poly?))
                  bnds (if (r/Poly? poly?)
                         (c/Poly-bbnds* names poly?)
                         (c/PolyDots-bbnds* names poly?))
                  dotted (when (r/PolyDots? poly?)
                           (last names))]
              (str "Polymorphic Variables:\n\t"
                   (clojure.string/join "\n\t" 
                                        (map (partial apply pr-str)
                                             (map (fn [{:keys [lower-bound upper-bound] :as bnd} nme]
                                                    {:pre [(r/Bounds? bnd)
                                                           (symbol? nme)]}
                                                    (cond
                                                      (= nme dotted) [nme '...]
                                                      :else (concat [nme]
                                                                    (when-not (= r/-nothing lower-bound)
                                                                      [:> (prs/unparse-type lower-bound)])
                                                                    (when-not (= r/-any upper-bound)
                                                                      [:< (prs/unparse-type upper-bound)]))))
                                                  bnds (map (comp r/F-original-name r/make-F) names)))))))
          "\n\nDomains:\n\t" 
          (clojure.string/join "\n\t" 
                               (map (partial apply pr-str) 
                                    (map (fn [{:keys [dom rest drest kws]}]
                                           (concat (map prs/unparse-type dom)
                                                   (when rest
                                                     [(prs/unparse-type rest) '*])
                                                   (when-let [{:keys [pre-type name]} drest]
                                                     [(prs/unparse-type pre-type) 
                                                      '... 
                                                      (-> name r/make-F r/F-original-name)])
                                                   (letfn [(readable-kw-map [m]
                                                             (into {} (for [[k v] m]
                                                                        (do (assert (r/Value? k))
                                                                            [(:val k) (prs/unparse-type v)]))))]
                                                     (when-let [{:keys [mandatory optional]} kws]
                                                       (concat ['&]
                                                               (when (seq mandatory)
                                                                 [:mandatory (readable-kw-map mandatory)])
                                                               (when (seq optional)
                                                                 [:optional (readable-kw-map optional)]))))))
                                         (:types fin))))
          "\n\n"
          "Arguments:\n\t" (apply prn-str (map (comp prs/unparse-type ret-t) arg-ret-types))
          "\n"
          "Ranges:\n\t"
          (clojure.string/join "\n\t" 
                               (map (partial apply pr-str) (map (comp prs/unparse-result :rng) (:types fin))))
          "\n\n"
          (when expected (str "with expected type:\n\t" (prs/unparse-type (ret-t expected)) "\n\n"))
          "in: " (if fexpr
                   (if (or static-method? instance-method?)
                     (u/emit-form-fn fexpr)
                     (list* (u/emit-form-fn fexpr)
                            (map u/emit-form-fn args)))
                   "<NO FORM>"))
        :return (or expected (ret r/Err))))))

(defn ^String polyapp-type-error [fexpr args fexpr-type arg-ret-types expected]
  {:pre [((some-fn r/Poly? r/PolyDots?) fexpr-type)]
   :post [(r/TCResult? %)]}
  (let [fin (if (r/Poly? fexpr-type)
              (c/Poly-body* (c/Poly-fresh-symbols* fexpr-type) fexpr-type)
              (c/PolyDots-body* (c/PolyDots-fresh-symbols* fexpr-type) fexpr-type))]
    (app-type-error fexpr args fin arg-ret-types expected fexpr-type)))

(defn ^String plainapp-type-error [fexpr args fexpr-type arg-ret-types expected]
  {:pre [(r/FnIntersection? fexpr-type)]
   :post [(r/TCResult? %)]}
  (app-type-error fexpr args fexpr-type arg-ret-types expected false))

(declare invoke-keyword)

(defn ifn-ancestor 
  "If this type can be treated like a function, return one of its
  possibly polymorphic function ancestors.
  
  Assumes the type is not a union"
  [t]
  {:pre [(r/Type? t)]
   :post [((some-fn nil? r/Type?) %)]}
  (let [t (c/fully-resolve-type t)]
    (cond
      (r/RClass? t)
      (first (filter (some-fn r/Poly? r/FnIntersection?) (c/RClass-supers* t)))
      ;handle other types here
      )))

; Expr Expr^n TCResult TCResult^n (U nil TCResult) -> TCResult
(defn check-funapp [fexpr args fexpr-ret-type arg-ret-types expected]
  {:pre [(TCResult? fexpr-ret-type)
         (every? TCResult? arg-ret-types)
         ((some-fn nil? TCResult?) expected)]
   :post [(TCResult? %)]}
  (u/p :check/check-funapp
  (let [fexpr-type (c/fully-resolve-type (ret-t fexpr-ret-type))
        arg-types (mapv ret-t arg-ret-types)]
    (prs/with-unparse-ns (or prs/*unparse-type-in-ns*
                             (when fexpr
                               (expr-ns fexpr)))
    ;(prn "check-funapp" (prs/unparse-type fexpr-type) (map prs/unparse-type arg-types))
    (cond
      ;; a union of functions can be applied if we can apply all of the elements
      (r/Union? fexpr-type)
      (ret (reduce (fn [t ftype]
                     {:pre [(r/Type? t)
                            (r/Type? ftype)]
                      :post [(r/Type? %)]}
                     (c/Un t (ret-t (check-funapp fexpr args (ret ftype) arg-ret-types expected))))
                   (c/Un)
                   (:types fexpr-type)))

      ; try the first thing that looks like a Fn.
      ; FIXME This should probably try and invoke every Fn it can
      ; find, need to figure out how to clean up properly
      ; after a failed invocation.
      (r/Intersection? fexpr-type)
      (let [a-fntype (first (filter
                              (fn [t]
                                (or (r/FnIntersection? t)
                                    (r/Poly? t)))
                              (map c/fully-resolve-type (:types fexpr-type))))]
        (if a-fntype
          (check-funapp fexpr args (ret a-fntype) arg-ret-types expected)
          (u/int-error (str "Cannot invoke type: " fexpr-type))))

      (ifn-ancestor fexpr-type)
      (check-funapp fexpr args (ret (ifn-ancestor fexpr-type)) arg-ret-types expected)

      ;keyword function
      (c/keyword-value? fexpr-type)
      (let [[target-ret default-ret & more-args] arg-ret-types]
        (assert (empty? more-args))
        (invoke-keyword fexpr-ret-type target-ret default-ret expected))

      ;set function
      ;FIXME yuck. Also this is wrong, should be APersistentSet or something that *actually* extends IFn
      (and (r/RClass? fexpr-type)
           (isa? (u/symbol->Class (.the-class ^RClass fexpr-type)) IPersistentSet))
      (do
        (when-not (#{1} (count args))
          (u/tc-delayed-error (str "Wrong number of arguments to set function (" (count args)")")))
        (ret r/-any))

      ;FIXME same as IPersistentSet case
      (and (r/RClass? fexpr-type)
           (isa? (u/symbol->Class (.the-class ^RClass fexpr-type)) IPersistentMap))
      ;rewrite ({..} x) as (f {..} x), where f is some dummy fn
      (let [mapfn (prs/parse-type '(All [x] [(clojure.lang.IPersistentMap Any x) Any -> (U nil x)]))]
        (check-funapp fexpr args (ret mapfn) (concat [fexpr-ret-type] arg-ret-types) expected))

      ;Symbol function
      (and (r/RClass? fexpr-type)
           ('#{clojure.lang.Symbol} (.the-class ^RClass fexpr-type)))
      (let [symfn (prs/parse-type '(All [x] [(U (clojure.lang.IPersistentMap Any x) Any) -> (U x nil)]))]
        (check-funapp fexpr args (ret symfn) arg-ret-types expected))
      
      ;Var function
      (and (r/RClass? fexpr-type)
           ('#{clojure.lang.Var} (:the-class ^RClass fexpr-type)))
      (let [{[_ ftype :as poly?] :poly?} fexpr-type
            _ (assert (#{2} (count poly?))
                      "Assuming clojure.lang.Var only takes 1 argument")]
        (check-funapp fexpr args (ret ftype) arg-ret-types expected))

      ;Error is perfectly good fn type
      (r/TCError? fexpr-type)
      (ret r/Err)

      ;ordinary Function, single case, special cased for improved error msgs
      (and (r/FnIntersection? fexpr-type)
           (let [[{:keys [drest] :as ft} :as ts] (:types fexpr-type)]
             (and (= 1 (count ts))
                  (not drest))))
      (u/p :check/funapp-single-arity-nopoly-nodots
      (let [argtys arg-ret-types
            {[t] :types} fexpr-type]
        (check-funapp1 fexpr args t argtys expected)))

      ;ordinary Function, multiple cases
      (r/FnIntersection? fexpr-type)
      (u/p :check/funapp-nopoly-nodots
      (let [ftypes (:types fexpr-type)
            matching-fns (filter (fn [{:keys [dom rest] :as f}]
                                   {:pre [(r/Function? f)]}
                                   (sub/subtypes-varargs? arg-types dom rest))
                                 ftypes)
            success-ret-type (when-let [f (first matching-fns)]
                               (check-funapp1 fexpr args f arg-ret-types expected :check? false))]
        (if success-ret-type
          success-ret-type
          (plainapp-type-error fexpr args fexpr-type arg-ret-types expected))))

      ;ordinary polymorphic function without dotted rest
      (when (r/Poly? fexpr-type)
        (let [names (c/Poly-fresh-symbols* fexpr-type)
              body (c/Poly-body* names fexpr-type)]
          (when (r/FnIntersection? body)
            (every? (complement :drest) (:types body)))))
      (u/p :check/funapp-poly-nodots
      (let [fs-names (c/Poly-fresh-symbols* fexpr-type)
            _ (assert (every? symbol? fs-names))
            ^FnIntersection fin (c/Poly-body* fs-names fexpr-type)
            bbnds (c/Poly-bbnds* fs-names fexpr-type)
            _ (assert (r/FnIntersection? fin))
            ;; Only infer free variables in the return type
            ret-type 
            (free-ops/with-bounded-frees (zipmap (map r/F-maker fs-names) bbnds)
                     (loop [[{:keys [dom rng rest drest kws] :as ftype} & ftypes] (.types fin)]
                       (when ftype
                         #_(prn "infer poly fn" (prs/unparse-type ftype) (map prs/unparse-type arg-types)
                                (count dom) (count arg-types))
                         #_(prn ftype)
                         #_(when rest (prn "rest" (prs/unparse-type rest)))
                         ;; only try inference if argument types are appropriate
                         (if-let 
                           [substitution 
                            (cgen/handle-failure
                              (cond
                                ;possibly present rest argument, or no rest parameter
                                (and (not (or drest kws))
                                     ((if rest <= =) (count dom) (count arg-types)))
                                (cgen/infer-vararg (zipmap fs-names bbnds) {} 
                                                   arg-types dom rest (r/Result-type* rng)
                                                   (and expected (ret-t expected)))

                                ;keyword parameters
                                kws
                                (let [{:keys [mandatory optional]} kws
                                      [normal-argtys flat-kw-argtys] (split-at (count dom) arg-types)
                                      _ (when-not (even? (count flat-kw-argtys))
                                          (u/int-error (str "Uneven number of keyword arguments "
                                                            "provided to polymorphic function "
                                                            "with keyword parameters.")))
                                      paired-kw-argtys (apply hash-map flat-kw-argtys)

                                      ;generate two vectors identical in length with actual kw val types
                                      ;on the left, and expected kw val types on the right.

                                      [kw-val-actual-tys kw-val-expected-tys]
                                      (reduce (fn [[kw-val-actual-tys kw-val-expected-tys]
                                                   [kw-key-t kw-val-t]]
                                                {:pre [(vector? kw-val-actual-tys)
                                                       (vector? kw-val-expected-tys)
                                                       (Type? kw-key-t)
                                                       (Type? kw-val-t)]
                                                 :post [((u/hvector-c? (every-pred vector? (u/every-c? Type?)) 
                                                                       (every-pred vector? (u/every-c? Type?)))
                                                         %)]}
                                                (when-not (r/Value? kw-key-t)
                                                  (u/int-error 
                                                    (str "Can only check keyword arguments with Value keys, found"
                                                         (pr-str (prs/unparse-type kw-key-t)))))
                                                (let [expected-val-t ((some-fn optional mandatory) kw-key-t)]
                                                  (if expected-val-t
                                                    [(conj kw-val-actual-tys kw-val-t)
                                                     (conj kw-val-expected-tys expected-val-t)]
                                                    (do 
                                                      ; Using undeclared keyword keys is an error because we want to treat
                                                      ; the rest param as a complete hash map when checking 
                                                      ; fn bodies.
                                                      (u/tc-delayed-error (str "Undeclared keyword parameter " 
                                                                               (pr-str (prs/unparse-type kw-key-t))))
                                                      [(conj kw-val-actual-tys kw-val-t)
                                                       (conj kw-val-expected-tys r/-any)]))))
                                              [[] []]
                                              paired-kw-argtys)]
                                  ;make sure all mandatory keys are present
                                  (when-let [missing-ks (seq 
                                                          (set/difference (set (keys mandatory))
                                                                          (set (keys paired-kw-argtys))))]
                                    ; move to next arity
                                    (cgen/fail! nil nil))
                                    ;(u/tc-delayed-error (str "Missing mandatory keyword keys: "
                                    ;                         (pr-str (vec (interpose ", "
                                    ;                                                 (map prs/unparse-type missing-ks))))))
                                  ;; it's probably a bug to not infer for unused optional args, revisit this
                                  ;(when-let [missing-optional-ks (seq
                                  ;                                 (set/difference (set (keys optional))
                                  ;                                                 (set (keys paired-kw-argtys))))]
                                  ;  (u/nyi-error (str "NYI POSSIBLE BUG?! Unused optional parameters"
                                  ;                    (pr-str (interpose ", " (map prs/unparse-type missing-optional-ks)))))
                                  ;  )
                                  ; infer keyword and fixed parameters all at once
                                  (cgen/infer (zipmap fs-names bbnds) {}
                                              (concat normal-argtys kw-val-actual-tys)
                                              (concat dom kw-val-expected-tys) 
                                              (r/Result-type* rng)
                                              (and expected (ret-t expected))))))]
                           (do #_(prn "subst:" substitution)
                               (check-funapp1 fexpr args (subst/subst-all substitution ftype)
                                              arg-ret-types expected :check? false))
                           (if drest
                             (do (u/tc-delayed-error (str "Cannot infer arguments to polymorphic functions with dotted rest"))
                                 nil)
                             (recur ftypes))))))]
        (if ret-type
          ret-type
          (polyapp-type-error fexpr args fexpr-type arg-ret-types expected))))

      :else ;; any kind of dotted polymorphic function without mandatory or optional keyword args
      (if-let [[pbody fixed-vars fixed-bnds dotted-var dotted-bnd]
               (and (r/PolyDots? fexpr-type)
                    (let [vars (vec (c/PolyDots-fresh-symbols* fexpr-type))
                          bbnds (c/PolyDots-bbnds* vars fexpr-type)
                          [fixed-bnds dotted-bnd] [(butlast bbnds) (last bbnds)]
                          [fixed-vars dotted-var] [(butlast vars) (last vars)]
                          pbody (c/PolyDots-body* vars fexpr-type)]
                      (and (r/FnIntersection? pbody)
                           (seq (:types pbody))
                           (not (some :kws (:types pbody)))
                           [pbody fixed-vars fixed-bnds dotted-var dotted-bnd])))]
        (let [;_ (prn "polydots, no kw args")
              inferred-rng 
              (free-ops/with-bounded-frees (zipmap (map r/F-maker fixed-vars) fixed-bnds)
                           (some identity
                                 (for [{:keys [dom rest ^DottedPretype drest rng] :as ftype} (:types pbody)
                                       ;only try inference if argument types match
                                       :when (cond
                                               rest (<= (count dom) (count arg-types))
                                               drest (and (<= (count dom) (count arg-types))
                                                          (= dotted-var (-> drest :name)))
                                               :else (= (count dom) (count arg-types)))]
                                   (cgen/handle-failure
                                     ;(prn "Inferring dotted fn" (prs/unparse-type ftype))
                                     ;; Only try to infer the free vars of the rng (which includes the vars
                                     ;; in filters/objects).
                                     (let [substitution (cond
                                                          drest (cgen/infer-dots (zipmap fixed-vars fixed-bnds) dotted-var dotted-bnd
                                                                                 arg-types dom (.pre-type drest) (r/Result-type* rng) 
                                                                                 (frees/fv rng)
                                                                                 :expected (and expected (ret-t expected)))
                                                          rest (cgen/infer-vararg (zipmap fixed-vars fixed-bnds) {dotted-var dotted-bnd}
                                                                                  arg-types dom rest (r/Result-type* rng)
                                                                                  (and expected (ret-t expected)))
                                                          :else (cgen/infer (zipmap fixed-vars fixed-bnds) {dotted-var dotted-bnd} 
                                                                            arg-types dom (r/Result-type* rng)
                                                                            (and expected (ret-t expected))))
                                           ;_ (prn "substitution:" substitution)
                                           substituted-type (subst/subst-all substitution ftype)
                                           ;_ (prn "substituted-type" (prs/unparse-type substituted-type))
                                           ;_ (prn "args" (map prs/unparse-type arg-types))
                                           ]
                                       (or (and substitution
                                                (check-funapp1 fexpr args 
                                                               substituted-type arg-ret-types expected :check? false))
                                           (u/tc-delayed-error "Error applying dotted type")
                                           nil))))))]
          ;(prn "inferred-rng"inferred-rng)
          (if inferred-rng
            inferred-rng
            (polyapp-type-error fexpr args fexpr-type arg-ret-types expected)))

        (u/tc-delayed-error (str
                              "Cannot invoke type: " (pr-str (prs/unparse-type fexpr-type)))
                            :return (or expected (ret (c/Un))))))))))

(add-check-method :var
  [{:keys [var] :as expr} & [expected]]
  {:pre [(var? var)]}
  (binding [vs/*current-expr* expr]
    (let [id (u/var->symbol var)
          _ (when-not (var-env/used-var? id)
              (var-env/add-used-var id))
          t (var-env/lookup-Var-nofail (u/var->symbol var))]
      (if t
        (assoc expr
               expr-type (ret t (fo/-FS fl/-top fl/-top) obj/-empty))
        (u/tc-delayed-error
          (str "Unannotated var " id
               "\nHint: Add the annotation for " id
               " via check-ns or cf")
          :return (assoc expr
                         expr-type 
                         (ret (or (when expected
                                    (ret-t expected))
                                  (r/TCError-maker))
                              (fo/-FS fl/-top fl/-top) 
                              obj/-empty)))))))

(add-check-method :the-var
  [{:keys [^Var var env] :as expr} & [expected]]
  {:pre [(var? var)]}
  (let [id (u/var->symbol var)
        macro? (.isMacro var)
        _ (when-not (or macro?
                        (var-env/used-var? id))
            (var-env/add-used-var id))
        t (var-env/lookup-Var-nofail id)
        t (cond
            t t
            macro? r/-any
            :else (u/tc-delayed-error (str "Untyped var reference: " id
                                           "\nHint: Add the annotation for " id
                                           " via check-ns or cf")
                                      :form (u/emit-form-fn expr)
                                      :return (r/TCError-maker)))]
    (assoc expr
           expr-type (ret (c/RClass-of Var [t t])
                          (fo/-true-filter)
                          obj/-empty))))

;[Any TCResult * -> TCResult]
(defn tc-equiv [comparator & vs]
  {:pre [(every? TCResult? vs)]
   :post [(TCResult? %)]}
  (assert (#{:=} comparator))
  (assert (seq vs))
  (let [; TODO sequence behaviour is subtle
        ; conservative for now
        equiv-able (fn [t]
                     (boolean
                       (when (r/Value? t)
                         ((some-fn number? symbol? keyword? nil? true? false? class?) (.val ^Value t)))))
        vs-combinations (comb/combinations vs 2)
        ;_ (prn vs-combinations)
        then-filter (apply fo/-and (apply concat
                                          (for [[{t1 :t fl1 :fl o1 :o}
                                                 {t2 :t fl2 :fl o2 :o}] vs-combinations]
                                            (concat
                                              (when (equiv-able t1) 
                                                [(fo/-filter-at t1 o2)])
                                              (when (equiv-able t2) 
                                                [(fo/-filter-at t2 o1)])))))
        ;_ (prn then-filter)
        else-filter (apply fo/-or 
                           (if-let [fs (seq (apply concat
                                                   (for [[{t1 :t fl1 :fl o1 :o}
                                                          {t2 :t fl2 :fl o2 :o}] vs-combinations]
                                                     (concat
                                                       (when (equiv-able t1) 
                                                         [(fo/-not-filter-at t1 o2)])
                                                       (when (equiv-able t2) 
                                                         [(fo/-not-filter-at t2 o1)])))))]
                             fs
                             ; ensure we don't simplify to ff if we have more than one
                             ; argument to = (1 arg is always a true value)
                             (when (< 1 (count vs))
                               [fl/-top])))
        ;_ (prn else-filter)
        ]
    (ret (c/Un r/-false r/-true)
         (fo/-FS then-filter else-filter))))

(comment
  (tc-equiv (ret (r/-val :if))
            (ret (prs/parse-type '(U ':if ':case))
                 ))

  )

(defmulti invoke-special (fn [{fexpr :fn :keys [op] :as expr} & args] 
                           {:pre [(#{:invoke} op)]
                            :post [((some-fn nil? symbol?) %)]}
                           (when (#{:var} (:op fexpr))
                             (when-let [var (:var fexpr)]
                               (u/var->symbol var)))))
(u/add-defmethod-generator invoke-special)

(defmulti invoke-apply (fn [{[fexpr] :args :keys [op] :as expr} & args]
                         {:pre [(#{:invoke} op)]
                          :post [((some-fn nil? symbol?) %)]}
                         (when (#{:var} (:op fexpr))
                           (when-let [var (:var fexpr)]
                             (u/var->symbol var)))))
(u/add-defmethod-generator invoke-apply)

(defmulti static-method-special (fn [expr & args]
                                  {:post [(symbol? %)]}
                                  (MethodExpr->qualsym expr)))
(defmulti instance-method-special (fn [expr & args]
                                    {:post [(symbol? %)]}
                                    (MethodExpr->qualsym expr)))

;;;;;;;;;;;;;;;;;;;;;;;;;;;;;;;;;;;;;;;;;;
;; Keyword lookups

;[Type TCResult -> Type]
(defn- extend-method-expected 
  "Returns the expected type with target-type intersected with the first argument"
  [target-type expected]
  {:pre [(Type? target-type)
         (Type? expected)]
   :post [(Type? %)]}
  (cond
    (r/FnIntersection? expected)
    (-> expected
        (update-in [:types] #(for [ftype %]
                               (do
                                 (assert (<= 1 (count (:dom ftype))))
                                 (-> ftype
                                     (update-in [:dom] (fn [dom] 
                                                         (update-in (vec dom) [0] (partial c/In target-type)))))))))

    (r/Poly? expected)
    (let [names (c/Poly-fresh-symbols* expected)
          body (c/Poly-body* names expected)
          body (extend-method-expected target-type body)]
      (c/Poly* names 
               (c/Poly-bbnds* names expected)
               body))

    (r/PolyDots? expected)
    (let [names (c/PolyDots-fresh-symbols* expected)
          body (c/PolyDots-body* names expected)
          body (extend-method-expected target-type body)]
      (c/PolyDots* names 
                   (c/PolyDots-bbnds* names expected)
                   body))
    :else (u/int-error (str "Expected Function type, found " (prs/unparse-type expected)))))

; only handle special case that the first argument is literal class
(add-invoke-special-method 'clojure.core/cast
  [{:keys [args] :as expr} & [expected]]
  (when-not (#{2} (count args))
    (u/int-error (str "Wrong number of arguments to clojure.core/cast,"
                      " expected 2, given " (count args))))
  (let [ct (-> (check (first args)) expr-type ret-t c/fully-resolve-type)]
    (if (and (r/Value? ct) (class? (:val ct)))
      (let [t (c/RClass-of-with-unknown-params (:val ct))
            _ (when (and t expected)
                (when-not (sub/subtype? t (ret-t expected))
                  (expected-error t (ret-t expected))))
            v-t (-> (check (second args)) expr-type ret-t)]
        (if (and t v-t)
          (assoc expr expr-type (ret (c/In t v-t)))
          :default))
      :default)))

(declare normal-invoke)

(defn quote-expr-val [{:keys [op expr] :as q}]
  {:pre [(or (and (#{:quote} op)
                  (#{:const} (:op expr)))
             (#{:const} op))]}
  (if (#{:quote} op)
    (:val expr)
    (:val q)))

(add-invoke-special-method 'clojure.core.typed/var>*
  [{[sym-expr] :args fexpr :fn :keys [args] :as expr} & [expected]]
  (when-not (#{1} (count args))
    (u/int-error (str "Wrong number of arguments to clojure.core.typed/var>,"
                      " expected 1, given " (count args))))
  (let [sym (quote-expr-val sym-expr)
        _ (assert (symbol? sym))
        t (var-env/lookup-Var-nofail sym)
        _ (when-not t
            (u/tc-delayed-error (str "Unannotated var: " sym)))
        _ (when (and t expected)
            (when-not (sub/subtype? t (ret-t expected))
              (expected-error t (ret-t expected))))]
    (assoc expr
           expr-type (ret (or t (r/TCError-maker))))))

; ignore some keyword argument related intersections
(add-invoke-special-method 'clojure.core/seq?
  [{fexpr :fn :keys [args] :as expr} & [expected]]
  (when-not (#{1} (count args))
    (u/int-error (str "Wrong number of arguments to clojure.core/seq?,"
                      " expected 1, given " (count args))))
  (let [[ctarget :as cargs] (map check args)]
    (cond 
      ; handle keyword args macroexpansion
      (r/KwArgsSeq? (-> ctarget expr-type ret-t))
      (assoc expr
             expr-type (ret r/-true (fo/-true-filter)))
      ; records never extend ISeq
      (r/Record? (-> ctarget expr-type ret-t c/fully-resolve-type))
      (assoc expr
             expr-type (ret r/-false (fo/-false-filter)))
      :else (normal-invoke expr fexpr args expected
                           :cargs cargs))))

(add-invoke-special-method 'clojure.core/extend
  [{[atype & protos :as args] :args :as expr} & [expected]]
  (when-not (and atype (even? (count protos))) 
    (u/int-error "Wrong number of arguments to extend, expected at least one with an even "
                 "number of variable arguments, given " (count args)))
  (let [catype (check atype)
        ret-expr (assoc expr
                        expr-type (ret r/-any))
        ; this is a Value type containing a java.lang.Class instance representing
        ; the type extending the protocol, or (Value nil) if extending to nil
        target-literal-class (ret-t (expr-type catype))]
    (cond
      (not (and (r/Value? target-literal-class)
                ((some-fn class? nil?) (:val target-literal-class))))
      (u/tc-delayed-error
        (str "Must provide a Class or nil as first argument to extend, "
             "got " (pr-str (prs/unparse-type target-literal-class)))
        :return ret-expr)

      (and expected (not (sub/subtype? r/-any (ret-t expected))))
      (do (expected-error r/-any (ret-t expected))
          ret-expr)
      :else
      (let [; this is the actual core.typed type of the thing extending the protocol
            target-type (let [v (:val target-literal-class)]
                          (if (nil? v)
                            r/-nil
                            (c/RClass-of-with-unknown-params v)))

            ; build expected types for each method map
            extends (into {}
                          (for [[prcl-expr mmap-expr] (apply hash-map protos)]
                            (let [protocol (do (when-not (= :var (:op prcl-expr))
                                                 (u/int-error  "Must reference protocol directly with var in extend"))
                                               (ptl-env/resolve-protocol (u/var->symbol (:var prcl-expr))))
                                  expected-mmap (c/make-HMap ;get all combinations
                                                             :optional
                                                             (into {}
                                                                   (for [[msym mtype] (:methods protocol)]
                                                                     [(r/-val (keyword (name msym))) 
                                                                      (extend-method-expected target-type mtype)])))]
                              [protocol [mmap-expr expected-mmap]])))
            _ (doseq [[protocol [mmap-expr expected-hmap]] extends]
                (let [cmmap-expr (check mmap-expr (ret expected-hmap))
                      actual (-> cmmap-expr expr-type ret-t)]))]
        ret-expr))))

;into-array>
;
; Usage: (into-array> javat cljt coll)
;        (into-array> cljt coll)
(add-invoke-special-method 'clojure.core.typed/into-array>*
  [{:keys [args] :as expr} & [expected]]
  (when-not (#{2 3 4} (count args)) 
    (u/int-error "Wrong number of args to into-array>*"))
  (let [has-java-syn? (#{3 4} (count args))
        [javat-syn cljt-syn coll-expr]
        (cond 
          (= 3 (count args)) args
          (= 4 (count args)) (next args) ;handle temporary hacky case
          :else (cons nil args))

        javat (let [syn (or (when has-java-syn? (quote-expr-val javat-syn))  ; generalise javat-syn if provided, otherwise cljt-syn
                            (quote-expr-val cljt-syn))
                    c (-> 
                        (binding [prs/*parse-type-in-ns* (expr-ns expr)]
                          (prs/parse-type syn))
                        arr-ops/Type->array-member-Class)]
                (assert (class? c))
                c)
        cljt (binding [prs/*parse-type-in-ns* (expr-ns expr)]
               (prs/parse-type (quote-expr-val cljt-syn)))
        ccoll (check coll-expr (ret (c/Un r/-nil (c/RClass-of Seqable [cljt]))))]
    (assoc expr
           expr-type (ret (r/PrimitiveArray-maker javat cljt cljt)))))

;not
(add-invoke-special-method 'clojure.core/not
  [{:keys [args] :as expr} & [expected]]
  {:post [(-> % expr-type TCResult?)]}
  (assert (= 1 (count args)) (u/error-msg "Wrong number of args to clojure.core/not"))
  (let [ctarget (check (first args))
        {fs+ :then fs- :else} (-> ctarget expr-type ret-f)]
    (assoc expr
           expr-type (ret (prs/parse-type 'boolean) 
                          ;flip filters
                          (fo/-FS fs- fs+)
                          obj/-empty))))

(defn invoke-get [{:keys [args] :as expr} expected & {:keys [cargs]}]
  {:pre []
   :post [((some-fn 
             #(-> % expr-type TCResult?)
             #{::not-special})
           %)]}
  (assert (#{:invoke :static-call} (:op expr)) (:op expr))
  (assert cargs)
  (assert (#{2 3} (count args)) "Wrong number of args to clojure.core/get")
  (let [[ctarget ckw cdefault] cargs
        kwr (expr-type ckw)]
    (cond
      (c/keyword-value? (ret-t kwr))
      (assoc expr
             expr-type (invoke-keyword kwr
                                       (expr-type ctarget)
                                       (when cdefault
                                         (expr-type cdefault))
                                       expected))

;      ((every-pred r/Value? (comp integer? :val)) (ret-t kwr))
;      (u/nyi-error (str "get lookup of vector (like nth) NYI"))

      :else ::not-special)))

;get
(add-invoke-special-method 'clojure.core/get
  [{fexpr :fn :keys [args] :as expr} & [expected]]
  {:post [(-> % expr-type TCResult?)]}
  (let [cargs (mapv check args)
        r (invoke-get expr expected :cargs cargs)]
    (if-not (#{::not-special} r)
      r
      (normal-invoke expr fexpr args expected
                     :cargs cargs))))

(declare check-invoke-method)

(defmethod static-method-special 'clojure.lang.RT/get
  [{:keys [args] :as expr} & [expected]]
  {:pre [args]
   :post [(-> % expr-type TCResult?)]}
  (let [cargs (mapv check args)
        r (invoke-get expr expected :cargs cargs)]
    (if-not (#{::not-special} r)
      r
      (check-invoke-method expr expected false
                           :cargs cargs))))

;FIXME should be the same as (apply hash-map ..) in invoke-apply
(defmethod static-method-special 'clojure.lang.PersistentHashMap/create
  [{:keys [args] :as expr} & [expected]]
  (binding [vs/*current-expr* expr]
    (let [_ (assert (#{1} (count args)) (u/error-msg "Incorrect number of arguments to clojure.lang.PersistentHashMap/create"))
          targett (-> (first args) check expr-type ret-t)]
      (cond
        (r/KwArgsSeq? targett)
        (assoc expr
               expr-type (ret (c/KwArgsSeq->HMap targett)))
        (not (r/HeterogeneousSeq? targett))
        (u/tc-delayed-error (str "Must pass HeterogeneousSeq to clojure.lang.PersistentHashMap/create given "
                                 (prs/unparse-type targett)
                                 "\n\nHint: Check the expected type of the function and the actual argument list for any differences. eg. extra undeclared arguments"
                                 "\n\nForm:\n\t"
                                 (u/emit-form-fn expr))
                            :return (assoc expr
                                           expr-type (error-ret expected)))
        :else
        (let [res (reduce (fn [t [kt vt]]
                            {:pre [(Type? t)]}
                            ;preserve bottom
                            (if (= (c/Un) vt)
                              vt
                              (do (assert (r/HeterogeneousMap? t))
                                  (assoc-in [:types kt] vt))))
                          (c/-complete-hmap {}) (.types ^HeterogeneousSeq targett))]
          (assoc expr
                 expr-type (ret res)))))))

(add-check-method :keyword-invoke
  [{kw :fn :keys [args] :as expr} & [expected]]
  {:pre [(and (#{:const} (:op kw))
              (keyword? (:val kw)))
         (#{1 2} (count args))]
   :post [(TCResult? (expr-type %))]}
  (assoc expr
         expr-type (invoke-keyword (expr-type (check kw))
                                   (expr-type (check (first args)))
                                   (when (#{2} (count args))
                                     (expr-type (check (second args))))
                                   expected)))

(add-check-method :prim-invoke ; protocol methods
  [expr & [expected]]
  (check (assoc expr :op :invoke)))

(add-check-method :protocol-invoke ; protocol methods
  [expr & [expected]]
  (check (assoc expr :op :invoke)))

;TODO pass fexpr and args for better errors
;[Type Type (Option Type) -> Type]
(defn find-val-type [t k default]
  {:pre [(Type? t)
         (Type? k)
         ((some-fn nil? Type?) default)]
   :post [(Type? %)]}
  (let [t (c/fully-resolve-type t)]
    (cond
      ; propagate the error
      (r/TCError? t) t
      (r/Nil? t) (or default r/-nil)
      (r/AssocType? t) (let [t* (apply c/assoc-pairs-noret (:target t) (:entries t))]
                         (cond
                           (:dentries t) (do
                                           (prn "dentries NYI")
                                           r/-any)
                           (r/HeterogeneousMap? t*) (find-val-type t* k default)

                           (and (not t*)
                                (r/F? (:target t))
                                (every? c/keyword-value? (map first (:entries t))))
                           (let [hmap (apply c/assoc-pairs-noret (c/-partial-hmap {}) (:entries t))]
                             (if (r/HeterogeneousMap? hmap)
                               (find-val-type hmap k default)
                               r/-any))
                           :else r/-any))
      (r/HeterogeneousMap? t) (let [^HeterogeneousMap t t]
                                ; normal case, we have the key declared present
                                (if-let [v (get (.types t) k)]
                                  v
                                  ; if key is known absent, or we have a complete map, we know precisely the result.
                                  (if (or (contains? (.absent-keys t) k)
                                          (c/complete-hmap? t))
                                    (do
                                      #_(tc-warning
                                        "Looking up key " (prs/unparse-type k) 
                                        " in heterogeneous map type " (prs/unparse-type t)
                                        " that declares the key always absent.")
                                      (or default r/-nil))
                                    ; if key is optional the result is the val or the default
                                    (if-let [opt (get (:optional t) k)]
                                      (c/Un opt (or default r/-nil))
                                      ; otherwise result is Any
                                      (do #_(tc-warning "Looking up key " (prs/unparse-type k)
                                                        " in heterogeneous map type " (prs/unparse-type t)
                                                        " which does not declare the key absent ")
                                          r/-any)))))

      (r/Record? t) (find-val-type (c/Record->HMap t) k default)

      (r/Intersection? t) (apply c/In 
                               (for [t* (:types t)]
                                 (find-val-type t* k default)))
      (r/Union? t) (apply c/Un
                        (for [t* (:types t)]
                          (find-val-type t* k default)))
      (r/RClass? t)
      (->
        (check-funapp nil nil (ret (prs/parse-type 
                                     ;same as clojure.core/get
                                     '(All [x y]
                                           (Fn 
                                             ;no default
                                             [(clojure.lang.IPersistentSet x) Any -> (clojure.core.typed/Option x)]
                                             [nil Any -> nil]
                                             [(U nil (clojure.lang.ILookup Any x)) Any -> (U nil x)]
                                             [java.util.Map Any -> (U nil Any)]
                                             [String Any -> (U nil Character)]
                                             ;default
                                             [(clojure.lang.IPersistentSet x) Any y -> (U y x)]
                                             [nil Any y -> y]
                                             [(U nil (clojure.lang.ILookup Any x)) Any y -> (U y x)]
                                             [java.util.Map Any y -> (U y Any)]
                                             [String Any y -> (U y Character)]
                                             ))))
                      [(ret t) (ret (or default r/-nil))] nil)
        ret-t)
      :else r/-any)))

;[TCResult TCResult (Option TCResult) (Option TCResult) -> TCResult]
(defn invoke-keyword [kw-ret target-ret default-ret expected-ret]
  {:pre [(TCResult? kw-ret)
         (TCResult? target-ret)
         ((some-fn nil? TCResult?) default-ret)
         ((some-fn nil? TCResult?) expected-ret)]
   :post [(TCResult? %)]}
  (u/p :check/invoke-keyword
  (let [targett (c/-resolve (ret-t target-ret))
        kwt (ret-t kw-ret)
        defaultt (when default-ret
                   (ret-t default-ret))]
    (cond
      ;Keyword must be a singleton with no default
      (c/keyword-value? kwt)
      (let [{{path-hm :path id-hm :id :as o} :o} target-ret
            this-pelem (pe/->KeyPE (:val kwt))
            val-type (c/find-val-type targett kwt defaultt)]
        (when expected-ret
          (when-not (sub/subtype? val-type (ret-t expected-ret))
            (expected-error val-type (ret-t expected-ret))))
        (if (not= (c/Un) val-type)
          (ret val-type
               (fo/-FS (if (obj/Path? o)
                         (fo/-filter val-type id-hm (concat path-hm [this-pelem]))
                         fl/-top)
                       (if (obj/Path? o)
                         (fo/-or (fo/-filter (c/make-HMap :absent-keys #{kwt}) id-hm path-hm) ; this map doesn't have a kwt key or...
                                 (fo/-filter (c/Un r/-nil r/-false) id-hm (concat path-hm [this-pelem]))) ; this map has a false kwt key
                         fl/-top))
               (if (obj/Path? o)
                 (update-in o [:path] #(seq (concat % [this-pelem])))
                 o))
          (do (tc-warning (str "Keyword lookup gave bottom type: "
                               (:val kwt) " " (prs/unparse-type targett)))
              (ret r/-any))))

      :else (u/int-error (str "keyword-invoke only supports keyword lookup, no default. Found " 
                              (prs/unparse-type kwt)))))))

;binding
;FIXME use `check-normal-def`
;FIXME record checked-var-def info
(add-invoke-special-method 'clojure.core/push-thread-bindings
  [{[bindings-expr & other-args] :args :as expr} & [expected]]
  (assert (empty? other-args))
  ; only support (push-thread-bindings (hash-map @~[var bnd ...]))
  ; like `binding`s expansion
  (assert (#{:invoke} (-> bindings-expr :op)))
  (assert (#{#'hash-map} (-> bindings-expr :fn :var)))
  (assert (even? (count (-> bindings-expr :args))))
  (let [new-bindings-exprs (apply hash-map (-> bindings-expr :args))
        _ (doseq [[{:keys [op var] :as var-expr} bnd-expr] new-bindings-exprs]
            (assert (#{:the-var} op))
            (let [expected (var-env/type-of (u/var->symbol var))
                  cexpr (check bnd-expr (ret expected))
                  actual (-> cexpr expr-type ret-t)]
              (when (not (sub/subtype? actual expected))
                (u/tc-delayed-error (str "Expected binding for "
                                         (u/var->symbol var)
                                         " to be: " (prs/unparse-type expected)
                                         ", Actual: " (prs/unparse-type actual))))))]
    (assoc expr
           expr-type (ret r/-any))))

(defn dummy-invoke-expr [fexpr args env]
  {:op :invoke
   :env env
   :fn fexpr
   :args args})

(defn dummy-fn-method-expr [body required-params rest-param env]
  {:op :fn-method
   :env env
   :body body
   :params (vec (concat required-params (when rest-param [rest-param])))
   :variadic? (boolean rest-param)})

(defn dummy-fn-expr [methods variadic-method env]
  {:op :fn
   :env env
   :methods (vec (concat methods (when variadic-method [variadic-method])))
   :variadic? (boolean variadic-method)})

(defn dummy-local-binding-expr [sym env]
  {:op :local
   :env env
   :name sym})

(defn dummy-var-expr [vsym env]
  (let [v (resolve vsym)]
    (assert (var? v))
    {:op :var
     :env env
     :var v}))

(defn dummy-constant-expr [c env]
  {:op :const
   :env env
   :val c})

(defn swap!-dummy-arg-expr [env [target-expr & [f-expr & args]]]
  (assert f-expr)
  (assert target-expr)
  (let [; transform (swap! t f a ...) to (swap! t (fn [t'] (f t' a ...)))
        ;
        ;generate fresh symbol for function param
        sym (gensym 'swap-val)
        derefed-param (dummy-local-binding-expr sym env)
        ;
        ;dummy-fn is (fn [t'] (f t' a ...)) with hygienic bindings
        dummy-fn-expr (dummy-fn-expr
                        [; (fn [t'] (f t' a ...))
                         (dummy-fn-method-expr
                           ; (f t' a ...)
                           (dummy-invoke-expr f-expr
                                              (concat [derefed-param]
                                                      args)
                                              env)
                           [(dummy-local-binding-expr sym env)]
                           nil
                           env)]
                        nil
                        env)]
    dummy-fn-expr))

; Any Type Env -> Expr
(defn dummy-ann-form-expr [expr t env]
  (dummy-invoke-expr
    (dummy-var-expr
      'clojure.core.typed/ann-form*
      env)
    [expr
     (dummy-constant-expr
       (binding [t/*verbose-types* true]
         (prs/unparse-type t))
       env)]
    env))

;swap!
;
; attempt to rewrite a call to swap! to help type inference
(add-invoke-special-method 'clojure.core/swap!
  [{fexpr :fn :keys [args env] :as expr} & [expected]]
  (let [target-expr (first args)
        ctarget-expr (check target-expr)
        target-t (-> ctarget-expr expr-type ret-t c/fully-resolve-type)
        deref-type (when (and (r/RClass? target-t)
                              (= 'clojure.lang.Atom (:the-class target-t)))
                     (when-not (= 2 (count (:poly? target-t)))
                       (u/int-error (str "Atom takes 2 arguments, found " (count (:poly? target-t)))))
                     (second (:poly? target-t)))
        ]
    (if deref-type
      (cond
        ; TODO if this is a lambda we can do better eg. (swap! (atom> Number 1) (fn [a] a))
        ;(#{:fn} (:op (second args)))

        :else
          (let [dummy-arg (swap!-dummy-arg-expr env args)
                ;_ (prn (u/emit-form-fn dummy-arg) "\n" deref-type)
                expected-dummy-fn-type (r/make-FnIntersection
                                         (r/make-Function
                                           [deref-type]
                                           deref-type))
                delayed-errors (t/-init-delayed-errors)
                actual-dummy-fn-type 
                (binding [t/*delayed-errors* delayed-errors]
                  (-> (normal-invoke expr
                                     (dummy-var-expr
                                       'clojure.core/swap!
                                       env)
                                     [(first args)
                                      (dummy-ann-form-expr
                                        dummy-arg
                                        expected-dummy-fn-type
                                        env)]
                                     expected)
                      expr-type ret-t))]
            ;(prn "deref expected" deref-type)
            ;(prn "expected-dummy-fn-type" expected-dummy-fn-type)
            ;(prn "actual-dummy-fn-type" actual-dummy-fn-type)
            ;(prn "subtype?" (sub/subtype? actual-dummy-fn-type expected-dummy-fn-type))
            (if (seq @delayed-errors)
              :default
              (assoc expr
                     expr-type (ret deref-type)))))
      :default)))

;=
(add-invoke-special-method 'clojure.core/= 
  [{:keys [args] :as expr} & [expected]]
  (let [cargs (doall (map check args))]
    (assoc expr
           expr-type (apply tc-equiv := (map expr-type cargs)))))

;identical
(defmethod static-method-special 'clojure.lang.Util/identical
  [{:keys [args] :as expr} & [expected]]
  (let [cargs (doall (map check args))]
    (assoc expr
           expr-type (apply tc-equiv := (map expr-type cargs)))))

;equiv
(defmethod static-method-special 'clojure.lang.Util/equiv
  [{:keys [args] :as expr} & [expected]]
  (let [cargs (doall (map check args))]
    (assoc expr
           expr-type (apply tc-equiv := (map expr-type cargs)))))

(t/ann hvec->rets [HeterogeneousVector -> (Seqable TCResult)])
(defn hvec->rets [^HeterogeneousVector v]
  {:pre [(r/HeterogeneousVector? v)]
   :post [(every? TCResult? %)]}
  (map ret
       (.types v)
       (.fs v)
       (.objects v)))

(t/ann tc-isa? [TCResult TCResult -> TCResult])
(defn tc-isa? 
  "Type check a call to isa?. Assumes global hierarchy.
  Also supports the case where both elements are vectors, but not recursively."
  [child-ret parent-ret]
  {:pre [(TCResult? child-ret)
         (TCResult? parent-ret)]
   :post [(TCResult? %)]}
  (letfn> [fs :- [TCResult TCResult -> '{:then fprotocol/IFilter :else fprotocol/IFilter}]
           (fs [child1 parent1]
             {:pre [(TCResult? child1)
                    (TCResult? parent1)]
              :post [((u/hmap-c? :then fl/Filter? :else fl/Filter?) %)]}
             {:then (fo/-filter-at (ret-t parent1) (ret-o child1))
              :else (fo/-not-filter-at (ret-t parent1) (ret-o child1))})]
    (let [child-t (ret-t child-ret)
          parent-t (ret-t parent-ret)
          fs (cond
               ; interesting case with (isa? [...] [...])
               ; use each pairing between child and parent
               (and (r/HeterogeneousVector? child-t)
                    (r/HeterogeneousVector? parent-t))
               (let [individual-fs (map fs (hvec->rets child-t) (hvec->rets parent-t))]
                 (fo/-FS (apply fo/-and (map :then individual-fs))
                         (apply fo/-or (map :else individual-fs))))
               ; simple (isa? child parent) 
               :else (let [{:keys [then else]} (fs child-ret parent-ret)]
                       (fo/-FS then else)))]
      (ret (c/Un r/-true r/-false) fs obj/-empty))))


;isa? (2 arity is special)
(add-invoke-special-method 'clojure.core/isa?
  [{:keys [args] :as expr} & [expected]]
  (cond
    (#{2} (count args))
    (let [[cchild-expr cparent-expr :as cargs] (mapv check args)]
      (assoc expr
             expr-type (tc-isa? (expr-type cchild-expr)
                                (expr-type cparent-expr))))
    :else :default))

;FIXME need to review if any repeated "check"s happen between invoke-apply and specials
;apply
(add-invoke-special-method 'clojure.core/apply
  [expr & [expected]]
  ;(prn "special apply:")
  (let [e (invoke-apply expr expected)]
    (if (= e ::not-special)
      (u/tc-delayed-error (str "apply must be special: " (u/emit-form-fn expr))
                          :return (assoc expr
                                         expr-type (error-ret expected)))
      e)))


;manual instantiation
(add-invoke-special-method 'clojure.core.typed/inst-poly
  [{[pexpr targs-exprs :as args] :args :as expr} & [expected]]
  (assert (#{2} (count args)) "Wrong arguments to inst")
  (let [ptype (let [t (-> (check pexpr) expr-type ret-t)]
                (if (r/Name? t)
                  (c/resolve-Name t)
                  t))
        ; support (inst :kw ...)
        ptype (if (c/keyword-value? ptype)
                (c/KeywordValue->Fn ptype)
                ptype)]
    (if-not ((some-fn r/Poly? r/PolyDots?) ptype)
      (binding [vs/*current-expr* pexpr]
        (u/tc-delayed-error (str "Cannot instantiate non-polymorphic type: " (prs/unparse-type ptype))
                            :return (assoc expr
                                           expr-type (error-ret expected))))
      (let [targs (binding [prs/*parse-type-in-ns* (expr-ns expr)]
                    (doall (map prs/parse-type (quote-expr-val targs-exprs))))]
        (assoc expr
               expr-type (ret (inst/manual-inst ptype targs)))))))

(defonce ^:dynamic *inst-ctor-types* nil)
(set-validator! #'*inst-ctor-types* (some-fn nil? (u/every-c? Type?)))

;manual instantiation for calls to polymorphic constructors
(add-invoke-special-method 'clojure.core.typed/inst-poly-ctor
  [{[ctor-expr targs-exprs] :args :as expr} & [expected]]
  (let [targs (binding [prs/*parse-type-in-ns* (expr-ns expr)]
                (mapv prs/parse-type (quote-expr-val targs-exprs)))
        cexpr (binding [*inst-ctor-types* targs]
                (check ctor-expr))]
    (assoc expr
           expr-type (expr-type cexpr))))

(defn- print-lex-env [l]
  {:pre [(lex/lex-env? l)]}
  (prn (into {} (for [[k v] l]
                  [k (prs/unparse-type v)]))))

(defn- print-env*
  ([] (print-env* lex/*lexical-env*))
  ([e]
   {:pre [(lex/PropEnv? e)]}
   ;; DO NOT REMOVE
   (let [tvar-scope tvar-env/*current-tvars*
         tvar-bounds tvar-bnds/*current-tvar-bnds*
         scoped-names (keys tvar-scope)
         actual-names (map :name (vals tvar-scope))
         _ (every? symbol? actual-names)
         actual-bnds (map tvar-bounds actual-names)]
     (prn {:env (into {} (for [[k v] (:l e)]
                           [k (prs/unparse-type v)]))
           :props (map prs/unparse-filter (:props e))
           ;:frees (map (t/fn> 
           ;              [nme :- Symbol, bnd :- (U nil Bounds)]
           ;              {:pre [(symbol? nme)
           ;                     ((some-fn nil? r/Bounds?) bnd)]}
           ;              (if bnd
           ;                (prs/unparse-poly-bounds-entry nme bnd)
           ;                [nme 'NO-BOUNDS]))
           ;            scoped-names
           ;            actual-bnds)
           ;:tvar-scope tvar-scope
           ;:tvar-bnds tvar-bounds
           }))))

;debug printing
(add-invoke-special-method 'clojure.core.typed/print-env
  [{[debug-string :as args] :args :as expr} & [expected]]
  (when-not (#{1} (count args)) 
    (u/int-error (str "Wrong arguments to print-env, Expected 1, found " (count args))))
  (when-not (= :const (:op debug-string))
    (u/int-error "Must pass print-env a string literal"))
  ;DO NOT REMOVE
  (println (:val debug-string))
  (flush)
  (print-env*)
  ;DO NOT REMOVE
  (assoc expr
         expr-type (ret r/-nil (fo/-false-filter) obj/-empty)))

;filter printing
(add-invoke-special-method 'clojure.core.typed/print-filterset
  [{[debug-string form :as args] :args :as expr} & [expected]]
  (when-not (#{2} (count args)) 
    (u/int-error (str "Wrong arguments to print-filterset. Expected 2, found " (count args))))
  (when-not (= :const (:op debug-string)) 
    (u/int-error "Must pass print-filterset a string literal as the first argument."))
  (let [cform (check form expected)
        t (expr-type cform)]
    ;DO NOT REMOVE
    (println (:val debug-string))
    (flush)
    ;(prn (:fl t))
    (if (fl/FilterSet? (:fl t))
      (do (pprint/pprint (prs/unparse-filter-set (:fl t)))
          (flush))
      (prn (:fl t)))
    (prn (prs/unparse-object (:o t)))
    (prn 'Flow (prs/unparse-filter (-> t :flow r/flow-normal)))
    ;DO NOT REMOVE
    (assoc expr
           expr-type t)))

;unchecked casting
(add-invoke-special-method 'clojure.core.typed.unsafe/ignore-with-unchecked-cast*
  [{[frm quote-expr] :args, :keys [env], :as expr} & [expected]]
  (let [tsyn (quote-expr-val quote-expr)
        parsed-ty (binding [vs/*current-env* env
                            prs/*parse-type-in-ns* (expr-ns expr)]
                    (prs/parse-type tsyn))]
    (assoc expr
           expr-type (ret parsed-ty))))

;form annotation
(add-invoke-special-method 'clojure.core.typed/ann-form*
  [{[frm quote-expr] :args, :keys [env], :as expr} & [expected]]
  (let [tsyn (quote-expr-val quote-expr)
        parsed-ty (binding [vs/*current-env* env
                            prs/*parse-type-in-ns* (expr-ns expr)]
                    (prs/parse-type tsyn))
        cty (check frm (ret parsed-ty))
        checked-type (ret-t (expr-type cty))
        _ (binding [vs/*current-expr* frm]
            (when (not (sub/subtype? checked-type parsed-ty))
              (expected-error checked-type parsed-ty)))
        _ (when (and expected (not (sub/subtype? checked-type (ret-t expected))))
            (binding [vs/*current-expr* frm
                      vs/*current-env* env]
              (expected-error checked-type (ret-t expected))))]
    (assoc expr
           expr-type (ret parsed-ty))))

;pred
(add-invoke-special-method 'clojure.core.typed/pred*
  [{[{tsyn :val} {nsym :val} _pred-fn_ :as args] :args, :keys [env], :as expr} & [expected]]
  {:pre [(#{3} (count args))]}
  (let [ptype 
        ; frees are not scoped when pred's are parsed at runtime,
        ; so we simulate the same here.
        (binding [tvar-env/*current-tvars* {}
                  dvar-env/*dotted-scope* {}]
          (prs/with-parse-ns nsym
            (prs/parse-type tsyn)))]
    (assoc expr
           expr-type (ret (prs/predicate-for ptype)))))

;fn literal
(add-invoke-special-method 'clojure.core.typed/fn>-ann
  [{:keys [args] :as expr} & [expected]]
  (let [[fexpr quote-expr] args
        type-syns (quote-expr-val quote-expr)
        expected
        (binding [prs/*parse-type-in-ns* (expr-ns expr)]
          (apply
            r/make-FnIntersection
            (doall
              (for [{:keys [dom-syntax has-rng? rng-syntax]} type-syns]
                (r/make-Function (mapv prs/parse-type dom-syntax)
                                 (if has-rng?
                                   (prs/parse-type rng-syntax)
                                   r/-any))))))]
    (check fexpr (ret expected))))

;polymorphic fn literal
(add-invoke-special-method 'clojure.core.typed/pfn>-ann
  [{:keys [args] :as expr} & [expected]]
  (assert false "pfn> NYI")
         ;FIXME these are :quote exprs
  #_(let [[fexpr {poly-decl :val} {method-types-syn :val}] args
        frees-with-bounds (map prs/parse-free poly-decl)
        method-types (free-ops/with-bounded-frees frees-with-bounds
                       (binding [prs/*parse-type-in-ns* (expr-ns expr)]
                         (doall 
                           (for [{:keys [dom-syntax has-rng? rng-syntax]} method-types-syn]
                             {:dom (doall (map prs/parse-type dom-syntax))
                              :rng (if has-rng?
                                     (prs/parse-type rng-syntax)
                                     r/-any)}))))
        cexpr (-> (check-anon-fn fexpr method-types :poly frees-with-bounds)
                  (update-in [expr-type :t] (fn [fin] (c/Poly* (map first frees-with-bounds) 
                                                             (map second frees-with-bounds)
                                                             fin))))]
    cexpr))

(defonce ^:dynamic *loop-bnd-anns* nil)
(set-validator! #'*loop-bnd-anns* #(or (nil? %)
                                       (every? Type? %)))

;loop
(add-invoke-special-method 'clojure.core.typed/loop>-ann
  [{:keys [args] :as expr} & [expected]]
  (let [[expr expected-quote-expr] args
        expected-bnds-syn (quote-expr-val expected-quote-expr)
        expected-bnds (binding [prs/*parse-type-in-ns* (expr-ns expr)]
                        (mapv prs/parse-type expected-bnds-syn))]
    ;loop may be nested, type the first loop found
    (binding [*loop-bnd-anns* expected-bnds]
      (check expr expected))))

;don't type check
(add-invoke-special-method 'clojure.core.typed/tc-ignore-forms*
  [{:keys [args] :as expr} & [expected]]
  (assoc expr
         expr-type (ret r/-any)))

;seq
(add-invoke-special-method 'clojure.core/seq
  [{fexpr :fn :keys [args] :as expr} & [expected]]
  (let [_ (assert (#{1} (count args))
                  "Wrong number of arguments to seq")
        [ccoll :as cargs] (mapv check args)]
    ;(prn "special seq: ccoll type" (prs/unparse-type (ret-t (expr-type ccoll))))
    (cond
      ; for (apply hash-map (seq kws)) macroexpansion of keyword args
      (r/KwArgsSeq? (ret-t (expr-type ccoll)))
      (assoc expr
             expr-type (expr-type ccoll))

      ((some-fn r/HeterogeneousVector? 
                r/HeterogeneousList? 
                r/HeterogeneousSeq?)
       (expr-type ccoll))
      (assoc expr
             expr-type (ret (if-let [ts (seq (:types (expr-type ccoll)))]
                              (r/HeterogeneousSeq-maker ts)
                              r/-nil)))
      :else (normal-invoke expr fexpr args expected :cargs cargs))))

;make vector
(add-invoke-special-method 'clojure.core/vector
  [{:keys [args] :as expr} & [expected]]
  (let [cargs (doall (map check args))]
    (assoc expr
           expr-type (ret (r/-hvec (mapv (comp ret-t expr-type) cargs)
                                   :filters (mapv (comp ret-f expr-type) cargs)
                                   :objects (mapv (comp ret-o expr-type) cargs))))))

;make hash-map
(add-invoke-special-method 'clojure.core/hash-map
  [{fexpr :fn :keys [args] :as expr} & [expected]]
  (let [cargs (doall (map check args))]
    (cond
      (every? r/Value? (keys (apply hash-map (mapv (comp ret-t expr-type) cargs))))
      (assoc expr
             expr-type (ret (c/-complete-hmap
                              (apply hash-map (mapv (comp ret-t expr-type) cargs)))))
      :else (normal-invoke expr fexpr args expected :cargs cargs))))

;apply hash-map
(add-invoke-apply-method 'clojure.core/hash-map
  [{[_ & args] :args :as expr} & [expected]]
  (let [cargs (mapv check args)]
    ;(prn "apply special (hash-map): ")
    (cond
      (and (#{1} (count cargs))
           (r/KwArgsSeq? (expr-type (last cargs))))
      (assoc expr
             expr-type (ret (c/KwArgsSeq->HMap (-> (expr-type (last cargs)) ret-t))))

      (and (seq cargs)
           ((some-fn r/HeterogeneousVector? r/HeterogeneousList? r/HeterogeneousSeq?) 
            (ret-t (expr-type (last cargs))))
           ;; every key must be a Value
           (every? r/Value? (keys (apply hash-map (concat (map (comp ret-t expr-type) (butlast cargs))
                                                          (mapcat vector (:types (ret-t (expr-type (last cargs))))))))))
      (assoc expr
             expr-type (ret (c/-complete-hmap
                              (apply hash-map (concat (map (comp ret-t expr-type) (butlast cargs))
                                                      (mapcat vector (:types (ret-t (expr-type (last cargs))))))))))
      :else ::not-special)))

(defn invoke-nth [{:keys [args] :as expr} expected & {:keys [cargs]}]
  (let [_ (assert (#{2 3} (count args)) (str "nth takes 2 or 3 arguments, actual " (count args)))
        [te ne de :as cargs] (or cargs (doall (map check args)))
        types (let [ts (c/fully-resolve-type (ret-t (expr-type te)))]
                (if (r/Union? ts)
                  (:types ts)
                  [ts]))
        num-t (ret-t (expr-type ne))
        default-t (when de
                    (ret-t (expr-type de)))]
    (cond
      (and (r/Value? num-t)
           (integer? (:val num-t))
           (every? (some-fn r/Nil?
                            r/HeterogeneousVector?
                            r/HeterogeneousList?
                            r/HeterogeneousSeq?)
                   types))
      (assoc expr
             expr-type (ret (apply c/Un
                                   (doall
                                     (for [t types]
                                       (if-let [res-t (cond
                                                        (r/Nil? t) (or default-t r/-nil)
                                                        ; nil on out-of-bounds and no default-t
                                                        :else (nth (:types t) (:val num-t) default-t))]
                                         res-t
                                         (u/int-error (str "Cannot get index " (:val num-t)
                                                           " from type " (prs/unparse-type t)))))))
                            (let [nnth (:val num-t)
                                  target-o (ret-o (expr-type te))
                                  default-o (when de
                                              (ret-o (expr-type de)))
                                  ;; We handle filters for both arities of nth here, with and without default
                                  ;;
                                  ;;With default:
                                  ;; if this is a true value either:
                                  ;;  * target is nil or seq and default is true
                                  ;;  * target is seqable, default is false
                                  ;;    and target is at least (inc nnth) count
                                  default-fs+ (fo/-or (fo/-and (fo/-filter-at (c/Un r/-nil (c/RClass-of ISeq [r/-any])) 
                                                                              target-o)
                                                               (fo/-not-filter-at (c/Un r/-false r/-nil) 
                                                                                  default-o))
                                                      (fo/-and (fo/-filter-at (c/In (c/RClass-of Seqable [r/-any])
                                                                                    (r/make-CountRange (inc nnth)))
                                                                              target-o)
                                                               (fo/-filter-at (c/Un r/-false r/-nil) 
                                                                              default-o)))
                                  ;;Without default:
                                  ;; if this is a true value: 
                                  ;;  * target is seqable of at least nnth count
                                  nodefault-fs+ (fo/-filter-at (c/In (c/RClass-of Seqable [r/-any])
                                                                     (r/make-CountRange (inc nnth)))
                                                               target-o)]
                              (fo/-FS (if default-t
                                        default-fs+
                                        nodefault-fs+)
                                      ; not sure if there's anything worth encoding here
                                      fl/-top))))
      :else ::not-special)))

;nth
(defmethod static-method-special 'clojure.lang.RT/nth
  [{:keys [args] :as expr} & [expected]]
  {:post [(-> % expr-type TCResult?)]}
  (let [cargs (doall (map check args))
        r (invoke-nth expr expected :cargs cargs)]
    (if-not (#{::not-special} r)
      r
      (check-invoke-method expr expected false
                           :cargs cargs))))

;assoc
(add-invoke-special-method 'clojure.core/assoc
  [{:keys [args] :as expr} & [expected]]
  {:post [(-> % expr-type TCResult?)]}
  (let [[target & keyvals] args

        _ (when-not (<= 3 (count args))
            (u/tc-delayed-error (str "assoc accepts at least 3 arguments, found "
                                     (count args))))
        _ (when-not (even? (count keyvals))
            (u/tc-delayed-error "assoc accepts an even number of keyvals"))

        targetun (-> target check expr-type ret-t)
        ckeyvals (doall (map check keyvals))
        keypair-types (partition 2 (map expr-type ckeyvals))]
    (if-let [new-hmaps (apply c/assoc-type-pairs targetun keypair-types)]
      (assoc expr
        expr-type (ret new-hmaps
                       (fo/-true-filter) ;assoc never returns nil
                       obj/-empty))
      
      ;; to do: improve this error message
      (u/tc-delayed-error (str "Cannot assoc args `"
                               (clojure.string/join " "
                                 (map (comp prs/unparse-type expr-type) ckeyvals))
                               "` on "
                               (prs/unparse-type targetun))
                          :return (assoc expr
                                    expr-type (error-ret expected))))
    ))

(add-invoke-special-method 'clojure.core/dissoc
  [{fexpr :fn :keys [args] :as expr} & [expected]]
  {:post [(or (= % :default) (-> % expr-type TCResult?))]}
  (let [[ctarget & cargs :as all-cargs] (doall (map check args))
        ttarget (-> ctarget expr-type ret-t)
        targs (map expr-type cargs)]
    (if-let [new-t (c/dissoc-keys ttarget targs)]
      (assoc expr expr-type (ret new-t))
      (normal-invoke expr fexpr args expected
                     :cargs all-cargs))))

; merge
(add-invoke-special-method 'clojure.core/merge
  [{fexpr :fn :keys [args] :as expr} & [expected]]
  {:post [(or (= % :default) (-> % expr-type TCResult?))]}
  (let [[ctarget & cargs :as all-cargs] (doall (map check args))
        basemap (-> ctarget expr-type ret-t c/fully-resolve-type)
        targs (map expr-type cargs)]
    (if-let [merged (apply c/merge-types basemap targs)]
      (assoc expr expr-type (ret merged
                                 (fo/-true-filter) ;assoc never returns nil
                                 obj/-empty))
      (normal-invoke expr fexpr args expected
                     :cargs all-cargs))))

;conj
(add-invoke-special-method 'clojure.core/conj
  [{fexpr :fn :keys [args] :as expr} & [expected]]
  (let [[ctarget & cargs :as all-cargs] (doall (map check args))
        ttarget (-> ctarget expr-type ret-t)
        targs (map expr-type cargs)]
    (if-let [conjed (apply c/conj-types ttarget targs)]
      (assoc expr expr-type (ret conjed
                                 (fo/-true-filter) ; conj never returns nil
                                 obj/-empty))
      (normal-invoke expr fexpr args expected
                     :cargs all-cargs))))

#_(add-invoke-special-method 'clojure.core/update-in
  [{:keys [args env] :as expr} & [expected]]
  {:post [(-> % expr-type TCResult?)]}
  (binding [vs/*current-expr* expr
            vs/*current-env* env]
    (let [error-expr (assoc expr expr-type (ret (r/TCError-maker)))]
      (cond
        (not (< 3 (count args))) (u/tc-delayed-error (str "update-in takes at least 3 arguments"
                                                          ", actual " (count args))
                                                     :return error-expr)

        :else
        (let [[ctarget-expr cpath-expr cfn-expr & more-exprs] (doall (map check args))
              path-type (-> cpath-expr expr-type ret-t c/fully-resolve-type)]
          (if (not (HeterogeneousVector? path-type))
            (u/tc-delayed-error (str "Can only check update-in with vector as second argument")
                                :return error-expr)
            (let [path (:types path-type)
                  follow-path (reduce (fn [t pth]
                                        (when t
                                          ))
                                      (-> ctarget-expr expr-type ret-t)
                                      path)])))))))
        

(comment
  (method-expected-type (prs/parse-type '[Any -> Any])
                        (prs/parse-type '(Value :op))
                        (prs/parse-type '(Value :if)))
  ;=> ['{:if Any} -> Any]
  )

(defn- parse-fn-return-type [parse-fn-type]
  (let [subst-in (free-ops/with-free-symbols 
                   #{'a} (prs/parse-type '[String -> a]))] 
    (-> (cgen/cs-gen #{} {'a r/no-bounds} {} parse-fn-type subst-in) 
        (cgen/subst-gen #{} subst-in)
        (get-in ['a :type]))))

(defn vector-args [expr]
  (case (:op expr)
    :constant (when (vector? (:val expr))
                (map (fn [f] [f nil]) (:val expr)))
    :vector (doall
              (map (fn [arg-expr]
                     [(u/emit-form-fn arg-expr) arg-expr])
                   (:args expr)))
    nil))

; some code taken from tools.cli
; (All [x]
;   [CliSpec -> (U nil '[Value Type])])
(defn parse-cli-spec [spec-expr]
  (letfn [(opt? [^String x]
            (.startsWith x "-"))
          (name-for [k]
            (str/replace k #"^--no-|^--\[no-\]|^--|^-" "")) 
          (flag? [^String x]
              (.startsWith x "--[no-]"))]

  (let [; (U nil (Seqable '[Form (U nil Expr)]))
        raw-spec (vector-args spec-expr)]
    (cond
      (not raw-spec) (do
                       ;(prn "cli: not vector " spec-expr)
                       nil)
      :else
      (let [; each seq and map entry is a pair of [form expr]
            [switches raw-spec] (split-with (fn [[frm _]] (and (string? frm) (opt? frm))) raw-spec)
            [docs raw-spec]     (split-with (fn [[frm _]] (string? frm)) raw-spec)
            ; keys are [kw expr]
            options             (apply hash-map raw-spec)
            ; keys are keywords
            ; (Map Keyword [Form Expr])
            options             (into {}
                                      (for [[[kfrm _] v] options]
                                        [kfrm v]))
            ; (Seqable Form)
            aliases             (map (fn [[frm _]] (name-for frm)) switches)
            ; assume we fail later if there is anything ambiguous
            flag                (or (if (seq switches)
                                      (flag? (first (last switches)))
                                      :unknown)
                                    (when (contains? options :flag)
                                      (let [flg-form (first (:flag options))]
                                        (if (u/boolean? flg-form)
                                          flg-form
                                          :unknown)))
                                    false)]
        (cond
          ;not accurate enough, return nil
          (not-every? keyword? (keys options)) (do
                                                 ;(prn "cli: not every option key was keyword" options)
                                                 nil)
          (#{:unknown} flag) (do 
                               ;(prn "cli: flag unknown")
                               nil)
          (not
            (and (#{0 1} (count docs))
                 ((some-fn nil? string?) (-> docs first first)))) (do
                                                                    ;(prn "cli: docs" docs) 
                                                                    nil)
          (empty? aliases) (do
                             ;(prn "cli: empty aliases")
                             nil)
          :else
          (let [name (r/-val (keyword (last aliases)))
                default-type (when-let [[frm default-expr] (:default options)]
                               (if default-expr
                                 (-> (check default-expr)
                                     expr-type
                                     ret-t)
                                 (const/constant-type frm)))
                parse-fn-type (when-let [[pfrm parse-fn-expr] (:parse-fn options)]
                                (if parse-fn-expr
                                  (-> (check parse-fn-expr (ret (prs/parse-type
                                                                  '[String -> Any])))
                                      expr-type
                                      ret-t)
                                  (const/constant-type pfrm)))
                parse-fn-ret (when parse-fn-type
                               (parse-fn-return-type parse-fn-type))
                type (cond
                       (and parse-fn-type
                            (not parse-fn-ret)) (do
                                                  ;(prn "cli: parse-fn")
                                                  nil)
                       flag (c/RClass-of Boolean)
                       :else
                       (apply c/Un (concat (when default-type
                                             [default-type])
                                           (if parse-fn-type
                                             [parse-fn-ret]
                                             [(c/RClass-of String)]))))]
            (when type
              [name type]))))))))

; cli
(add-invoke-special-method 'clojure.tools.cli/cli
  [{[args-expr & specs-exprs] :args :keys [env] :as expr} & [expected]]
  (binding [vs/*current-env* env]
    (let [args-expected-ty (prs/parse-type '(U nil (clojure.lang.Seqable String)))
          cargs-expr (binding [vs/*current-env* (:env args-expr)]
                       (check args-expr))
          _ (when-not (sub/subtype? 
                        (-> cargs-expr expr-type ret-t)
                        args-expected-ty)
              (binding [vs/*current-env* (:env args-expr)]
                (expected-error (-> cargs-expr expr-type ret-t) args-expected-ty)))
          spec-map-ty (reduce (fn [t spec-expr]
                                (if-let [[keyt valt] (parse-cli-spec spec-expr)]
                                  (-> t
                                    (assoc-in [:types keyt] valt))
                                  ; resort to a general type
                                  (do
                                    ;(prn "cli: giving up because of" (u/emit-form-fn spec-expr)
                                         ;"\n" spec-expr)
                                    (reduced 
                                      (c/RClass-of IPersistentMap [(c/RClass-of clojure.lang.Keyword) r/-any])))))
                              (c/-complete-hmap {})
                              specs-exprs)

          actual (r/-hvec [spec-map-ty 
                           (prs/parse-type '(clojure.lang.Seqable String))
                           (prs/parse-type 'String)])
          _ (when expected
              (when-not (sub/subtype? actual (ret-t expected))
                (expected-error 
                  actual (ret-t expected))))]
      (assoc expr
             expr-type (ret actual)))))

(defonce ^:dynamic *current-mm* nil)
(set-validator! #'*current-mm* (some-fn nil? 
                                        (u/hmap-c? :dispatch-fn-type Type?
                                                   :dispatch-val-ret TCResult?)))

(defn default-defmethod? [var dispatch-val]
  {:pre [(var? var)]}
  (let [^clojure.lang.MultiFn multifn @var
        _ (assert (instance? clojure.lang.MultiFn multifn))
        default-val (.defaultDispatchVal multifn)]
    (= default-val dispatch-val)))

; FIXME this needs a line number from somewhere!
(defmethod instance-method-special 'clojure.lang.MultiFn/addMethod
  [{[dispatch-val-expr method-expr :as args] :args target :instance :keys [env] :as expr} & [expected]]
  (assert (= 2 (count args)))
  (when-not (#{:var} (:op target))
    (u/int-error "Must call addMethod with a literal var"))
  (let [var (:var target)
        _ (assert (var? var))
        mmsym (u/var->symbol var)
        ret-expr (assoc expr
                        expr-type (ret (c/RClass-of clojure.lang.MultiFn)))
        default? (default-defmethod? var (u/emit-form-fn dispatch-val-expr))]
    (cond
      ;skip if warn-on-unannotated-vars is in effect
      (or (and (ns-opts/warn-on-unannotated-vars? (expr-ns expr))
               (not (var-env/lookup-Var-nofail mmsym)))
          (not (var-env/check-var? mmsym)))
      (do (println "<NO LINE NUMBER>: Not checking defmethod" mmsym "with dispatch value" (u/emit-form-fn dispatch-val-expr))
          (flush)
          ret-expr)
      :else
      (let [_ (assert (#{:var} (:op target)))
            _ (assert (#{:fn} (:op method-expr))
                      "Method must be a fn")
            ctarget (check target)
            cdispatch-val-expr (check dispatch-val-expr)
            dispatch-type (mm/multimethod-dispatch-type mmsym)]
        (if-not dispatch-type
          (binding [vs/*current-env* env]
            (u/tc-delayed-error (str "Multimethod requires dispatch type: " mmsym
                                     "\n\nHint: defmulti must be checked before its defmethods")
                                :return ret-expr))
          (let [method-expected (var-env/type-of mmsym)
                cmethod-expr 
                (binding [*current-mm* (when-not default?
                                         {:dispatch-fn-type dispatch-type
                                          :dispatch-val-ret (expr-type cdispatch-val-expr)})]
                  (check method-expr (ret method-expected)))]
            ret-expr))))))

(add-invoke-special-method :default [& args] :default)
(defmethod static-method-special :default [& args] :default)
(defmethod instance-method-special :default [& args] :default)

(defn check-apply
  [{[fexpr & args] :args :as expr} expected]
  {:post [((some-fn TCResult? #{::not-special}) %)]}
  (let [ftype (ret-t (expr-type (check fexpr)))
        [fixed-args tail] [(butlast args) (last args)]]
    (cond
      ;apply of a simple function
      (r/FnIntersection? ftype)
      (do 
        (when (empty? (:types ftype))
          (u/int-error (str "Empty function intersection given as argument to apply")))
        (let [arg-tres (mapv check fixed-args)
              arg-tys (mapv (comp ret-t expr-type) arg-tres)
              tail-ty (ret-t (expr-type (check tail)))]
          (loop [[{:keys [dom rng rest drest]} :as fs] (:types ftype)]
            (cond
              ;we've run out of cases to try, so error out
              (empty? fs)
              (u/tc-delayed-error (str "Bad arguments to apply: "
                                       "\n\nTarget: \t" (prs/unparse-type ftype) 
                                       "\n\nArguments:\t" (str/join " " (mapv prs/unparse-type (concat arg-tys [tail-ty]))))
                                  :return (error-ret expected))

              ;this case of the function type has a rest argument
              (and rest
                   ;; check that the tail expression is a subtype of the rest argument
                   (sub/subtype? tail-ty (c/Un r/-nil (c/RClass-of Seqable [rest])))
                   (sub/subtypes-varargs? arg-tys dom rest))
              (ret (r/Result-type* rng)
                   (r/Result-filter* rng)
                   (r/Result-object* rng))

              ;other cases go here

              ;next case
              :else (recur (next fs))))))

      ;; apply of a simple polymorphic function
      (r/Poly? ftype)
      (let [vars (c/Poly-fresh-symbols* ftype)
            bbnds (c/Poly-bbnds* vars ftype)
            body (c/Poly-body* vars ftype)
            _ (assert (r/FnIntersection? body))
            arg-tres (mapv check fixed-args)
            arg-tys (mapv (comp ret-t expr-type) arg-tres)
            tail-bound nil
            tail-ty (ret-t (expr-type (check tail)))]
        (loop [[{:keys [dom rng rest drest] :as ftype0} :as fs] (:types body)]
          ;          (when (seq fs)
          ;            (prn "checking fn" (prs/unparse-type (first fs))
          ;                 (mapv prs/unparse-type arg-tys)))
          (cond
            (empty? fs) (u/tc-delayed-error (str "Bad arguments to polymorphic function in apply")
                                            :return (error-ret expected))
            ;the actual work, when we have a * function and a list final argument
            :else 
            (if-let [substitution (cgen/handle-failure
                                    (and rest (not tail-bound) 
                                         (<= (count dom)
                                             (count arg-tys))
                                         (cgen/infer-vararg (zipmap vars bbnds) {}
                                                            (cons tail-ty arg-tys)
                                                            (cons (c/Un r/-nil (c/RClass-of Seqable [rest])) dom)
                                                            rest
                                                            (r/Result-type* rng))))]
              (ret (subst/subst-all substitution (r/Result-type* rng)))
              (recur (next fs))))))

      :else ::not-special)))

;convert apply to normal function application
(add-invoke-apply-method :default 
  [expr & [expected]]
  (let [t (check-apply expr expected)]
    (if (= t ::not-special)
      t
      (assoc expr
             expr-type t))))

(defn normal-invoke [expr fexpr args expected & {:keys [cfexpr cargs]}]
  (u/p :check/normal-invoke
  (let [cfexpr (or cfexpr
                   (check fexpr))
        cargs (or cargs
                  (doall (map check args)))
        ftype (expr-type cfexpr)
        argtys (map expr-type cargs)
        actual (check-funapp fexpr args ftype argtys expected)]
    (assoc expr
           expr-type actual))))

(add-check-method :invoke
  [{fexpr :fn :keys [args env] :as expr} & [expected]]
  {:post [(TCResult? (expr-type %))]}
  #_(prn "invoke:" ((some-fn :var :keyword :op) fexpr))
  (binding [vs/*current-env* env]
    (let [e (invoke-special expr expected)]
      (if (not= :default e) 
        e
        (let [cfexpr (check fexpr)]
          (cond
            (c/keyword-value? (ret-t (expr-type cfexpr)))
            (let [[target default] args]
              (assert (<= 1 (count args) 2))
              (assoc expr
                     expr-type (invoke-keyword (expr-type (check fexpr))
                                               (expr-type (check target))
                                               (when default
                                                 (expr-type (check default))) 
                                               expected)))

            :else (normal-invoke expr fexpr args expected :cfexpr cfexpr)))))))

;lam-result in TR
(u/defrecord FnResult [args kws rest drest body]
  "Results of checking a fn method"
  [(every? symbol? (map first args))
   (every? Type? (map second args))
   ((some-fn nil? (u/hvector-c? symbol? r/KwArgs?)) kws)
   ((some-fn nil? (u/hvector-c? symbol? Type?)) rest)
   ((some-fn nil? (u/hvector-c? symbol? r/DottedPretype?)) drest)
   (TCResult? body)])

(defn- KwArgs-minimum-args [^KwArgs kws]
  {:pre [(r/KwArgs? kws)]
   :post [((u/hmap-c? :minimum (complement neg?)
                      :maximum (some-fn nil? (complement neg?)))
           %)]}
  {:minimum (count (.mandatory kws))
   ; if no optional parameters, must supply exactly the number of mandatory arguments
   :maximum (when (empty? (.optional kws))
              (count (.mandatory kws)))})

;[(Seqable Expr) (Option Expr) FnIntersection -> (Seqable Function)]
(defn relevant-Fns
  "Given a set of required-param exprs, rest-param expr, and a FnIntersection,
  returns a seq of Functions containing Function types
  whos arities could be a subtype to the method with the fixed and rest parameters given"
  [required-params rest-param fin]
  {:pre [(r/FnIntersection? fin)]
   :post [(every? r/Function? %)]}
  (let [nreq (count required-params)]
    ;(prn "nreq" nreq)
    ;(prn "rest-param" rest-param)
    (filter (fn [{:keys [dom rest drest kws]}]
              (let [ndom (count dom)]
                (if rest-param 
                  (or ; required parameters can flow into the rest type
                      (when (or rest drest)
                        (<= nreq ndom))
                      ; kw functions must have exact fixed domain match
                      (when kws
                        (= nreq ndom)))
                  (and (not rest) (= nreq ndom)))))
            (:types fin))))

(defonce ^:dynamic *check-fn-method1-checkfn* nil)
; [(U nil Type) (U nil DottedPretype) -> Type]
; takes the current rest or drest argument (only one is non-nil) and returns
; the type to assign the rest parameter
(defonce ^:dynamic *check-fn-method1-rest-type* nil)

(declare check-fn)

(add-check-method :fn
  [{:keys [env] :as expr} & [expected]]
  {:post [(-> % expr-type TCResult?)]}
  (binding [vs/*current-env* (if (:line env) env vs/*current-env*)
            vs/*current-expr* expr
            *check-fn-method1-checkfn* check
            *check-fn-method1-rest-type*
              (fn [remain-dom rest drest kws]
                {:pre [(or (Type? rest)
                           (r/DottedPretype? drest)
                           (r/KwArgs? kws))
                       (#{1} (count (filter identity [rest drest kws])))
                       (every? r/Type? remain-dom)]
                 :post [(Type? %)]}
                (cond
                  (or rest drest)
                  (c/Un
                    r/-nil
                    (r/TApp-maker (r/Name-maker 'clojure.core.typed/NonEmptySeq)
                                  [(apply c/Un (or rest (.pre-type ^DottedPretype drest)) remain-dom)]))
                  ;FIXME fix code above when we've supported HSequential as discussed in CTYP-126

                  :else (c/KwArgs->Type kws)))]
    (let [type (check-fn expr (let [default-ret (ret (r/make-FnIntersection
                                                       (r/make-Function [] r/-any r/-any)))]
                                (cond (and expected (not= r/-any (ret-t expected))) expected
                                      :else default-ret)))
          _ (when expected
              (when-not (sub/subtype? (ret-t type) (ret-t expected))
               (expected-error (ret-t type) (ret-t expected))))]
      (assoc expr
             expr-type type))))

(declare abstract-object abstract-filter abstract-type abo)

; Difference from Typed Racket
;
; Here we also abstract types with abstract-type. We have types
; like HeterogeneousVector that contains Result's, but can also
; appear in arbitrary positions. The combination of these means
; we need to abstract and instantiate all types at function boundaries.

;[TCResult (Seqable Symbol) -> Result]
(defn abstract-result [result arg-names]
  {:pre [(TCResult? result)
         (every? symbol? arg-names)]
   :post [(r/Result? %)]}
  ;(prn "abstract result" result arg-names)
  (u/p :check/abstract-result
  (let [keys (range (count arg-names))]
    (r/make-Result
      (abstract-type   arg-names keys (ret-t result))
      (abstract-filter arg-names keys (ret-f result))
      (abstract-object arg-names keys (ret-o result))))))

;[Type (Seqable Symbol) -> Type]
(defn abstract-type [ids keys t]
  {:pre [(every? symbol? ids)
         (every? integer? keys)
         (r/AnyType? t)]
   :post [(r/AnyType? %)]}
  ;(prn "abstract type" ids keys t)
  (letfn [(sb-t [t] (abstract-type ids keys t))
          (sb-f [f] (abo ids keys f))
          (sb-o [o] (abstract-object ids keys o))]
    (fold/fold-rhs ::abo
       {:type-rec sb-t
        :filter-rec sb-f
        :object-rec sb-o}
      t)))

;[(Seqable Symbol) (Seqable AnyInteger) RObject -> RObject]
(defn abstract-object [ids keys o]
  {:pre [(every? symbol? ids)
         (every? integer? keys)
         (obj/RObject? o)]
   :post [(obj/RObject? %)]}
  ;(prn "abstract-object" ids keys o)
  (letfn [ ; Difference from Typed Racket:
            ;   because abstract-result calls abstract-type, we could have
            ;   already-abstracted filters at this point. We relax the contract
            ;   to allow naturals.
            ;
            ; eg. (ann-form (fn [] (fn [b] b)) [-> [Any -> Any]])
            ;
            ;    In this type the (fn [b] b) is already abstracted as 
            ;      [Any -> Any :filters {:then (! (U nil false) 0), :else (is (U nil false) 0)} :object {:id 0}]
            ;    by the time we call abstract-result.
          (lookup [y]
            {:pre [((some-fn symbol? u/nat?) y)]
             :post [((some-fn nil? integer?) %)]}
            (some (fn [[x i]] (and (= x y) i))
                  (map vector ids keys)))]
    (cond
      (and (obj/Path? o)
           (lookup (:id o))) (update-in o [:id] lookup)
      :else obj/-empty)))

;[(Seqable Symbol) (Seqable AnyInteger) (U NoFilter FilterSet) 
;  -> (U NoFilter FilterSet)]
(defn abstract-filter [ids keys fs]
  {:pre [(every? symbol? ids)
         (every? integer? keys)
         ((some-fn fl/NoFilter? fl/FilterSet?) fs)]
   :post [((some-fn fl/NoFilter? fl/FilterSet?) %)]}
  ;(prn "abstract filter" ids keys fs)
  (cond
    (fl/FilterSet? fs)
    (let [{fs+ :then fs- :else} fs]
      (fo/-FS (abo ids keys fs+)
              (abo ids keys fs-)))
    (fl/NoFilter? fs) (fo/-FS fl/-top fl/-top)))

(derive ::abo fold/fold-rhs-default)

(fold/add-fold-case ::abo
                    TypeFilter
                    (fn [{:keys [type path id] :as fl} {{:keys [lookup]} :locals}]
                      ;if variable goes out of scope, replace filter with fl/-top
                      (if-let [scoped (lookup id)]
                        (fo/-filter type scoped path)
                        fl/-top)))

(fold/add-fold-case ::abo
                    NotTypeFilter
                    (fn [{:keys [type path id] :as fl} {{:keys [lookup]} :locals}]
                      ;if variable goes out of scope, replace filter with fl/-top
                      (if-let [scoped (lookup id)]
                        (fo/-not-filter type scoped path)
                        fl/-top)))

;[(Seqable Symbol) (Seqable AnyInteger) Filter -> Filter]
(defn abo [xs idxs f]
  {:pre [(every? symbol? xs)
         (every? integer? idxs)
         (fl/Filter? f)]
   :post [(fl/Filter? %)]}
  ;(prn "abo" xs idxs f)
  (letfn [(lookup [y]
            ; Difference from Typed Racket:
            ;   because abstract-result calls abstract-type, we could have
            ;   already-abstracted filters at this point. We relax the contract
            ;   to allow naturals.
            ;
            ; eg. (ann-form (fn [] (fn [b] b)) [-> [Any -> Any]])
            ;
            ;    In this type the (fn [b] b) is already abstracted as 
            ;      [Any -> Any :filters {:then (! (U nil false) 0), :else (is (U nil false) 0)} :object {:id 0}]
            ;    by the time we call abstract-result.
            {:pre [((some-fn symbol? u/nat?) y)]
             :post [((some-fn nil? integer?) %)]}
            (some (fn [[x i]] (and (= x y) i))
                  (map vector xs idxs)))
          (rec [f] (abo xs idxs f))
          (sb-t [t] (abstract-type xs idxs t))]
    (fold/fold-rhs ::abo
      {:type-rec sb-t 
       :filter-rec rec
       :locals {:lookup lookup}}
      f)))

;[FnResult -> Function]
(defn FnResult->Function [{:keys [args kws rest drest body] :as fres}]
  {:pre [(FnResult? fres)]
   :post [(r/Function? %)]}
  (u/p :check/FnResult->Function
  (let [; names of formal parameters to abstract from result type
        rest-param-name (or (first rest)
                            (first drest)
                            (first kws))
        arg-names (concat (map first args)
                          (when rest-param-name
                            [rest-param-name]))]
    (r/Function-maker
      (map second args)
      (abstract-result body arg-names)
      (when rest
        (second rest))
      (when drest
        (second drest))
      (when kws
        (second kws))))))

;TODO eliminate, only used in pfn>, not needed.
;FIXME not updated for tools.analyzer
#_(defn check-anon-fn
  "Check anonymous function, with annotated methods. methods-types
  is a (Seqable (HMap {:dom (Seqable Type) :rng (U nil Type)}))"
  [{:keys [methods] :as expr} methods-types & {:keys [poly]}]
  {:pre [(every? (u/hmap-c? :dom (u/every-c? Type?)
                            :rng (some-fn nil? Type?)
                            :rest nil? ;TODO
                            :drest nil?) ;TODO
                 methods-types)
         ((some-fn nil? 
                   (u/every-c? (u/hvector-c? symbol? r/Bounds?)))
          poly)]
   :post [(TCResult? (expr-type %))]}
  (cond
    ; named fns must be fully annotated, and are checked with normal check
    (:name expr) (let [ftype (apply r/make-FnIntersection 
                                    (doall (for [{:keys [dom rng]} methods-types]
                                             (if rng
                                               (r/make-Function dom rng)
                                               (throw (Exception. "Named anonymous functions require return type annotation"))))))
                       ftype (if poly
                               (c/Poly* (map first poly)
                                      (map second poly)
                                      ftype)
                               ftype)]

                   (check expr (ret ftype)))
    :else
    (let [;_ (prn methods methods-types expr)
          ftype (apply r/make-FnIntersection (mapv FnResult->Function 
                                                   (mapv (fn [m {:keys [dom rng]}]
                                                           (check-anon-fn-method m dom rng))
                                                         methods methods-types)))]
      (assoc expr
             expr-type (ret ftype (fo/-true-filter) obj/-empty)))))

;[Type -> '[Type (Option (Seqable Symbol)) (Option (Seqable F)) (Option (Seqable Bounds)) (Option (U :Poly :PolyDots))]
; -> Type]
(defn unwrap-poly
  "Return a pair vector of the instantiated body of the possibly polymorphic
  type and the names used"
  [t]
  {:pre [(Type? t)]
   :post [((u/hvector-c? Type? 
                         (some-fn nil? (u/every-c? r/F?))
                         (some-fn nil? (u/every-c? r/Bounds?))
                         (some-fn nil? #{:Poly :PolyDots})) %)]}
  (cond
    (r/Poly? t) (let [new-nmes (c/Poly-fresh-symbols* t)
                      new-frees (map r/make-F new-nmes)]
                  [(c/Poly-body* new-nmes t) new-frees (c/Poly-bbnds* new-nmes t) :Poly])
    (r/PolyDots? t) (let [new-nmes (c/PolyDots-fresh-symbols* t)
                          new-frees (map r/make-F new-nmes)]
                      [(c/PolyDots-body* new-nmes t) new-frees (c/PolyDots-bbnds* new-nmes t) :PolyDots])
    :else [t nil nil nil]))

;[Type (Seqable Symbol) (Seqable F) (U :Poly :Polydots nil) -> Type]
(defn rewrap-poly [body inst-frees bnds poly?]
  {:pre [(Type? body)
         (every? r/F? inst-frees)
         ((some-fn nil? #{:Poly :PolyDots}) poly?)]
   :post [(Type? %)]}
  (case poly?
    :Poly (c/Poly* (map :name inst-frees) bnds body)
    :PolyDots (c/PolyDots* (map :name inst-frees) bnds body)
    body))

(declare check-fn-method check-fn-method1)

; Check a sequence of methods against a (possibly polymorphic) function type.
;
; If this is a deftype method, provide a recur-target-fn to handle recur behaviour
; and validate-expected-fn to prevent expected types that include a rest argument.
;
; (ann check-fn-methods [Expr Type & :optional {:recur-target-fn (Nilable [Function -> RecurTarget])
;                                               :validate-expected-fn (Nilable [FnIntersection -> Any])}])
(defn check-fn-methods [methods expected
                        & {:keys [recur-target-fn
                                  validate-expected-fn
                                  self-name]}]
  {:pre [(r/Type? expected)
         ((some-fn nil? symbol?) self-name)]
   :post [(r/Type? %)]}
  ; FIXME Unions of functions are not supported yet
  (let [;; FIXME This is trying to be too smart, should be a simple cond with Poly/PolyDots cases

        ; try and unwrap type enough to find function types
        exp (c/fully-resolve-type expected)
        ; unwrap polymorphic expected types
        [fin inst-frees bnds poly?] (unwrap-poly exp)
        ; once more to make sure (FIXME is this needed?)
        fin (c/fully-resolve-type fin)
        ;ensure a function type
        _ (when-not (r/FnIntersection? fin)
            (u/int-error
              (str (pr-str (prs/unparse-type fin)) " is not a function type")))
        _ (when validate-expected-fn
            (validate-expected-fn fin))
        ;collect all inferred Functions
        inferred-fni (lex/with-locals (when-let [name self-name] ;self calls
                                        (when-not expected 
                                          (u/int-error (str "Recursive functions require full annotation")))
                                        (assert (symbol? name) name)
                                        {name expected})
                       ;scope type variables from polymorphic type in body
                       (free-ops/with-free-mappings (case poly?
                                                      :Poly (zipmap (map r/F-original-name inst-frees)
                                                                    (map #(hash-map :F %1 :bnds %2) inst-frees bnds))
                                                      :PolyDots (zipmap (map r/F-original-name (next inst-frees))
                                                                        (map #(hash-map :F %1 :bnds %2) (next inst-frees) (next bnds)))
                                                      {})
                         (dvar-env/with-dotted-mappings (case poly?
                                                          :PolyDots {(-> inst-frees last r/F-original-name) (last inst-frees)}
                                                          {})
                           (apply r/make-FnIntersection
                                  (mapcat (fn [method]
                                            (let [fnt (check-fn-method method fin
                                                                       :recur-target-fn recur-target-fn)]
                                              fnt))
                                          methods)))))
        ;rewrap in Poly or PolyDots if needed
        pfni (rewrap-poly inferred-fni inst-frees bnds poly?)]
    pfni))

(defn fn-self-name [{:keys [op] :as fexpr}]
  (impl/impl-case
    :clojure (do (assert (#{:fn} op))
                 (-> fexpr :local :name))
    :cljs (do (assert (#{:fn} op))
              (-> fexpr :name :name))))

; Can take a CLJ or CLJS function expression.
;
;[FnExpr (Option Type) -> Expr]
(defn check-fn 
  "Check a fn to be under expected and annotate the inferred type"
  [{:keys [methods] :as fexpr} expected]
  {:pre [(TCResult? expected)]
   :post [(TCResult? %)]}
  ;(prn 'self-name (:name fexpr))
  (ret (check-fn-methods methods (ret-t expected)
                         :self-name (fn-self-name fexpr))
       (fo/-FS fl/-top fl/-bot) 
       obj/-empty))

(defn method-required-params [method]
  (impl/impl-case
    ; :variadic? in tools.analyzer
    :clojure (case (:op method)
               (:fn-method) ((if (:variadic? method) butlast identity)
                             (:params method))
               ;include deftype's 'this' param
               (:method) (concat [(:this method)] (:params method)))
    ; :variadic in CLJS
    :cljs ((if (:variadic method) butlast identity)
           (:params method))))

(defn method-rest-param [method]
  (impl/impl-case
    ; :variadic? in tools.analyzer
    :clojure (case (:op method)
               ;deftype methods are never variadic
               (:method) nil
               (:fn-method) ((if (:variadic? method) last (constantly nil))
                             (:params method)))
    ; :variadic in CLJS
    :cljs ((if (:variadic method) last (constantly nil))
           (:params method))))

;[MethodExpr FnIntersection & :optional {:recur-target-fn (U nil [Function -> RecurTarget])}
;   -> (Seq Function)]
(defn check-fn-method [method fin & {:keys [recur-target-fn]}]
  {:pre [(r/FnIntersection? fin)]
   :post [(seq %)
          (every? r/Function? %)]}
  (u/p :check/check-fn-method
  (let [required-params (method-required-params method)
        rest-param (method-rest-param method)
        mfns (relevant-Fns required-params rest-param fin)]
    #_(prn "relevant-Fns" (map prs/unparse-type mfns))
    (cond
      ;If no matching cases, assign parameters to Any
      (empty? mfns) [(check-fn-method1 method 
                                       (r/make-Function (repeat (count required-params) r/-any) ;doms
                                                        r/-any  ;rng 
                                                        (when rest-param ;rest
                                                          r/-any))
                                       :recur-target-fn recur-target-fn)]
      :else (doall
              (for [f mfns]
                (check-fn-method1 method f
                                  :recur-target-fn recur-target-fn)))))))

(declare ^:dynamic *recur-target*)

(defmacro with-recur-target [tgt & body]
  `(binding [*recur-target* ~tgt]
     ~@body))

(declare env+ ->RecurTarget RecurTarget?)

(defn method-body [method]
  {:pre [(impl/impl-case 
           :clojure (#{:fn-method :method} (:op method))
           ; is there a better test?
           :cljs method)]}
  (impl/impl-case
    :clojure (:body method)
    :cljs (:expr method)))

(defn method-param-name [bexpr]
  (:name bexpr))

;check method is under a particular Function, and return inferred Function
;
; check-fn-method1 exposes enough wiring to support the differences in deftype
; methods and normal methods via `fn`.
;
; # Differences in recur behaviour
;
; deftype methods do *not* pass the first parameter (usually `this`) when calling `recur`.
;
; eg. (my-method [this a b c] (recur a b c))
;
; The behaviour of generating a RecurTarget type for recurs is exposed via the :recur-target-fn
;
;
;[MethodExpr Function -> Function]
(defn check-fn-method1 [method {:keys [dom rest drest kws] :as expected}
                        & {:keys [recur-target-fn]}]
  {:pre [(r/Function? expected)]
   :post [(r/Function? %)]}
  (impl/impl-case
    :clojure (assert (#{:fn-method :method} (:op method))
                     (:op method))
    ; is there a better :op check here?
    :cljs (assert method))
  #_(prn "checking syntax:" (u/emit-form-fn method))
  (u/p :check/check-fn-method1
  (let [body (method-body method)
        required-params (method-required-params method)
        rest-param (method-rest-param method)

        param-obj (comp #(obj/->Path nil %)
                        method-param-name)
        ; Difference from Typed Racket:
        ;
        ; Because types can contain abstracted names, we instantiate
        ; the expected type in the range before using it.
        ;
        ; eg. Checking against this function type:
        ;      [Any Any
        ;       -> (HVec [(U nil Class) (U nil Class)]
        ;                :objects [{:path [Class], :id 0} {:path [Class], :id 1}])]
        ;     means we need to instantiate the HVec type to the actual argument
        ;     names with open-Result.
        ;
        ;     If the actual function method is (fn [a b] ...) we check against:
        ;
        ;       (HVec [(U nil Class) (U nil Class)]
        ;              :objects [{:path [Class], :id a} {:path [Class], :id b}])
        expected-rng (apply ret
                       (open-Result (:rng expected)
                                    (map param-obj
                                         (concat required-params 
                                                 (when rest-param [rest-param])))))
        ;ensure Function fits method
        _ (when-not ((if (or rest drest kws) <= =) (count required-params) (count dom))
            (u/int-error (str "Checking method with incorrect number of expected parameters"
                              ", expected " (count dom) " required parameter(s) with"
                              (if rest " a " " no ") "rest parameter, found " (count required-params)
                              " required parameter(s) and" (if rest-param " a " " no ")
                              "rest parameter.")))

        _ (when-not (or (not rest-param)
                        (some identity [drest rest kws]))
            (u/int-error (str "No type for rest parameter")))

        ;;unhygienic version
        ;        ; Update filters that reference bindings that the params shadow.
        ;        ; Abstracting references to parameters is handled later in abstract-result, but
        ;        ; suffers from bugs due to un-hygienic macroexpansion (see `abstract-result`).
        ;        ; c/In short, don't shadow parameters if you want meaningful filters.
        ;        props (mapv (fn [oldp]
        ;                      (reduce (fn [p sym]
        ;                                {:pre [(fl/Filter? p)
        ;                                       (symbol? sym)]}
        ;                                (subst-filter p sym obj/-empty true))
        ;                              oldp (map :sym required-params)))
        ;                    (:props lex/*lexical-env*))

        _ (when (impl/checking-clojure?)
            (assert (every? symbol? (map method-param-name required-params))
                    "Unhygienic AST detected"))
        props (:props lex/*lexical-env*)
        fixed-entry (map vector 
                         (map method-param-name required-params)
                         (concat dom 
                                 (repeat (or rest (:pre-type drest)))))
        ;_ (prn "checking function:" (prs/unparse-type expected))
        check-fn-method1-rest-type *check-fn-method1-rest-type*
        rest-entry (when rest-param
<<<<<<< HEAD
                     (assert check-fn-method1-rest-type "No check-fn bound for rest type")
                     [[(method-param-name rest-param)
                       (check-fn-method1-rest-type rest drest kws)]])
=======
                     [[(param-name rest-param)
                       (check-fn-method1-rest-type (drop (count required-params) dom) rest drest kws)]])
>>>>>>> 8e934336
        ;_ (prn "rest entry" rest-entry)
        _ (assert ((u/hash-c? symbol? Type?) (into {} fixed-entry))
                  (into {} fixed-entry))
        _ (assert ((some-fn nil? (u/hash-c? symbol? Type?)) (when rest-entry
                                                              (into {} rest-entry))))

        ; if this fn method is a multimethod dispatch method, then infer
        ; a new filter that results from being dispatched "here"
        mm-filter (when-let [{:keys [dispatch-fn-type dispatch-val-ret]} *current-mm*]
                    (u/p :check/check-fn-method1-inner-mm-filter-calc
                    (assert (and dispatch-fn-type dispatch-val-ret))
                    (assert (not (or drest rest rest-param)))
                    (let [disp-app-ret (check-funapp nil nil 
                                                     (ret dispatch-fn-type)
                                                     (map ret dom (repeat (fo/-FS fl/-top fl/-top)) 
                                                          (map param-obj required-params))
                                                     nil)
                          ;_ (prn "disp-app-ret" disp-app-ret)
                          ;_ (prn "disp-fn-type" (prs/unparse-type dispatch-fn-type))
                          ;_ (prn "dom" dom)
                          isa-ret (tc-isa? disp-app-ret dispatch-val-ret)
                          then-filter (-> isa-ret ret-f :then)
                          _ (assert then-filter)]
                      then-filter)))
        ;_ (prn "^^^ mm-filter")

        ;_ (prn "funapp1: inferred mm-filter" mm-filter)

        env (let [env (-> lex/*lexical-env*
                          ;add mm-filter
                          (assoc-in [:props] (set (concat props (when mm-filter [mm-filter]))))
                          ;add parameters to scope
                          ;IF UNHYGIENIC order important, (fn [a a & a]) prefers rightmost name
                          (update-in [:l] merge (into {} fixed-entry) (into {} rest-entry)))
                  flag (atom false :validator u/boolean?)
                  env (if mm-filter
                        (let [t (env+ env [mm-filter] flag)]
                          t)
                        env)]
              (assert (not @flag) "Unreachable method: Local inferred to be bottom when applying multimethod filter")
              env)

        check-fn-method1-checkfn *check-fn-method1-checkfn*
        _ (assert check-fn-method1-checkfn "No check-fn bound for method1")
        ; rng before adding new filters
        crng-nopass
        (u/p :check/check-fn-method1-chk-rng-pass1
        (binding [*current-mm* nil]
          (var-env/with-lexical-env env
            (let [rec (or ; if there's a custom recur behaviour, use the provided
                          ; keyword argument to generate the RecurTarget.
                          (when recur-target-fn
                            (recur-target-fn expected))
                          ; Otherwise, assume we are checking a regular `fn` method
                          (->RecurTarget dom rest drest nil))
                  _ (assert (RecurTarget? rec))]
              (with-recur-target rec
                (check-fn-method1-checkfn body expected-rng))))))

        ; Apply the filters of computed rng to the environment and express
        ; changes to the lexical env as new filters, and conjoin with existing filters.

        ;_ (prn "crng-nopass" crng-nopass)
        {:keys [then else]} (-> crng-nopass expr-type ret-f)
        then-env (u/p :check/check-fn-method1-env+-rng
                   (env+ env [then] (atom true)))
        new-then-props (reduce (fn [fs [sym t]]
                                 {:pre [((u/set-c? fl/Filter?) fs)]}
                                 (if (= t (get-in env [:l sym]))
                                   ;type hasn't changed, no new propositions
                                   fs
                                   ;new type, add positive proposition
                                   (conj fs (fo/-filter t sym))))
                               #{}
                               (:l then-env))

        crng (u/p :check/check-fn-method1-add-rng-filters
               (update-in crng-nopass [expr-type :fl :then] 
                          (fn [f]
                            (apply fo/-and f new-then-props))))
        _ (binding [vs/*current-expr* body
                    ; don't override the env because :do node don't have line numbers
                    ; The :fn that contains this arity rebinds current-env.
                    #_vs/*current-env* #_(:env body)]
            (when (not (sub/subtype? (-> crng expr-type ret-t) (ret-t expected-rng)))
              (expected-error (-> crng expr-type ret-t) (ret-t expected-rng))))
        rest-param-name (when rest-param
                          (method-param-name rest-param))]
      (FnResult->Function 
        (->FnResult fixed-entry 
                    (when (and kws rest-param)
                      [rest-param-name kws])
                    (when (and rest rest-param)
                      [rest-param-name rest])
                    (when (and drest rest-param) 
                      [rest-param-name drest])
                    (expr-type crng))))))


(add-check-method :do
  [expr & [expected]]
  {:post [(TCResult? (expr-type %))]}
  (cond
    (= ::t/tc-ignore
       (:val (first (:statements expr))))
    (assoc expr
           expr-type (ret r/-any))

    :else
    (let [exprs (vec (concat (:statements expr) [(:ret expr)]))
          nexprs (count exprs)
          [env actual-types]
          (reduce (fn [[env actual-rets] [n expr]]
                    {:pre [(lex/PropEnv? env)
                           (integer? n)
                           (< n nexprs)]
                     :post [(u/hvector-c? lex/PropEnv? (every-pred vector? (u/every-c? r/TCResult?)))]}
                    (let [res (u/p :check/do-inner-check
                              (binding [; always prefer envs with :line information, even if inaccurate
                                          vs/*current-env* (if (:line (:env expr))
                                                             (:env expr)
                                                             vs/*current-env*)
                                          vs/*current-expr* expr]
                                  (var-env/with-lexical-env env
                                    (-> (check expr 
                                               ;propagate expected type only to final expression
                                               (when (= (inc n) nexprs)
                                                 expected))
                                        expr-type))))
                          flow (-> res r/ret-flow r/flow-normal)
                          flow-atom (atom true)
                          ;_ (prn flow)
                          ;add normal flow filter
                          nenv (env+ env [flow] flow-atom)
                          ;_ (prn nenv)
                          ]
  ;                        _ (when-not @flow-atom 
  ;                            (binding [; always prefer envs with :line information, even if inaccurate
  ;                                                  vs/*current-env* (if (:line (:env expr))
  ;                                                                     (:env expr)
  ;                                                                     vs/*current-env*)
  ;                                      vs/*current-expr* expr]
  ;                              (u/int-error (str "Applying flow filter resulted in local being bottom"
  ;                                                "\n"
  ;                                                (with-out-str (print-env* nenv))
  ;                                                "\nOld: "
  ;                                                (with-out-str (print-env* env))))))]
                      (if @flow-atom
                        ;reachable
                        [nenv (conj actual-rets res)]
                        ;unreachable
                        (do ;(prn "Detected unreachable code")
                          (reduced [nenv (conj actual-rets (ret (r/Bottom)))])))))
                  [lex/*lexical-env* []] (map-indexed vector exprs))]
      (assoc expr
             expr-type (last actual-types))))) ;should be a ret already

(add-check-method :local
  [{sym :name :as expr} & [expected]]
  (binding [vs/*current-env* (:env expr)]
    (let [t (var-env/type-of sym)
          _ (when (and expected
                       (not (sub/subtype? t (ret-t expected))))
              (prs/with-unparse-ns (expr-ns expr)
                (u/tc-delayed-error 
                  (str "Local binding " sym " expected type " (pr-str (prs/unparse-type (ret-t expected)))
                       ", but actual type " (pr-str (prs/unparse-type t)))
                  :form (u/emit-form-fn expr))))]
      (assoc expr
             expr-type (ret t 
                            (fo/-FS (fo/-not-filter (c/Un r/-nil r/-false) sym)
                                    (fo/-filter (c/Un r/-nil r/-false) sym))
                            (obj/->Path nil sym))))))


;[Method -> Symbol]
(defn Method->symbol [{name-sym :name :keys [declaring-class] :as method}]
  {:pre [(instance? clojure.reflect.Method method)]
   :post [((every-pred namespace symbol?) %)]}
  (symbol (name declaring-class) (name name-sym)))

(declare Java-symbol->Type)

;[Symbol Boolean -> (Option Type)]
(defn symbol->PArray [sym nilable?]
  {:pre [(symbol? sym)
         (u/boolean? nilable?)]
   :post [((some-fn nil? r/PrimitiveArray?) %)]}
  (let [s (str sym)]
    (when (.endsWith s "<>")
      (let [^String s-nosuffix (apply str (drop-last 2 s))]
        (assert (not (.contains s-nosuffix "<>")))
        ;Nullable elements
        (let [t (Java-symbol->Type (symbol s-nosuffix) nilable?)
              c (let [c (or (when-let [rclass ((prs/clj-primitives-fn) (symbol s-nosuffix))]
                              (r/RClass->Class rclass))
                            (resolve (symbol s-nosuffix)))
                      _ (assert (class? c) s-nosuffix)]
                  c)]
          (r/PrimitiveArray-maker c t t))))))

;[Symbol Boolean -> Type]
(defn Java-symbol->Type [sym nilable?]
  {:pre [(symbol? sym)
         (u/boolean? nilable?)]
   :post [(Type? %)]}
  (if-let [typ (or ((prs/clj-primitives-fn) sym)
                   (symbol->PArray sym nilable?)
                   (when-let [cls (resolve sym)]
                     (apply c/Un (c/RClass-of-with-unknown-params cls)
                            (when nilable?
                              [r/-nil]))))]
    typ
    (u/tc-delayed-error (str "Method symbol " sym " does not resolve to a type"))))

;[clojure.reflect.Method -> Type]
(defn- instance-method->Function [{:keys [parameter-types declaring-class return-type] :as method}]
  {:pre [(instance? clojure.reflect.Method method)]
   :post [(r/FnIntersection? %)]}
  (assert (class? (resolve declaring-class)))
  (r/make-FnIntersection (r/make-Function (concat [(c/RClass-of-with-unknown-params declaring-class)]
                                                  (doall (map #(Java-symbol->Type % false) parameter-types)))
                                          (Java-symbol->Type return-type true))))

;[clojure.reflect.Field - Type]
(defn- Field->Type [{:keys [type flags] :as field}]
  {:pre [(instance? clojure.reflect.Field field)]
   :post [(Type? %)]}
  (cond
    (flags :enum) (Java-symbol->Type type false)
    :else (Java-symbol->Type type true)))

;[clojure.reflect.Method -> Type]
(defn Method->Type [{:keys [parameter-types return-type flags] :as method}]
  {:pre [(instance? clojure.reflect.Method method)]
   :post [(r/FnIntersection? %)]}
  (let [msym (Method->symbol method)
        nparams (count parameter-types)]
    (r/make-FnIntersection (r/make-Function (doall (map (fn [[n tsym]] (Java-symbol->Type 
                                                                       tsym (mtd-param-nil/nilable-param? msym nparams n)))
                                                      (map-indexed vector
                                                                   (if (:varargs flags)
                                                                     (butlast parameter-types)
                                                                     parameter-types))))
                                          (Java-symbol->Type return-type (not (mtd-ret-nil/nonnilable-return? msym nparams)))
                                          (when (:varargs flags)
                                            (Java-symbol->Type (last parameter-types) 
                                                               (mtd-param-nil/nilable-param? msym nparams (dec nparams))))))))

;[clojure.reflect.Constructor -> Type]
(defn- Constructor->Function [{:keys [declaring-class parameter-types] :as ctor}]
  {:pre [(instance? clojure.reflect.Constructor ctor)]
   :post [(r/FnIntersection? %)]}
  (let [cls (resolve declaring-class)
        _ (when-not (class? cls)
            (u/tc-delayed-error (str "Constructor for unresolvable class " (:class ctor))))]
    (r/make-FnIntersection (r/make-Function (doall (map #(Java-symbol->Type % false) parameter-types))
                                            (c/RClass-of-with-unknown-params cls)
                                            nil nil
                                            :filter (fo/-true-filter))))) ;always a true value

;[MethodExpr -> (U nil NamespacedSymbol)]
(defn MethodExpr->qualsym [{c :class :keys [op method] :as expr}]
  {:pre [(#{:static-call :instance-call} op)
         (class? c)
         (symbol? method)]
   :post [(symbol? %)]}
  (symbol (str (u/Class->symbol c)) (str method)))

(defn Type->Classes [t]
  {:post [(every? (some-fn class? nil?) %)]}
  (let [t (c/fully-resolve-type t)]
    (cond
      (r/RClass? t) [(r/RClass->Class t)]
      (r/DataType? t) [(r/DataType->Class t)]
      (r/Value? t) [(class (.val ^Value t))]
      (r/Union? t) (mapcat Type->Classes (.types ^Union t))
      :else [Object])))

(defn possible-methods [t method-name arg-tys static?]
  {:pre [(Type? t)
         (every? Type? arg-tys)]
   :post [(every? (partial instance? clojure.reflect.Method) %)]}
  (let [cs (remove nil? (Type->Classes t))]
    (apply concat 
           (for [c cs]
             (let [{:keys [members]} (reflect/reflect c)]
               (filter (fn [{:keys [flags parameter-types name] :as m}]
                         (and (instance? clojure.reflect.Method m)
                              (= (contains? flags :static)
                                 (boolean static?))
                              (= (count parameter-types)
                                 (count arg-tys))
                              (= (str name)
                                 (str method-name))
                              (every? identity
                                      (map sub/subtype?
                                           arg-tys
                                           (map Java-symbol->Type parameter-types)))))
                       members))))))

(defn reflect-friendly-sym [cls]
  (-> (reflect/typename cls)
      (str/replace "[]" "<>")
      symbol))

(defn MethodExpr->Method [{c :class method-name :method :keys [op args] :as expr}]
  {:pre [(#{:static-call :instance-call} op)]
   :post [(instance? clojure.reflect.Method %)]}
  (let [ms (->> (reflect/reflect c)
                :members
                (filter #(instance? clojure.reflect.Method %))
                (filter #(#{method-name} (:name %)))
                (filter (fn [{:keys [parameter-types]}]
                          (#{(map (comp reflect-friendly-sym :tag) args)} parameter-types))))]
    ;(prn "MethodExpr->Method" c ms (map :tag args))
    (first ms)))

;[MethodExpr Type Any -> Expr]
(defn check-invoke-method [{c :class method-name :name :keys [args env] :as expr} expected inst?
                           & {:keys [ctarget cargs]}]
  {:pre [((some-fn nil? TCResult?) expected)]
   :post [(-> % expr-type TCResult?)]}
  (binding [vs/*current-env* env]
    (let [method (when (#{:static-call :instance-call} (:op expr))
                   (MethodExpr->Method expr))
          msym (MethodExpr->qualsym expr)
          rfin-type (or (when msym
                          (@mth-override/METHOD-OVERRIDE-ENV msym))
                        (when method
                          (Method->Type method)))
          _ (when-not rfin-type 
              (u/int-error (str "Unresolved " (if inst? "instance" "static") 
                                " method invocation " 
                                (when c
                                  (str (u/Class->symbol c) "/"))
                                method-name 
                                ".\n\nHint: use *warn-on-reflection* to identify reflective calls"
                                "\n\nin: " (u/emit-form-fn expr))))
          _ (when inst?
              (let [ctarget (or ctarget (check (:instance expr)))
                    target-class (resolve (:declaring-class method))
                    _ (assert (class? target-class))]
                ;                (prn "check target" (prs/unparse-type (ret-t (expr-type ctarget)))
                ;                     (prs/unparse-type (c/RClass-of (u/Class->symbol (resolve (:declaring-class method))) nil)))
                (when-not (sub/subtype? (ret-t (expr-type ctarget)) (c/RClass-of-with-unknown-params target-class))
                  (u/tc-delayed-error (str "Cannot call instance method " (Method->symbol method)
                                           " on type " (pr-str (prs/unparse-type (ret-t (expr-type ctarget)))))
                                      :form (u/emit-form-fn expr)))))
          cargs (or cargs (doall (map check args)))
          result-type (check-funapp expr args (ret rfin-type) (map expr-type cargs) expected)
          _ (when expected
              (when-not (sub/subtype? (ret-t result-type) (ret-t expected))
                (u/tc-delayed-error (str "Return type of " (if inst? "instance" "static")
                                         " method " (Method->symbol method)
                                         " is " (prs/unparse-type (ret-t result-type))
                                         ", expected " (prs/unparse-type (ret-t expected)) "."
                                         (when (sub/subtype? r/-nil (ret-t result-type))
                                           (str "\n\nHint: Use `non-nil-return` and `nilable-param` to configure "
                                                "where `nil` is allowed in a Java method call. `method-type` "
                                                "prints the current type of a method.")))
                                    :form (u/emit-form-fn expr))))]
      (assoc expr
             expr-type result-type))))

(add-check-method :static-call
  [expr & [expected]]
  {:post [(-> % expr-type TCResult?)]}
  #_(prn "static-method")
  (let [spec (static-method-special expr expected)]
    (if (not= :default spec)
      spec
      (check-invoke-method expr expected false))))

(add-check-method :instance-call
  [expr & [expected]]
  {:post [(-> % expr-type TCResult?)]}
  (let [spec (instance-method-special expr expected)]
    (if (not= :default spec)
      spec
      (check-invoke-method expr expected true))))

(def COMPILE-STUB-PREFIX "compile__stub")

(defn FieldExpr->Field [{c :class field-name :field :keys [op] :as expr}]
  {:pre [(#{:static-field :instance-field} op)]
   :post [(instance? clojure.reflect.Field %)]}
  (let [fs (->> (reflect/reflect c)
                :members
                (filter #(instance? clojure.reflect.Field %))
                (filter #(#{field-name} (:name %))))]
    (assert (#{1} (count fs)))
    (first fs)))

(add-check-method :static-field
  [expr & [expected]]
  {:post [(-> % expr-type TCResult?)]}
  (let [field (FieldExpr->Field expr)]
    (assoc expr
           expr-type (ret (Field->Type field)))))

(declare unwrap-datatype)

(add-check-method :instance-field
  [{target :instance target-class :class field-name :field :as expr} & [expected]]
  {:post [(-> % expr-type TCResult?)]}
  #_(prn "instance-field:" expr)
  (binding [vs/*current-expr* expr]
   (let [field (FieldExpr->Field expr)]
    (when-not target-class
      (u/int-error (str "Call to instance field "
                        (symbol field-name)
                        " requires type hints.")))
    (assert (class? target-class))
    (let [fsym (symbol field-name)
          cexpr (check target)
          ; check that the hinted class at least matches the runtime class we expect
          _ (let [expr-ty (c/fully-resolve-type (-> cexpr expr-type ret-t))
                  cls (cond
                         (r/DataType? expr-ty) (u/symbol->Class (:the-class expr-ty))
                         (r/RClass? expr-ty) (u/symbol->Class (:the-class expr-ty)))]
              (when-not (and cls
                             ; in case target-class has been redefined
                             (sub/class-isa? cls (-> target-class u/Class->symbol u/symbol->Class)))
                (u/tc-delayed-error (str "Instance field " fsym " expected "
                                         (pr-str target-class)
                                         ", actual " (pr-str (prs/unparse-type expr-ty)))
                                    :form (u/emit-form-fn expr))))
          
                            ; datatype fields are special
          result-t (if-let [override (when-let [dtp (dt-env/get-datatype (u/Class->symbol target-class))]
                                       (let [dt (if (r/Poly? dtp)
                                                  ;generate new names
                                                  (unwrap-datatype dtp (repeatedly (:nbound dtp) gensym))
                                                  dtp)
                                             _ (assert ((some-fn r/DataType? r/Record?) dt))
                                             demunged (symbol (repl/demunge (str fsym)))]
                                         (-> (c/DataType-fields* dt) (get demunged))))]
                     override
                     ; if not a datatype field, convert as normal
                     (if field
                       (Field->Type field)
                       (u/tc-delayed-error (str "Instance field " fsym " needs type hints")
                                           :form (u/emit-form-fn expr)
                                           :return (r/TCError-maker))))] 
      (assoc expr
             expr-type (ret result-t))))))

;[Symbol -> Type]
(defn DataType-ctor-type [sym]
  (letfn [(resolve-ctor [dtp]
            (cond
              ((some-fn r/DataType? r/Record?) dtp) 
              (let [dt dtp]
                (r/make-FnIntersection 
                  (r/make-Function (-> (c/DataType-fields* dt) vals) dt)))

              (r/TypeFn? dtp) (let [nms (c/TypeFn-fresh-symbols* dtp)
                                    bbnds (c/TypeFn-bbnds* nms dtp)
                                    body (c/TypeFn-body* nms dtp)]
                                (c/Poly* nms
                                         bbnds
                                         (free-ops/with-bounded-frees (zipmap (map r/make-F nms) bbnds)
                                           (resolve-ctor body))))

              :else (u/tc-delayed-error (str "Cannot generate constructor type for: " sym)
                                        :return r/Err)))]
    (resolve-ctor (dt-env/get-datatype sym))))

(add-check-method :instance?
  [{cls :class the-expr :target :as expr} & [expected]]
  (let [inst-of (c/RClass-of-with-unknown-params cls)
        cexpr (check the-expr)
        expr-tr (expr-type cexpr)]
    (assoc expr
           expr-type (ret (c/Un r/-true r/-false)
                          (fo/-FS (fo/-filter-at inst-of (ret-o expr-tr))
                                  (fo/-not-filter-at inst-of (ret-o expr-tr)))
                          obj/-empty))))

(defn ctor-Class->symbol 
  "Returns a symbol representing this constructor's Class, removing any compiler stubs."
  [cls]
  (u/Class->symbol cls))

(defmulti new-special (fn [{:keys [class] :as expr} & [expected]] (ctor-Class->symbol class)))

;; Multimethod definition

(derive ::expected-dispatch-type fold/fold-rhs-default)

(fold/add-fold-case ::expected-dispatch-type
                    Function
                    (fn [ty _]
                      (assoc ty :rng (r/make-Result r/-any))))

;return the expected type for the dispatch fn of the given multimethod's expected type
;[Type -> Type]
(defn expected-dispatch-type [mm-type]
  {:pre [(r/AnyType? mm-type)]
   :post [(r/AnyType? %)]}
  (fold/fold-rhs ::expected-dispatch-type
                 {:type-rec expected-dispatch-type}
                 mm-type))

(defmethod new-special 'clojure.lang.MultiFn
  [{[nme-expr dispatch-expr default-expr hierarchy-expr :as args] :args :as expr} & [expected]]
  (assert expected)
  (assert (= 4 (count args)))
  (assert (= (:val hierarchy-expr) #'clojure.core/global-hierarchy)
          "Multimethod hierarchy cannot be customised")
  (assert (= (:val default-expr) :default)
          "Non :default default dispatch value NYI")
  (let [mm-name (:val nme-expr)
        _ (assert (string? (:val nme-expr)))
        mm-qual (symbol (str (expr-ns expr)) mm-name)
        ;_ (prn "mm-qual" mm-qual)
        ;_ (prn "expected ret-t" (prs/unparse-type (ret-t expected)))
        ;_ (prn "expected ret-t class" (class (ret-t expected)))
        expected-mm-disp (expected-dispatch-type (ret-t expected))
        cdisp (check dispatch-expr (ret expected-mm-disp))
        _ (mm/add-multimethod-dispatch-type mm-qual (ret-t (expr-type cdisp)))]
    (assoc expr
           expr-type (ret (c/In (c/RClass-of clojure.lang.MultiFn) (ret-t expected))))))

(defmethod new-special :default [expr & [expected]] ::not-special)

(defn NewExpr->Ctor [{c :class :keys [op args] :as expr}]
  {:pre [(#{:new} op)]
   :post [(or (instance? clojure.reflect.Constructor %)
              (nil? %))]}
  (let [cs (->> (reflect/reflect c)
                :members
                (filter #(instance? clojure.reflect.Constructor %))
                (filter #(#{(map (comp reflect-friendly-sym :tag) args)} (:parameter-types %))))]
    ;(prn "NewExpr->Ctor" cs)
    (first cs)))

(add-check-method :new
  [{cls :class :keys [args env] :as expr} & [expected]]
  (binding [vs/*current-expr* expr
            vs/*current-env* env]
    (let [ctor (NewExpr->Ctor expr)
          spec (new-special expr expected)]
      (cond
        (not= ::not-special spec) spec
        :else
        (let [inst-types *inst-ctor-types*
              clssym (ctor-Class->symbol cls)
              ifn (let [ctor-fn (or (@ctor-override/CONSTRUCTOR-OVERRIDE-ENV clssym)
                                    (and (dt-env/get-datatype clssym)
                                         (DataType-ctor-type clssym))
                                    (when ctor
                                      (Constructor->Function ctor)))
                        _ (when-not ctor-fn 
                            (u/int-error (str "Unresolved constructor invocation " 
                                              (when cls
                                                (u/Class->symbol cls))
                                              ".\n\nHint: add type hints http://clojure.org/java_interop#Java%20Interop-Type%20Hints"
                                              "\n\nin: " (u/emit-form-fn expr))))
                        ctor-fn (if inst-types
                                  (inst/manual-inst ctor-fn inst-types)
                                  ctor-fn)]
                    (ret ctor-fn))
              ;_ (prn "Expected constructor" (prs/unparse-type (ret-t ifn)))
              cargs (mapv check args)
              res-type (check-funapp expr args ifn (map expr-type cargs) nil)
              _ (when (and expected (not (sub/subtype? (ret-t res-type) (ret-t expected))))
                  (expected-error (ret-t res-type) (ret-t expected)))]
          (assoc expr
                 expr-type res-type))))))

(add-check-method :throw
  [{:keys [exception] :as expr} & [expected]]
  (let [cexception (check exception)
        _ (when-not (sub/subtype? (ret-t (expr-type cexception))
                                  (c/RClass-of Throwable))
            (u/tc-delayed-error (str "Cannot throw: "
                                     (prs/unparse-type (ret-t (expr-type cexception))))))]
    (assoc expr
           expr-type (ret (c/Un)
                          (fo/-FS fl/-top fl/-top) 
                          obj/-empty
                          ;never returns normally
                          (r/-flow fl/-bot)))))

(u/defrecord RecurTarget [dom rest drest kws]
  "A target for recur"
  [(every? Type? dom)
   ((some-fn nil? Type?) rest)
   ((some-fn nil? r/DottedPretype?) drest)
   (nil? kws)]) ;TODO

(defmacro set-validator-doc! [var val-fn]
  `(set-validator! ~var (fn [a#] (assert (~val-fn a#)
                                         (str "Invalid reference state: " ~var
                                              " with value: "
                                              (pr-str a#)))
                          true)))

(defonce ^:dynamic *recur-target* nil)
(set-validator-doc! #'*recur-target* (some-fn nil? RecurTarget?))

(defn check-recur [args env recur-expr expected check]
  (binding [vs/*current-env* env]
    (let [{:keys [dom rest] :as recur-target} (if-let [r *recur-target*]
                                                r
                                                (u/int-error (str "No recur target")))
          _ (assert (not ((some-fn :drest :kw) recur-target)) "NYI")
          fixed-args (if rest
                       (butlast args)
                       args)
          rest-arg (when rest
                     (last args))
          rest-arg-type (when rest-arg
                          (impl/impl-case
                             :clojure (c/Un r/-nil (c/In (c/RClass-of clojure.lang.ISeq [rest])
                                                         (r/make-CountRange 1)))
                             :cljs (c/Un r/-nil (c/In (c/Protocol-of 'cljs.core/ISeq [rest])
                                                      (r/make-CountRange 1)))))
          cargs (mapv check args (map ret 
                                      (concat dom 
                                              (when rest-arg-type
                                                [rest-arg-type]))))
          _ (when-not (and (= (count fixed-args) (count dom))
                           (= (boolean rest) (boolean rest-arg)))
              (u/tc-delayed-error 
                (str "Wrong number of arguments to recur:"
                     " Expected: " ((if rest inc identity) 
                                    (count dom))
                     " Given: " ((if rest-arg inc identity)
                                 (count fixed-args)))))]
      (assoc recur-expr
             expr-type (ret (c/Un))))))

;Arguments passed to recur must match recur target exactly. Rest parameter
;equals 1 extra argument, either a Seqable or nil.
(add-check-method :recur
  [{args :exprs :keys [env] :as expr} & [expected]]
  (check-recur args env expr expected check))

(defn binding-init-sym [binding-init]
  {:pre [(= :binding (:op binding-init))]
   :post [(symbol? %)]}
  (:name binding-init))

(declare combine-props)

(defn check-let [binding-inits body expr is-loop expected & {:keys [expected-bnds check-let-checkfn]}]
  (assert check-let-checkfn "No checkfn bound for let")
  (u/p :check/check-let
  (cond
    (and is-loop (seq binding-inits) (not expected-bnds) )
    (do
      (u/tc-delayed-error "Loop requires more annotations")
      (assoc expr
             expr-type (ret (c/Un))))
    :else
    (let [env (reduce (fn [env [expr expected-bnd]]
                        {:pre [(lex/PropEnv? env)]
                         :post [(lex/PropEnv? env)]}
                        (let [init (impl/impl-case
                                     :clojure (-> expr :init)
                                     :cljs (-> expr :init))
                              _ (assert init)
                              sym (impl/impl-case
                                    :clojure (binding-init-sym expr)
                                    :cljs (:name expr))
                              _ (assert sym)
                              ; check rhs
                              {:keys [t fl flow]} (expr-type
                                                    (binding [vs/*current-expr* init]
                                                      (var-env/with-lexical-env env
                                                        (check-let-checkfn init (when is-loop
                                                                                  (ret expected-bnd))))))
                              _ (when (and expected-bnd
                                           (not (sub/subtype? t expected-bnd)))
                                  (u/tc-delayed-error 
                                    (str "Loop variable " sym " initialised to "
                                         (pr-str (prs/unparse-type t))
                                         ", expected " (pr-str (prs/unparse-type expected-bnd))
                                         "\n\nForm:\n\t" (u/emit-form-fn init))))
                              t (or expected-bnd t)]
                          (cond
                            (fl/FilterSet? fl)
                            (let [{:keys [then else]} fl
                                  p* [(fo/-imp (fo/-not-filter (c/Un r/-nil r/-false) sym) then)
                                      (fo/-imp (fo/-filter (c/Un r/-nil r/-false) sym) else)]
                                  flow-f (r/flow-normal flow)
                                  flow-atom (atom true)
                                  new-env (-> env
                                              ;update binding type
                                              (assoc-in [:l sym] t)
                                              ;update props
                                              (update-in [:props] #(set 
                                                                     (apply concat 
                                                                            (combine-props p* % (atom true)))))
                                              (env+ [(if (= fl/-bot flow-f) fl/-top flow-f)] flow-atom))
                                  _ (when-not @flow-atom 
                                      (binding [vs/*current-expr* init]
                                        (u/int-error
                                          (str "Applying flow filter resulted in local being bottom"
                                               "\n"
                                               (with-out-str (print-env* new-env))
                                               "\nOld: "
                                               (with-out-str (print-env* env))))))]
                              new-env)

                            (fl/NoFilter? fl) (do
                                                (assert (= (r/-flow fl/-top) flow))
                                                (-> env
                                                    ;no propositions to add, just update binding type
                                                    (assoc-in [:l sym] t))))))
                      lex/*lexical-env* (map vector binding-inits (or expected-bnds
                                                                      (repeat nil))))

          cbody (var-env/with-lexical-env env
                  (if is-loop
                    (binding [*recur-target* (->RecurTarget expected-bnds nil nil nil)]
                      (check-let-checkfn body expected))
                    (binding [vs/*current-expr* body]
                      (check-let-checkfn body expected))))
          ;now we return a result to the enclosing scope, so we
          ;erase references to any bindings this scope introduces
          unshadowed-ret
          (reduce (fn [ty sym]
                    {:pre [(TCResult? ty)
                           (symbol? sym)]}
                    (-> ty
                        (update-in [:t] subst-type sym obj/-empty true)
                        (update-in [:fl] subst-filter-set sym obj/-empty true)
                        (update-in [:o] subst-object sym obj/-empty true)
                        (update-in [:flow :normal] subst-filter sym obj/-empty true)))
                  (expr-type cbody)
                  (map (impl/impl-case
                         :clojure :name
                         :cljs :name)
                       binding-inits))]
      (assoc expr
             expr-type unshadowed-ret)))))

;unhygienic version
;(defn check-let [binding-inits body expr is-loop expected & {:keys [expected-bnds]}]
;  (assert (or (not is-loop) expected-bnds) (u/error-msg "Loop requires more annotations"))
;  (let [check-let-checkfn *check-let-checkfn*
;        env (reduce (fn [env [{{:keys [sym init]} :local-binding} expected-bnd]]
;                      {:pre [(lex/PropEnv? env)]
;                       :post [(lex/PropEnv? env)]}
;                        (let [;TODO optimisation: this should be false when aliasing like (let [a a] ...)
;                              shadows-local? (-> env :l (find sym))
;                              ; check rhs
;                              {:keys [t fl o]} (let [noshadow-ret 
;                                                     (time
;                                                     (->
;                                                       (expr-type
;                                                         (binding [vs/*current-expr* init]
;                                                           (var-env/with-lexical-env env
;                                                             (check-let-checkfn init (when is-loop
;                                                                                       (ret expected-bnd)))))))
;                                                       )
;                                                     _ (prn "^^ noshadow-ret")
;                                                     
;                                                     ;substitute previous references to sym with an empty object,
;                                                     ;as old binding is shadowed
;                                                     ; Rather expensive, only perform when necessary (if shadowing actually occurs).
;                                                     shadow-ret
;                                                     (time 
;                                                       (if shadows-local?
;                                                         (-> noshadow-ret
;                                                           (update-in [:t] subst-type sym obj/-empty true)
;                                                           (update-in [:fl] subst-filter-set sym obj/-empty true)
;                                                           (update-in [:o] subst-object sym obj/-empty true))
;                                                         noshadow-ret))
;                                                     _ (prn "^^ shadow-ret")]
;                                                 shadow-ret)
;
;                            ; update old env and new result with previous references of sym (which is now shadowed)
;                            ; replaced with an empty object
;                            ;
;                            ; This is rather expensive with large types, so only perform when another local binding
;                            ; is actually shadowed.
;                            
;                            env (time
;                                  (if shadows-local?
;                                  (-> env
;                                    (update-in [:l] #(let [sc (into {} (for [[oldsym ty] %]
;                                                                         [oldsym (subst-type ty sym obj/-empty true)]))]
;                                                       sc))
;                                    (update-in [:props] (fn [props]
;                                                          (mapv #(subst-filter % sym obj/-empty true) props))))
;                                  env))
;                              _ (prn "^^ calc shadow")]
;                        (cond
;                          (fl/FilterSet? fl)
;                          (let [{:keys [then else]} fl
;                                p* [(fo/-imp (fo/-not-filter (c/Un r/-nil r/-false) sym) then)
;                                    (fo/-imp (fo/-filter (c/Un r/-nil r/-false) sym) else)]
;                                new-env (-> env
;                                          ;update binding type
;                                          (assoc-in [:l sym] t)
;                                          ;update props
;                                          (update-in [:props] #(apply concat 
;                                                                      (combine-props p* % (atom true)))))]
;                            new-env)
;
;                          (fl/NoFilter? fl) (-> env
;                                           ;no propositions to add, just update binding type
;                                           (assoc-in [:l sym] t)))))
;                    lex/*lexical-env* (map vector binding-inits (or expected-bnds
;                                                                (repeat nil))))
;
;        cbody (var-env/with-lexical-env env
;                (if is-loop
;                  (binding [*recur-target* (->RecurTarget expected-bnds nil nil nil)]
;                    (check-let-checkfn body expected))
;                  (binding [vs/*current-expr* body]
;                    (check-let-checkfn body expected))))
;
;        ;now we return a result to the enclosing scope, so we
;        ;erase references to any bindings this scope introduces
;        unshadowed-type 
;        (reduce (fn [ty sym]
;                  {:pre [(TCResult? ty)
;                         (symbol? sym)]}
;                  (-> ty
;                    (update-in [:t] subst-type sym obj/-empty true)
;                    (update-in [:fl] subst-filter-set sym obj/-empty true)
;                    (update-in [:o] subst-object sym obj/-empty true)))
;                (expr-type cbody)
;                (map (comp :sym :local-binding) binding-inits))]
;    (assoc expr
;           expr-type unshadowed-type)))

(add-check-method :loop
  [{binding-inits :bindings :keys [body] :as expr} & [expected]]
  {:post [(-> % expr-type TCResult?)]}
  (let [loop-bnd-anns *loop-bnd-anns*]
    (binding [*loop-bnd-anns* nil]
      (check-let binding-inits body expr true expected :expected-bnds loop-bnd-anns
                 :check-let-checkfn check))))

(add-check-method :let
  [{binding-inits :bindings :keys [body] :as expr} & [expected]]
  {:post [(-> % expr-type TCResult?)]}
  (check-let binding-inits body expr false expected :check-let-checkfn check))

(defn check-letfn [bindings body letfn-expr expected check-fn-letfn]
  (let [inits-expected
        ;try and find annotations, and throw a delayed error if not found
        ;(this expression returns nil)
        (impl/impl-case
          :clojure (when (#{:map} (-> body :statements first :op))
                     (into {}
                           (for [[lb-expr type-syn-expr] 
                                 (map vector 
                                   (-> body :statements first :keys)
                                   (-> body :statements first :vals))]
                             (do
                               (assert (#{:local} (:op lb-expr)))
                               [(-> lb-expr :name)
                                (binding [prs/*parse-type-in-ns* (expr-ns letfn-expr)]
                                  (prs/parse-type (u/constant-expr type-syn-expr)))]))))
          :cljs (when (#{:map} (-> body :statements first :op))
                  (into {} 
                        (for [[lb-expr type-syn-expr] 
                              (map vector 
                                   (-> body :statements first :keys)
                                   (-> body :statements first :vals))]
                          [(-> lb-expr :info :name)
                           (binding [prs/*parse-type-in-ns* (expr-ns letfn-expr)]
                             (prs/parse-type (:form type-syn-expr)))]))))]
    (if-not inits-expected
      (u/tc-delayed-error (str "letfn requires annotation, see: "
                               (impl/impl-case :clojure 'clojure :cljs 'cljs) ".core.typed/letfn>")
                          :return (assoc letfn-expr
                                         expr-type (error-ret expected)))

      (let [cbinding-inits
            (lex/with-locals inits-expected
              (doall
                (for [{:keys [name init]} bindings]
                  (let [expected-fn (inits-expected name)]
                    (assert expected-fn (str "No expected type for " name))
                    (check-fn-letfn init (ret expected-fn))))))

            ;ignore the type annotations at the top of the body
            normal-letfn-body
            (impl/impl-case
              :clojure (-> body
                           (update-in [:statements] (comp vec next)))
              :cljs (-> body
                        (update-in [:statements] rest)))

            cbody (lex/with-locals inits-expected
                    (check-fn-letfn normal-letfn-body expected))]
        (assoc letfn-expr
               expr-type (expr-type cbody))))))

; annotations are in the first expression of the body (a :do)
(add-check-method :letfn
  [{binding-inits :bindings :keys [body] :as expr} & [expected]]
  {:post [(-> % expr-type TCResult?)]}
  (check-letfn binding-inits body expr expected check))

;TODO do we want to check meta?
(add-check-method :with-meta
  [{:keys [expr] :as with-meta-expr} & [expected]]
  {:post [(-> % expr-type TCResult?)]}
  (assoc with-meta-expr 
         expr-type (expr-type (check expr expected))))

;[(Seqable Filter) Filter -> Filter]
(defn resolve* [atoms prop]
  {:pre [(every? fl/Filter? atoms)
         (fl/Filter? prop)]
   :post [(fl/Filter? %)]}
  (reduce (fn [prop a]
            (cond
              (fl/AndFilter? a)
              (loop [ps (:fs a)
                     result []]
                (if (empty? ps)
                  (apply fo/-and result)
                  (let [p (first ps)]
                    (cond
                      (fo/opposite? a p) fl/-bot
                      (fo/implied-atomic? p a) (recur (next ps) result)
                      :else (recur (next ps) (cons p result))))))
              :else prop))
          prop
          atoms))

;[(Seqable Filter) -> (Seqable Filter)]
(defn flatten-props [ps]
  {:post [(every? fl/Filter? %)]}
  (loop [acc #{}
         ps ps]
    (cond
      (empty? ps) acc
      (fl/AndFilter? (first ps)) (recur acc (concat (-> ps first :fs) (next ps)))
      :else (recur (conj acc (first ps)) (next ps)))))

(def type-equal? =)

;[(Seqable Filter) (Seqable Filter) (Atom Boolean) 
;  -> '[(Seqable (U ImpFilter fl/OrFilter AndFilter))
;       (Seqable (U TypeFilter NotTypeFilter))]]
(defn combine-props [new-props old-props flag]
  {:pre [(every? fl/Filter? (concat new-props old-props))
         (instance? clojure.lang.Atom flag)
         (u/boolean? @flag)]
   :post [(let [[derived-props derived-atoms] %]
            (and (every? (some-fn fl/ImpFilter? fl/OrFilter? fl/AndFilter?) derived-props)
                 (every? (some-fn fl/TypeFilter? fl/NotTypeFilter?) derived-atoms)))]}
  (let [atomic-prop? (some-fn fl/TypeFilter? fl/NotTypeFilter?)
        {new-atoms true new-formulas false} (group-by (comp boolean atomic-prop?) (flatten-props new-props))]
    (loop [derived-props []
           derived-atoms new-atoms
           worklist (concat old-props new-formulas)]
      (if (empty? worklist)
        [derived-props derived-atoms]
        (let [p (first worklist)
              p (resolve* derived-atoms p)]
          (cond
            (fl/AndFilter? p) (recur derived-props derived-atoms (concat (:fs p) (next worklist)))
            (fl/ImpFilter? p) 
            (let [{:keys [a c]} p
                  implied? (some (fn [p] (fo/implied-atomic? a p)) (concat derived-props derived-atoms))]
              #_(prn "combining " (unparse-filter p) " with " (map unparse-filter (concat derived-props
                                                                                          derived-atoms))
                     " and implied:" implied?)
              (if implied?
                (recur derived-props derived-atoms (cons c (rest worklist)))
                (recur (cons p derived-props) derived-atoms (next worklist))))
            (fl/OrFilter? p)
            (let [ps (:fs p)
                  new-or (loop [ps ps
                                result []]
                           (cond
                             (empty? ps) (apply fo/-or result)
                             (some (fn [other-p] (fo/opposite? (first ps) other-p))
                                   (concat derived-props derived-atoms))
                             (recur (next ps) result)
                             (some (fn [other-p] (fo/implied-atomic? (first ps) other-p))
                                   derived-atoms)
                             fl/-top
                             :else (recur (next ps) (cons (first ps) result))))]
              (if (fl/OrFilter? new-or)
                (recur (cons new-or derived-props) derived-atoms (next worklist))
                (recur derived-props derived-atoms (cons new-or (next worklist)))))
            (and (fl/TypeFilter? p)
                 (type-equal? (c/Un) (:type p)))
            (do 
              ;(prn "Variable set to bottom:" (unparse-filter p))
              (reset! flag false)
              [derived-props derived-atoms])
            (fl/TypeFilter? p) (recur derived-props (cons p derived-atoms) (next worklist))
            (and (fl/NotTypeFilter? p)
                 (type-equal? r/-any (:type p)))
            (do 
              ;(prn "Variable set to bottom:" (unparse-filter p))
              (reset! flag false)
              [derived-props derived-atoms])
            (fl/NotTypeFilter? p) (recur derived-props (cons p derived-atoms) (next worklist))
            (fl/TopFilter? p) (recur derived-props derived-atoms (next worklist))
            (fl/BotFilter? p) (do 
                                ;(prn "Bot filter found")
                                (reset! flag false)
                                [derived-props derived-atoms])
            :else (recur (cons p derived-props) derived-atoms (next worklist))))))))

;; also not yet correct
;; produces old without the contents of rem
;[Type Type -> Type]
(defn remove* [old rem]
  (let [old (c/fully-resolve-type old)
        rem (c/fully-resolve-type rem)
        initial (if (sub/subtype? old rem)
                  (c/Un) ;the empty type
                  (cond
                    ;FIXME TR also tests for App? here. ie (or (r/Name? old) (App? old))
                    (r/Name? old) ;; must be different, since they're not subtypes 
                    ;; and n must refer to a distinct struct type
                    old
                    (r/Union? old) (let [l (:types old)]
                                   (apply c/Un (map (fn [e] (remove* e rem)) l)))
                    (r/Mu? old) (remove* (c/unfold old) rem)
                    (r/Poly? old) (let [vs (c/Poly-fresh-symbols* old)
                                        b (c/Poly-body* vs old)]
                                    (c/Poly* vs 
                                             (c/Poly-bbnds* vs old)
                                             (remove* b rem)))
                    :else old))]
    (if (sub/subtype? old initial) old initial)))

(defn KeyPE->Type [k]
  {:pre [(pe/KeyPE? k)]
   :post [(r/Type? %)]}
  (r/-val (:val k)))

; This is where filters are applied to existing types to generate more specific ones
;[Type Filter -> Type]
(defn update [t lo]
  {:pre [((some-fn fl/TypeFilter? fl/NotTypeFilter?) lo)]
   :post [(r/Type? %)]}
  (u/p :check/update
  (let [t (c/fully-resolve-type t)]
    (cond
      ; The easy cases: we have a filter without a further path to travel down.
      ; Just update t with the correct polarity.

      (and (fl/TypeFilter? lo)
           (empty? (:path lo))) 
      (let [u (:type lo)
            _ (assert (Type? u))
            r (c/restrict u t)]
        r)

      (and (fl/NotTypeFilter? lo)
           (empty? (:path lo))) 
      (let [u (:type lo)]
        (assert (Type? u))
        (remove* t u))

      ; unwrap unions and intersections to update their members

      (r/Union? t) (let [ts (:types t)
                       new-ts (mapv (fn [t] 
                                      (let [n (update t lo)]
                                        n))
                                    ts)]
                   (apply c/Un new-ts))
      (r/Intersection? t) (let [ts (:types t)]
                          (apply c/In (doall (map (fn [t] (update t lo)) ts))))

      ;from here, t is fully resolved and is not a Union or Intersection

      ;heterogeneous map ops
      ; Positive and negative information down a keyword path
      ; eg. (number? (-> hmap :a :b))
      (and ((some-fn fl/TypeFilter? fl/NotTypeFilter?) lo)
           (pe/KeyPE? (first (:path lo)))
           (r/HeterogeneousMap? t))
      (let [polarity (fl/TypeFilter? lo)
            {update-to-type :type :keys [path id]} lo
            [fkeype & rstpth] path
            fpth (KeyPE->Type fkeype)
            ; use this filter to update the right hand side value
            next-filter ((if polarity fo/-filter fo/-not-filter) 
                         update-to-type id rstpth)
            present? (contains? (:types t) fpth)
            optional? (contains? (:optional t) fpth)
            absent? (contains? (:absent-keys t) fpth)]
        ;updating a KeyPE should consider 3 cases:
        ; 1. the key is declared present
        ; 2. the key is declared absent
        ; 3. the key is not declared present, and is not declared absent
        (cond
          present?
            ; -hmap simplifies to bottom if an entry is bottom
            (c/make-HMap
              :mandatory (update-in (:types t) [fpth] update next-filter)
              :optional (:optional t)
              :absent-keys (:absent-keys t)
              :complete? (c/complete-hmap? t))
          absent?
            t

          ; key not declared present or absent
          :else
          (let [; KeyPE are only used for `get` operations where `nil` is the
                ; not-found value. If the filter does not hold when updating
                ; it to nil, then we can assume this key path is present.
                update-to-mandatory? (r/Bottom? (update r/-nil next-filter))]
            (if update-to-mandatory?
              (c/make-HMap 
                :mandatory (assoc-in (:types t) [fpth] (update r/-any next-filter))
                :optional (:optional t)
                :absent-keys (:absent-keys t)
                :complete? (c/complete-hmap? t))
              (c/make-HMap 
                :mandatory (:types t)
                :optional (if optional?
                            (update-in (:optional t) [fpth] update next-filter)
                            (assoc-in (:optional t) [fpth] (update r/-any next-filter)))
                :absent-keys (:absent-keys t)
                :complete? (c/complete-hmap? t))))))

      ; nil returns nil on keyword lookups
      (and (fl/NotTypeFilter? lo)
           (pe/KeyPE? (first (:path lo)))
           (r/Nil? t))
      (update r/-nil (update-in lo [:path] rest))

      ; update count information based on a call to `count`
      ; eg. (= 1 (count a))
      (and (fl/TypeFilter? lo)
           (pe/CountPE? (first (:path lo))))
      (let [u (:type lo)]
        (if-let [cnt (when (and (r/Value? u) (integer? (:val u)))
                       (r/make-ExactCountRange (:val u)))]
          (c/restrict cnt t)
          (do (tc-warning "Cannot infer Count from type " (prs/unparse-type u))
              t)))

      ;can't do much without a NotCountRange type or difference type
      (and (fl/NotTypeFilter? lo)
           (pe/CountPE? (first (:path lo))))
      t

      ; Update class information based on a call to `class`
      ; eg. (= java.lang.Integer (class a))
      (and (fl/TypeFilter? lo)
           (pe/ClassPE? (-> lo :path first)))
      (let [_ (assert (empty? (rest (:path lo))))
            u (:type lo)]
        (cond 
          ;restrict the obvious case where the path is the same as a Class Value
          ; eg. #(= (class %) Number)
          (and (r/Value? u)
               (class? (:val u)))
          (c/restrict (c/RClass-of-with-unknown-params (:val u)) t)

          ; handle (class nil) => nil
          (r/Nil? u)
          (c/restrict r/-nil t)

          :else
          (do (tc-warning "Cannot infer type via ClassPE from type " (prs/unparse-type u))
              t)))

      ; Does not tell us anything.
      ; eg. (= Number (class x)) ;=> false
      ;     does not reveal whether x is a subtype of Number, eg. (= Integer (class %))
      (and (fl/NotTypeFilter? lo)
           (pe/ClassPE? (-> lo :path first)))
      t

      ; keyword invoke of non-hmaps
      ; (let [a (ann-form {} (Map Any Any))]
      ;   (number? (-> a :a :b)))
      ; 
      ; I don't think there's anything interesting worth encoding:
      ; use HMap for accurate updating.
      (and (or (fl/TypeFilter? lo)
               (fl/NotTypeFilter? lo))
           (pe/KeyPE? (first (:path lo))))
      t

      ; calls to `keys` and `vals`
      (and ((some-fn fl/TypeFilter? fl/NotTypeFilter?) lo)
           ((some-fn pe/KeysPE? pe/ValsPE?) (first (:path lo))))
      (let [[fstpth & rstpth] (:path lo)
            u (:type lo)
            ;_ (prn "u" (prs/unparse-type u))

            ; solve for x:  t <: (Seqable x)
            x (gensym)
            subst (free-ops/with-bounded-frees {(r/make-F x) r/no-bounds}
                    (u/handle-cs-gen-failure
                      (cgen/infer {x r/no-bounds} {} 
                                  [u]
                                  [(c/RClass-of clojure.lang.Seqable [(r/make-F x)])]
                                  r/-any)))
            ;_ (prn "subst for Keys/Vals" subst)
            _ (when-not subst
                (u/int-error (str "Cannot update " (if (pe/KeysPE? fstpth) "keys" "vals") " of an "
                                  "IPersistentMap with type: " (pr-str (prs/unparse-type u)))))
            element-t-subst (get subst x)
            _ (assert (crep/t-subst? element-t-subst))
            ; the updated 'keys/vals' type
            element-t (:type element-t-subst)
            ;_ (prn "element-t" (prs/unparse-type element-t))
            _ (assert element-t)]
        (assert (empty? rstpth) (str "Further path NYI keys/vals"))
        (if (fl/TypeFilter? lo)
          (c/restrict (if (pe/KeysPE? fstpth)
                        (c/RClass-of IPersistentMap [element-t r/-any])
                        (c/RClass-of IPersistentMap [r/-any element-t]))
                      t)
          ; can we do anything for a NotTypeFilter?
          t))


      :else (u/int-error (str "update along ill-typed path " (pr-str (prs/unparse-type t)) " " (with-out-str (pr lo))))))))

; f can be a composite filter. bnd-env is a the :l of a PropEnv
; ie. a map of symbols to types
;[(IPersistentMap Symbol Type) Filter -> PropEnv]
(defn update-composite [bnd-env f]
  {:pre [(lex/lex-env? bnd-env)
         (fl/Filter? f)]
   :post [(lex/lex-env? %)]}
  #_(prn "update-composite" #_bnd-env #_f)
  (cond
    ; At this point, the OrFilter will be simplified. To update
    ; the types we need to make explicit the fact
    ; (| (! ... a) (! ... b))  is shorthand for
    ;
    ; (| (& (! ... a) (is ... b))
    ;    (& (is ... a) (! ... b))
    ;    (& (! ... a) (! ... b)))
    ;
    ;  then use the verbose representation to update the types.
;    ((some-fn fl/AndFilter? fl/OrFilter?) f)
;    (let [; normalise filters to a set of AndFilters, which are disjuncts
;          disjuncts (if (fl/AndFilter? f)
;                      #{f}
;                      (.fs ^OrFilter f))
;          _ (assert (not-any? fl/OrFilter? disjuncts)
;                    disjuncts)
;          ; each disjunct expands can be expanded to more filters
;          ; this is a list of the new, expanded disjuncts
;          expanded-disjucts (mapcat
;                              (fn [inner-f]
;                                (assert (not (fl/OrFilter? inner-f)) inner-f)
;                                (let [conjuncts (if (fl/AndFilter? inner-f)
;                                                  (.fs ^AndFilter inner-f)
;                                                  #{inner-f})]
;                                  (assert (every? fo/atomic-filter? conjuncts)
;                                          (pr-str inner-f))
;                                  (map (fn [positive-filters]
;                                         (let [negative-filters (map fo/negate (set/difference conjuncts positive-filters))
;                                               combination-filter (apply fo/-and (concat positive-filters negative-filters))]
;                                           combination-filter))
;                                       (map set (remove empty? (comb/subsets conjuncts))))))
;                              disjuncts)
;          update-and (fn [init-env ^AndFilter and-f]
;                       {:pre [(fl/AndFilter? and-f)]}
;                       (reduce (fn [env a]
;                                 {:pre [(fo/atomic-filter? a)]}
;                                 ;eagerly merge
;                                 (merge-with c/In env (update-composite env a)))
;                               init-env (.fs ^AndFilter f)))]
;      ;update env with each disjunct. If variables change, capture both old and new types with Un.
;      ; first time around is special. At least 1 of disjuncts must be applied to the
;      ; environment, so we throw away the initial environment instead of merging it.
;      (let [first-time? (atom true)]
;        (reduce (fn [env fl]
;                  (let [updated-env (cond
;                                      (fl/AndFilter? fl) (update-and env fl)
;                                      (fo/atomic-filter? fl) (update-composite env fl)
;                                      :else (throw (Exception. "shouldn't get here")))]
;                    (if @first-time?
;                      (do (reset! first-time? false)
;                          updated-env)
;                      (merge-with c/Un env updated-env))))
;                bnd-env
;                expanded-disjucts)))

;    (fl/AndFilter? f)
;    (reduce (fn [env a]
;              #_(prn "And filter")
;              ;eagerly merge
;              (merge-with c/In env (update-composite env a)))
;            bnd-env (.fs ^AndFilter f))
;
;    (fl/OrFilter? f)
;    (let [fs (.fs ^OrFilter f)]
;      (reduce (fn [env positive-filters]
;                #_(prn "inside orfilter")
;                (let [negative-filters (map fo/negate (set/difference fs positive-filters))
;                      combination-filter (apply fo/-and (concat positive-filters negative-filters))]
;                  (merge-with c/Un env (update-composite env combination-filter))))
;              bnd-env 
;              (map set (remove empty? (comb/subsets fs)))))
;
    (fl/BotFilter? f)
    (do ;(prn "update-composite: found bottom, unreachable")
      (zipmap (keys bnd-env) (repeat (c/Un))))

    (or (fl/TypeFilter? f)
        (fl/NotTypeFilter? f))
    (let [x (:id f)]
      (if-not (bnd-env x)
        bnd-env
        (update-in bnd-env [x] (fn [t]
                                 ;check if var is ever a target of a set!
                                 ; or not currently in scope
                                 (if (or (nil? t)
                                         (r/is-var-mutated? x))
                                   ; if it is, we do nothing
                                   t
                                   ;otherwise, refine the type
                                   (let [t (or t r/-any)
                                         new-t (update t f)]
                                     new-t))))))
    :else bnd-env))

;; sets the flag box to #f if anything becomes (U)
;[PropEnv (Seqable Filter) (Atom Boolean) -> PropEnv]
(defn env+ [env fs flag]
  {:pre [(lex/PropEnv? env)
         (every? fl/Filter? fs)
         (u/boolean? @flag)]
   :post [(lex/PropEnv? %)
          (u/boolean? @flag)]}
  #_(prn 'env+ fs)
  (let [[props atoms] (combine-props fs (:props env) flag)]
    (reduce (fn [env f]
              {:pre [(lex/PropEnv? env)
                     (fl/Filter? f)]}
              (let [new-env (update-in env [:l] update-composite f)]
                ; update flag if a variable is now bottom
                (when-let [bs (seq (filter (comp #{(c/Un)} val) (:l new-env)))]
                  ;(prn "variables are now bottom: " (map key bs))
                  (reset! flag false))
                new-env))
            (assoc env :props (set (concat atoms props)))
            (concat atoms props))))
;  (letfn [(update-env [env f]
;            {:pre [(lex/PropEnv? env)
;                   (fl/Filter? f)]}
;            (let [new-env (update-in env [:l] update-composite f)]
;              ; update flag if a variable is now bottom
;              (when-let [bs (seq (filter (comp #{(c/Un)} val) (:l new-env)))]
;                ;(prn "variables are now bottom: " (map key bs))
;                (reset! flag false))
;              new-env))]
;    (let [[props atoms] (combine-props fs (:props env) flag)
;          all-filters (apply fo/-and (concat props atoms))]
;      (-> env
;          (update-env all-filters)
;          (assoc :props (set (concat atoms props)))))))

(def object-equal? =)

(defonce ^:dynamic *check-if-checkfn* nil)

;[TCResult Expr Expr (Option Type) -> TCResult]
(defn check-if [tst thn els & [expected]]
  {:pre [(TCResult? tst)
         ((some-fn TCResult? nil?) expected)]
   :post [(TCResult? %)]}
  (let [check-if-checkfn (if-let [c *check-if-checkfn*]
                           c
                           (assert nil "No checkfn bound for if"))]
    (letfn [(tc [expr reachable?]
              {:post [(TCResult? %)]}
              (when-not reachable?
                #_(prn "Unreachable code found.. " expr))
              (cond
                ;; if reachable? is #f, then we don't want to verify that this branch has the appropriate type
                ;; in particular, it might be (void)
                (and expected reachable?)
                (-> (check-if-checkfn expr (-> expected
                                                 (assoc :fl (fo/-FS fl/-top fl/-top))
                                                 (assoc :o obj/-empty)
                                                 (assoc :flow (r/-flow fl/-top))))
                    expr-type)
                ;; this code is reachable, but we have no expected type
                reachable? (-> (check-if-checkfn expr) expr-type)
                ;; otherwise, this code is unreachable
                ;; and the resulting type should be the empty type
                :else (do #_(prn (u/error-msg "Not checking unreachable code"))
                          (ret (c/Un)))))]
      (let [{fs+ :then fs- :else :as f1} (ret-f tst)
            ;          _ (prn "check-if: fs+" (prs/unparse-filter fs+))
            ;          _ (prn "check-if: fs-" (prs/unparse-filter fs-))
            flag+ (atom true :validator u/boolean?)
            flag- (atom true :validator u/boolean?)

            ;_ (print-env)
            ;idsym (gensym)
            env-thn (env+ lex/*lexical-env* [fs+] flag+)
            ;          _ (do (pr "check-if: env-thn")
            ;              (print-env* env-thn))
            env-els (env+ lex/*lexical-env* [fs-] flag-)
            ;          _ (do (pr "check-if: env-els")
            ;              (print-env* env-els))
            ;          new-thn-props (set
            ;                          (filter atomic-filter?
            ;                                  (set/difference
            ;                                    (set (:props lex/*lexical-env*))
            ;                                    (set (:props env-thn)))))
            ;_ (prn idsym"env+: new-thn-props" (map unparse-filter new-thn-props))
            ;          new-els-props (set
            ;                          (filter atomic-filter?
            ;                                  (set/difference
            ;                                    (set (:props lex/*lexical-env*))
            ;                                    (set (:props env-els)))))
            ;_ (prn idsym"env+: new-els-props" (map unparse-filter new-els-props))
            {ts :t fs2 :fl os2 :o flow2 :flow :as then-ret} 
            (binding [vs/*current-expr* thn]
              (var-env/with-lexical-env env-thn
                (tc thn @flag+)))

            {us :t fs3 :fl os3 :o flow3 :flow :as else-ret} 
            (binding [vs/*current-expr* els]
              (var-env/with-lexical-env env-els
                (tc els @flag-)))

            ;_ (prn "flow2" (prs/unparse-flow-set flow2))
            ;_ (prn "flow3" (prs/unparse-flow-set flow3))
            ]

        ;some optimization code here, contraditions etc? omitted

        ;      (prn "check-if: then branch:" (prs/unparse-TCResult then-ret))
        ;      (prn "check-if: else branch:" (prs/unparse-TCResult else-ret))
        (cond
          ;both branches reachable
          (and (not (type-equal? (c/Un) ts))
               (not (type-equal? (c/Un) us)))
          (let [;_ (prn "both branches reachable")
                r (let [filter (cond
                                 (or (fl/NoFilter? fs2)
                                     (fl/NoFilter? fs3)) (fo/-FS fl/-top fl/-top)
                                 (and (fl/FilterSet? fs2)
                                      (fl/FilterSet? fs3))
                                 (let [{f2+ :then f2- :else} fs2
                                       {f3+ :then f3- :else} fs3
                                       ; +ve test, +ve then
                                       new-thn-props (:props env-thn)
                                       ;_ (prn "new-thn-props" (map prs/unparse-filter new-thn-props))
                                       new-els-props (:props env-els)
                                       ;_ (prn "new-els-props" (map prs/unparse-filter new-els-props))
                                       +t+t (apply fo/-and fs+ f2+ new-thn-props)
                                       ;_ (prn "+t+t" (prs/unparse-filter +t+t))
                                       ; -ve test, +ve else
                                       -t+e (apply fo/-and fs- f3+ new-els-props)
                                       ;_ (prn "-t+e" (prs/unparse-filter -t+e))
                                       ; +ve test, -ve then
                                       +t-t (apply fo/-and fs+ f2- new-thn-props)
                                       ;_ (prn "+t-t" (prs/unparse-filter +t-t))
                                       ; -ve test, -ve else
                                       -t-e (apply fo/-and fs- f3- new-els-props)
                                       ;_ (prn "-t-e" (prs/unparse-filter -t-e))

                                       final-thn-prop (fo/-or +t+t -t+e)
                                       ;_ (prn "final-thn-prop" (prs/unparse-filter final-thn-prop))
                                       final-els-prop (fo/-or +t-t -t-e)
                                       ;_ (prn "final-els-prop" (prs/unparse-filter final-els-prop))
                                       fs (fo/-FS final-thn-prop final-els-prop)]
                                   fs)
                                 :else (u/int-error (str "What are these?" fs2 fs3)))
                        type (c/Un ts us)
                        object (if (object-equal? os2 os3) os2 (obj/->EmptyObject))

                        ;only bother with something interesting if a branch is unreachable (the next two cond cases)
                        ;Should be enough for `assert`
                        ;flow (r/-flow (fo/-or flow2 flow3))
                        flow (r/-flow fl/-top)
                        ]
                    (ret type filter object flow))]
            ;(prn "check if:" "both branches reachable, with combined result" (prs/unparse-TCResult r))
            (if expected (check-below r expected) r))
          ;; both branches unreachable, flow-set is ff
          (and (= us (c/Un))
               (= ts (c/Un)))
          (ret (c/Un) (fo/-FS fl/-top fl/-top) obj/-empty (r/-flow fl/-bot))
          ;; special case if one of the branches is unreachable
          (type-equal? us (c/Un))
          (if expected (check-below (ret ts fs2 os2 flow2) expected) (ret ts fs2 os2 flow2))
          (type-equal? ts (c/Un))
          (if expected (check-below (ret us fs3 os3 flow3) expected) (ret us fs3 os3 flow3))
          :else (u/int-error "Something happened"))))))

(add-check-method :if
  [{:keys [test then else] :as expr} & [expected]]
  {:post [(-> % expr-type TCResult?)]}
  (let [ctest (binding [vs/*current-expr* test]
                (check test))]
    (assoc expr
           expr-type (binding [*check-if-checkfn* check]
                       (check-if (expr-type ctest) then else)))))

;;;;;;;;;;;;;;;;;;;;;;;;;;;;;;;;;;;;;;;;;;
;; Multimethods

;[Expr (Option TCResult) -> Expr]
(defn check-normal-def [{:keys [var init env] :as expr} & [expected]]
  (let [init-provided (contains? expr :init)
        _ (assert init-provided)
        vsym (u/var->symbol var)
        warn-if-unannotated? (ns-opts/warn-on-unannotated-vars? (expr-ns expr))
        t (var-env/lookup-Var-nofail vsym)
        check? (var-env/check-var? vsym)]
    (cond
      (and check? t)
      (let [cinit (when init-provided
                    (check init (ret t)))
            _ (when cinit
                (when-not (sub/subtype? (ret-t (expr-type cinit)) t)
                  (expected-error (ret-t (expr-type cinit)) t))
                ; now consider this var as checked
                (var-env/add-checked-var-def vsym))]
        (assoc expr
               expr-type (ret (c/RClass-of Var [t t]))))
      (or (not check?) 
          (and warn-if-unannotated?
               (not t)))
      (do (println (when-let [line (-> expr :env :line)] 
                     (str line ": ")) 
                   "Not checking" vsym "definition")
          (flush)
          (assoc expr
                 expr-type (ret (c/RClass-of Var [(or t r/-nothing) (or t r/-any)]))))
      :else (u/tc-delayed-error (str "Found untyped var definition: " vsym
                                     "\nHint: Add the annotation for " vsym
                                     " via check-ns or cf")
                                :return (assoc expr
                                               expr-type (ret (r/TCError-maker)))))))

;TODO print a hint that `ann` forms must be wrapping in `cf` at the REPL
(add-check-method :def
  [{:keys [var init init-provided env] :as expr} & [expected]]
  ;(prn "Checking def" var)
  (let [init-provided (contains? expr :init)]
    (binding [vs/*current-env* (if (:line env) env vs/*current-env*)
              vs/*current-expr* expr]
      (cond 
        ;ignore macro definitions and declare
        (or (.isMacro ^Var var)
            (not init-provided))
        (let [actual-t (c/RClass-of Var [(r/Bottom) r/-any])
              _ (when (and expected
                           (not (sub/subtype? actual-t (ret-t expected))))
                  (expected-error actual-t (ret-t expected)))]
          (assoc expr
                 expr-type (ret actual-t)))

        :else (check-normal-def expr expected)))))

(defn unwrap-tfn
  "Get the instantiated type wrapped by this TFn"
  ([dt nms]
   {:pre [(r/Type? dt)
          (every? symbol? nms)]
    :post [(r/Type? %)]}
   (if (r/TypeFn? dt)
     (c/TypeFn-body* nms dt)
     dt))
  ([dt] (let [nms (when (r/TypeFn? dt)
                    (c/TypeFn-fresh-symbols* dt))]
          (unwrap-tfn dt nms))))

;FIXME I think this hurts more than it helps
;[Type (Seqable Symbol) -> Type]
;[Type -> Type]
(defn unwrap-datatype
  "Takes a DataType that might be wrapped in a TypeFn and returns the 
  DataType after instantiating it"
  ([dt nms]
   {:pre [((some-fn r/DataType? r/TypeFn?) dt)
          (every? symbol? nms)]
    :post [(r/DataType? %)]}
   (if (r/TypeFn? dt)
     (c/TypeFn-body* nms dt)
     dt))
  ([dt] (let [nms (when (r/TypeFn? dt)
                    (c/TypeFn-fresh-symbols* dt))]
          (unwrap-datatype dt nms))))

; don't check these implicit methods in a record
(def record-implicits
  '#{entrySet values keySet clear putAll remove put get containsValue isEmpty size without
     assoc iterator seq entryAt containsKey equiv cons empty count getLookupThunk valAt
     withMeta meta equals hashCode hasheq})

(defn get-demunged-protocol-method [unwrapped-p mungedsym]
  {:pre [(symbol? mungedsym)
         (r/Protocol? unwrapped-p)]
   :post [(Type? %)]}
  (let [munged-methods (zipmap 
                         (->> (keys (:methods unwrapped-p))
                              (map munge))
                         (vals (:methods unwrapped-p)))
        mth (get munged-methods mungedsym)
        _ (when-not mth
            (u/int-error (str "No matching annotation for protocol method implementation: "
                              mungedsym)))]
    mth))

(defn protocol-implementation-type [datatype {:keys [declaring-class] :as method-sig}]
  (let [pvar (c/Protocol-interface->on-var declaring-class)
        ptype (pcl-env/get-protocol pvar)
        mungedsym (symbol (:name method-sig))
        ans (doall (map c/fully-resolve-type (sub/datatype-ancestors datatype)))
        ;_ (prn "datatype" datatype)
        ;_ (prn "ancestors" (pr-str ans))
        ]
    (when ptype
      (let [pancestor (if (r/Protocol? ptype)
                        ptype
                        (let [[an :as relevant-ancestors] 
                              (filter 
                                (fn [a] 
                                  (and (r/Protocol? a)
                                       (= (:the-var a) pvar)))
                                ans)
                              _ (when (empty? relevant-ancestors)
                                  (u/int-error (str "Must provide instantiated ancestor for datatype "
                                                    (:the-class datatype) " to check protocol implementation: "
                                                    pvar)))
                              _ (when (< 1 (count relevant-ancestors))
                                  (u/int-error (str "Ambiguous ancestors for datatype when checking protocol implementation: "
                                                    (pr-str (vec relevant-ancestors)))))]
                          an))
            _ (assert (r/Protocol? pancestor) (pr-str pancestor))
            ;_ (prn "pancestor" pancestor)
            pargs (seq (:poly? pancestor))
            unwrapped-p (if (r/Protocol? ptype)
                          ptype
                          (c/instantiate-typefn ptype pargs))
            _ (assert (r/Protocol? unwrapped-p))
            mth (get-demunged-protocol-method unwrapped-p mungedsym)]
        (extend-method-expected datatype mth)))))

(defn datatype-method-expected [datatype method-sig]
  {:post [(r/Type? %)]}
  (or (protocol-implementation-type datatype method-sig)
      (extend-method-expected datatype (instance-method->Function method-sig))))

(defn deftype-method-members [cls]
  {:pre [(class? cls)]
   :post [(every? (fn [m] (instance? clojure.reflect.Method m)) %)]}
  (->> (reflect/reflect cls)
       :members
       (filter #(instance? clojure.reflect.Method %))))

(add-check-method :deftype
  [{:keys [class-name fields methods env] :as expr} & [expected]]
  {:post [(-> % expr-type TCResult?)]}
  ;TODO check fields match, handle extra fields in records
  #_(prn "Checking deftype definition:" nme)
  (binding [vs/*current-env* env]
    (let [compiled-class (if (class? class-name)
                           class-name
                           (u/symbol->Class class-name))
          _ (assert (class? compiled-class))
          nme (u/Class->symbol compiled-class)
          reflect-methods (deftype-method-members compiled-class)
          ;_ (prn "reflect-methods" reflect-methods)
          field-syms (map :name fields)
          _ (assert (every? symbol? field-syms))
          ; unannotated datatypes are handled below
          dtp (dt-env/get-datatype nme)
          [nms bbnds dt] (if (r/TypeFn? dtp)
                           (let [nms (c/TypeFn-fresh-symbols* dtp)
                                 bbnds (c/TypeFn-bbnds* nms dtp)
                                 body (c/TypeFn-body* nms dtp)]
                             [nms bbnds body])
                           [nil nil dtp])
          expected-fields (when dt
                            (c/DataType-fields* dt))
          expected-field-syms (vec (keys expected-fields))
          ret-expr (assoc expr
                          expr-type (ret (c/RClass-of Class)))]

      (cond
        (not dtp)
        (u/tc-delayed-error (str "deftype " nme " must have corresponding annotation. "
                                 "See ann-datatype and ann-record")
                            :return ret-expr)

        (not ((some-fn r/DataType? r/Record?) dt))
        (u/tc-delayed-error (str "deftype " nme " cannot be checked against: " (prs/unparse-type dt))
                            :return ret-expr)

        (if (r/Record? dt)
          (c/isa-DataType? compiled-class)
          (c/isa-Record? compiled-class))
        (let [datatype? (c/isa-DataType? compiled-class)]
          #_(prn (c/isa-DataType? compiled-class)
               (c/isa-Record? compiled-class)
               (r/DataType? dt)
               (r/Record? dt))
          (u/tc-delayed-error (str (if datatype? "Datatype " "Record ") nme 
                                   " is annotated as a " (if datatype? "record" "datatype") 
                                   ", should be a " (if datatype? "datatype" "record") ". "
                                   "See ann-datatype and ann-record")
                              :return ret-expr))

        (not= expected-field-syms 
              ; remove implicit __meta and __extmap fields
              (if (c/isa-Record? compiled-class)
                (drop-last 2 field-syms)
                field-syms))
        (u/tc-delayed-error (str "deftype " nme " fields do not match annotation. "
                                 " Expected: " (vec expected-field-syms)
                                 ", Actual: " (vec field-syms))
                            :return ret-expr)

        :else
        (let [check-method? (fn [inst-method]
                              (not (and (r/Record? dt)
                                        (record-implicits (symbol (:name inst-method))))))
              _ (binding [*check-fn-method1-checkfn* check]
                  (doseq [{:keys [env] :as inst-method} methods
                          :when (check-method? inst-method)]
                    (assert (#{:method} (:op inst-method)))
                    (when t/*trace-checker*
                      (println "Checking deftype* method: " (:name inst-method))
                      (flush))
                    (binding [vs/*current-env* env]
                      (let [method-nme (:name inst-method)
                            _ (assert (symbol? method-nme))
                            ;_ (prn "method-nme" method-nme)
                            ;_ (prn "inst-method" inst-method)
                            ;_ (prn "reflect names" (map :name reflect-methods))
                            _ (assert (:this inst-method))
                            _ (assert (:params inst-method))
                            ; minus the target arg
                            method-sig (first (filter 
                                                (fn [{:keys [name required-params]}]
                                                  (and (= (count (:parameter-types inst-method))
                                                          (count required-params))
                                                       (#{(munge method-nme)} name)))
                                                reflect-methods))]
                        (if-not (instance? clojure.reflect.Method method-sig)
                          (u/tc-delayed-error (str "Internal error checking deftype " nme " method: " method-nme
                                                   ". Available methods: " (pr-str (map :name reflect-methods))
                                                   " Method sig: " method-sig))
                          (let [expected-ifn (datatype-method-expected dt method-sig)]
                            ;(prn "method expected type" (prs/unparse-type expected-ifn))
                            ;(prn "names" nms)
                            (lex/with-locals expected-fields
                              (free-ops/with-free-mappings 
                                (zipmap (map (comp r/F-original-name r/make-F) nms) 
                                        (map (fn [nm bnd] {:F (r/make-F nm) :bnds bnd}) nms bbnds))
                                ;(prn "lexical env when checking method" method-nme lex/*lexical-env*)
                                ;(prn "frees when checking method" 
                                ;     (into {} (for [[k {:keys [name]}] clojure.core.typed.tvar-env/*current-tvars*]
                                ;                [k name])))
                                ;(prn "bnds when checking method" 
                                ;     clojure.core.typed.tvar-bnds/*current-tvar-bnds*)
                                ;(prn "expected-ifn" expected-ifn)
                                (check-fn-methods
                                  [inst-method]
                                  expected-ifn
                                  :recur-target-fn
                                  (fn [{:keys [dom] :as f}]
                                    {:pre [(r/Function? f)]
                                     :post [(RecurTarget? %)]}
                                    (->RecurTarget (rest dom) nil nil nil))
                                  :validate-expected-fn
                                  (fn [fin]
                                    {:pre [(r/FnIntersection? fin)]}
                                    (when (some #{:rest :drest :kws} (:types fin))
                                      (u/int-error
                                        (str "Cannot provide rest arguments to deftype method: "
                                             (prs/unparse-type fin))))))))))))))]
          ret-expr)))))

(add-check-method :import
  [{class-str :class :as expr} & [expected]]
  (assoc expr
         expr-type (ret r/-nil)))

(add-check-method :case
  [{:keys [] :as expr} & [expected]]
  #_(prn "Checking case")
  ; tests have no duplicates
  (binding [vs/*current-expr* expr
            vs/*current-env* (:env expr)]
    (let [;_ (prn (:the-expr expr))
          cthe-expr (check (:test expr))
          etype (expr-type cthe-expr)
<<<<<<< HEAD
          ctests (mapv check (map :test (:tests expr)))
          cthens-and-envs (doall
                            (for [[tst-ret thn] (map vector (map expr-type ctests) (map :then (:thens expr)))]
=======
          ctests (mapv check (:tests expr))
          tst-rets (map expr-type ctests)
          cthens-and-envs (doall
                            (for [[tst-ret thn] (map vector tst-rets (:thens expr))]
>>>>>>> 8e934336
                              (let [{{fs+ :then} :fl :as rslt} (tc-equiv := etype tst-ret)
                                    flag+ (atom true)
                                    env-thn (env+ lex/*lexical-env* [fs+] flag+)
                                    then-ret (var-env/with-lexical-env env-thn
                                               (check thn expected))]
                                [(assoc thn
                                        expr-type (expr-type then-ret))
                                 env-thn])))
          cdefault (let [flag+ (atom true)
                         neg-tst-fl (if (every? r/Value? (map (comp c/fully-resolve-type ret-t) tst-rets))
                                      (fo/-not-filter-at (apply c/Un (map ret-t tst-rets))
                                                         (ret-o etype))
                                      fl/-top)
                         _ (prn "neg-tst-fl" neg-tst-fl)
                         env-default (env+ lex/*lexical-env* [neg-tst-fl] flag+)]
                     (prn "env-default" env-default)
                     (var-env/with-lexical-env env-default
                       (check (:default expr) expected)))
          case-result (let [type (apply c/Un (map (comp :t expr-type) (cons cdefault (map first cthens-and-envs))))
                            ; TODO
                            filter (fo/-FS fl/-top fl/-top)
                            ; TODO
                            object obj/-empty]
                        (ret type filter object))]
      (assoc expr
             expr-type case-result))))

(add-check-method :catch
  [{ecls :class, handler :body :keys [local] :as expr} & [expected]]
  (let [local-sym (:name local)
        local-type (c/RClass-of-with-unknown-params ecls)
        chandler (lex/with-locals {local-sym local-type}
                   (check handler expected))]
    (assoc expr
           expr-type (expr-type chandler))))

; filters don't propagate between components of a `try`, nor outside of it.
(add-check-method :try
  [{try-expr :body catch-exprs :catches finally-expr :finally :as expr} & [expected]]
  (let [ctry-expr (check try-expr expected)
        ccatch-exprs (mapv #(check % expected) catch-exprs)
        _cfinally-expr_ (when finally-expr
                          (check finally-expr))]
    (assoc expr
           expr-type (ret (apply c/Un (-> ctry-expr expr-type ret-t) 
                                 (map (comp ret-t expr-type) ccatch-exprs))))))

(add-check-method :set!
  [{:keys [target val env] :as expr} & [expected]]
  (binding [vs/*current-expr* expr
            vs/*current-env* env]
    (let [ctarget (check target)
          cval (check val (expr-type ctarget))
          _ (when-not (sub/subtype? 
                        (-> cval expr-type ret-t)
                        (-> ctarget expr-type ret-t))
              (u/tc-delayed-error (str "Cannot set! " (-> ctarget expr-type ret-t prs/unparse-type pr-str)
                                       " to " (-> cval expr-type ret-t prs/unparse-type pr-str))))]
      (assoc expr
             expr-type (expr-type cval)
             :target ctarget
             :val cval))))

(comment
  ;; error checking
  (cf (if 1 'a 'b) Number)
  )<|MERGE_RESOLUTION|>--- conflicted
+++ resolved
@@ -3304,15 +3304,10 @@
                                  (repeat (or rest (:pre-type drest)))))
         ;_ (prn "checking function:" (prs/unparse-type expected))
         check-fn-method1-rest-type *check-fn-method1-rest-type*
+        _ (assert check-fn-method1-rest-type "No check-fn bound for rest type")
         rest-entry (when rest-param
-<<<<<<< HEAD
-                     (assert check-fn-method1-rest-type "No check-fn bound for rest type")
                      [[(method-param-name rest-param)
-                       (check-fn-method1-rest-type rest drest kws)]])
-=======
-                     [[(param-name rest-param)
                        (check-fn-method1-rest-type (drop (count required-params) dom) rest drest kws)]])
->>>>>>> 8e934336
         ;_ (prn "rest entry" rest-entry)
         _ (assert ((u/hash-c? symbol? Type?) (into {} fixed-entry))
                   (into {} fixed-entry))
@@ -5112,16 +5107,10 @@
     (let [;_ (prn (:the-expr expr))
           cthe-expr (check (:test expr))
           etype (expr-type cthe-expr)
-<<<<<<< HEAD
           ctests (mapv check (map :test (:tests expr)))
-          cthens-and-envs (doall
-                            (for [[tst-ret thn] (map vector (map expr-type ctests) (map :then (:thens expr)))]
-=======
-          ctests (mapv check (:tests expr))
           tst-rets (map expr-type ctests)
           cthens-and-envs (doall
-                            (for [[tst-ret thn] (map vector tst-rets (:thens expr))]
->>>>>>> 8e934336
+                            (for [[tst-ret thn] (map vector tst-rets (map :then (:thens expr)))]
                               (let [{{fs+ :then} :fl :as rslt} (tc-equiv := etype tst-ret)
                                     flag+ (atom true)
                                     env-thn (env+ lex/*lexical-env* [fs+] flag+)
@@ -5135,9 +5124,9 @@
                                       (fo/-not-filter-at (apply c/Un (map ret-t tst-rets))
                                                          (ret-o etype))
                                       fl/-top)
-                         _ (prn "neg-tst-fl" neg-tst-fl)
+                         ;_ (prn "neg-tst-fl" neg-tst-fl)
                          env-default (env+ lex/*lexical-env* [neg-tst-fl] flag+)]
-                     (prn "env-default" env-default)
+                     ;(prn "env-default" env-default)
                      (var-env/with-lexical-env env-default
                        (check (:default expr) expected)))
           case-result (let [type (apply c/Un (map (comp :t expr-type) (cons cdefault (map first cthens-and-envs))))
