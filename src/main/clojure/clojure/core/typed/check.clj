(ns ^:skip-wiki 
  ^{:core.typed {:collect-only true}}
  clojure.core.typed.check
  (:refer-clojure :exclude [defrecord])
  (:require [clojure.core.typed :as t :refer [*already-checked* letfn>]]
            [clojure.core.typed.utils :as u]
            [clojure.core.typed.parse-unparse :as prs]
            [clojure.core.typed.current-impl :as impl]
            [clojure.core.typed.type-rep :as r :refer [ret-t ret-f ret-o ret TCResult? Type?]]
            [clojure.core.typed.type-ctors :as c]
            [clojure.core.typed.object-rep :as obj]
            [clojure.core.typed.filter-protocols :as fprotocol]
            [clojure.core.typed.filter-rep :as fl]
            [clojure.core.typed.filter-ops :as fo]
            [clojure.core.typed.path-rep :as pe]
            [clojure.core.typed.lex-env :as lex]
            [clojure.core.typed.constant-type :as const]
            [clojure.core.typed.util-vars :as vs]
            [clojure.core.typed.subtype :as sub]
            [clojure.core.typed.fold-rep :as fold]
            [clojure.core.typed.cs-rep :as crep]
            [clojure.core.typed.cs-gen :as cgen]
            [clojure.core.typed.subst :as subst]
            [clojure.core.typed.frees :as frees]
            [clojure.core.typed.free-ops :as free-ops]
            [clojure.core.typed.tvar-env :as tvar-env]
            [clojure.core.typed.tvar-bnds :as tvar-bnds]
            [clojure.core.typed.dvar-env :as dvar-env]
            [clojure.core.typed.var-env :as var-env]
            [clojure.core.typed.protocol-env :as ptl-env]
            [clojure.core.typed.array-ops :as arr-ops]
            [clojure.core.typed.datatype-ancestor-env :as ancest]
            [clojure.core.typed.datatype-env :as dt-env]
            [clojure.core.typed.inst :as inst]
            [clojure.core.typed.mm-env :as mm]
            [clojure.core.typed.rclass-env :as rcls]
            [clojure.core.typed.protocol-env :as pcl-env]
            [clojure.core.typed.method-param-nilables :as mtd-param-nil]
            [clojure.core.typed.method-return-nilables :as mtd-ret-nil]
            [clojure.core.typed.method-override-env :as mth-override]
            [clojure.core.typed.ctor-override-env :as ctor-override]
            [clojure.core.typed.analyze-clj :as ana-clj]
            [clojure.core.typed.ns-deps :as ns-deps]
            [clojure.core.typed.ns-options :as ns-opts]
            [clojure.jvm.tools.analyzer.hygienic :as hygienic]
            [clojure.pprint :as pprint]
            [clojure.math.combinatorics :as comb]
            [clojure.repl :as repl]
            [clojure.string :as str]
            [clojure.set :as set]
            [clojure.reflect :as reflect])
  (:import (clojure.core.typed.lex_env PropEnv)
           (clojure.core.typed.type_rep Function FnIntersection RClass Poly DottedPretype HeterogeneousSeq
                                        Value KwArgs HeterogeneousMap DataType TCResult HeterogeneousVector
                                        FlowSet Union)
           (clojure.core.typed.object_rep Path)
           (clojure.core.typed.filter_rep NotTypeFilter TypeFilter FilterSet AndFilter OrFilter)
           (clojure.lang APersistentMap IPersistentMap IPersistentSet Var Seqable ISeq IPersistentVector
                         Reflector PersistentHashSet Symbol)))

(alter-meta! *ns* assoc :skip-wiki true)

(set! *warn-on-reflection* true)

(t/ann ^:no-check clojure.core.typed.parse-unparse/*unparse-type-in-ns* (U nil Symbol))
(t/ann ^:no-check clojure.core.typed/*already-checked* (U nil (t/Atom1 (t/Vec Symbol))))

;==========================================================
; # Type Checker
;
; The type checker is implemented here.

(t/ann tc-warning [Any * -> nil])
(defn tc-warning [& ss]
  (let [env vs/*current-env*]
    (binding [*out* *err*]
      (apply println "WARNING: Type Checker: "
             (str "(" (-> env :ns :name) ":" (:line env) 
                  (when-let [col (:column env)]
                    (str ":"col))
                  ") ")
             ss)
      (flush))))

(t/ann error-ret [(U nil TCResult) -> TCResult])
(defn error-ret 
  "Return a TCResult appropriate for when a type
  error occurs, with expected type expected.
  
  Use *only* in case of a type error."
  [expected]
  (ret (or (when expected
             (ret-t expected))
           (r/TCError-maker))))

(declare expr-ns)

;(t/ann expected-error [r/Type r/Type -> nil])
(defn expected-error [actual expected]
  (prs/with-unparse-ns (or prs/*unparse-type-in-ns*
                           (when vs/*current-expr*
                             (expr-ns vs/*current-expr*)))
    (u/tc-delayed-error (str "Type mismatch:"
                             "\n\nExpected: \t" (pr-str (prs/unparse-type expected))
                             "\n\nActual: \t" (pr-str (prs/unparse-type actual))))))

(declare check-expr)

(t/ann checked-ns! [Symbol -> nil])
(defn- checked-ns! [nsym]
  (t/when-let-fail [a *already-checked*]
    (swap! a conj nsym))
  nil)

(t/ann already-checked? [Symbol -> Boolean])
(defn- already-checked? [nsym]
  (t/when-let-fail [a *already-checked*]
    (boolean (@a nsym))))


(t/ann check-ns-and-deps [Symbol -> nil])
(defn check-ns-and-deps 
  "Type check a namespace and its dependencies.
  Assumes type annotations in each namespace
  has already been collected."
  ([nsym]
   (u/p :check/check-ns-and-deps
   (let [ns (find-ns nsym)
         _ (assert ns (str "Namespace " nsym " not found during type checking"))]
     (cond 
       (already-checked? nsym) (do
                                 ;(println (str "Already checked " nsym ", skipping"))
                                 ;(flush)
                                 nil)
       :else
       ; check deps
       (let [deps (u/p :check/ns-immediate-deps 
                    (ns-deps/immediate-deps nsym))]
         (checked-ns! nsym)
         (doseq [dep deps]
           (check-ns-and-deps dep))
         ; ignore ns declaration
         (let [check? (not (-> ns meta :core.typed :collect-only))]
           (if-not check?
             (do (println (str "Not checking " nsym " (tagged :collect-only in ns metadata)"))
                 (flush))
             (let [start (. System (nanoTime))
                   [_ns-decl_ & asts] (u/p :check/gen-analysis (ana-clj/ast-for-ns nsym))]
               (println "Start checking" nsym)
               (flush)
               (doseq [ast asts]
                 (check-expr ast))
               (println "Checked" nsym "in" (/ (double (- (. System (nanoTime)) start)) 1000000.0) "msecs"))))
         (flush)))))))

;;;;;;;;;;;;;;;;;;;;;;;;;;;;;;;;
;; Checker

(t/ann expr-ns [Any -> Symbol])
(defn expr-ns [expr]
  {:post [(symbol? %)]}
  (impl/impl-case
<<<<<<< HEAD
    :clojure (let [nsym (get-in expr [:env :ns])
                   _ (assert (symbol? nsym) (str "Bug! " (:op expr) " expr has no associated namespace"
                                                 nsym))]
               (ns-name nsym))
    :cljs (-> expr :env :ns :name)))
=======
    :clojure (let [nsym (when-let [s (get-in expr [:env :ns :name])]
                          (symbol s))
                   _ (assert nsym (str "Bug! " (:op expr) " expr has no associated namespace"))
                   ns (find-ns nsym)
                   _ (assert ns)]
               (ns-name ns))
    :cljs (or (-> expr :env :ns :name)
              (do (prn "WARNING: No associated ns for ClojureScript expr, defaulting to cljs.user")
                  'cljs.user))))
>>>>>>> 815225d5

(def expr-type ::expr-type)

(defmulti check (fn [expr & [expected]]
                  {:pre [((some-fn nil? TCResult?) expected)]}
                  (:op expr)))

(u/add-defmethod-generator check)

(defn check-expr [expr & [expected]]
  (when t/*trace-checker*
    (println "Checking line:" (-> expr :env :line))
    (flush))
  (u/p :check/check-expr
  (check expr expected)))

(defmacro tc-t [form]
  `(let [{delayed-errors# :delayed-errors ret# :ret}
         (impl/with-clojure-impl
           (t/check-form-info '~form))]
     (if-let [errors# (seq delayed-errors#)]
       (t/print-errors! errors#)
       ret#)))

(defmacro tc [form]
  `(impl/with-clojure-impl
     (t/check-form* '~form)))

(defn flow-for-value []
  (let [props (.props ^PropEnv lex/*lexical-env*)
        flow (r/-flow (apply fo/-and fl/-top props))]
    flow))

(defn check-value
  [{:keys [val] :as expr} & [expected]]
  {:pre [(#{:const} (:op expr))]}
  (let [actual-type (const/constant-type val)
        _ (when (and expected (not (sub/subtype? actual-type (ret-t expected))))
            (binding [vs/*current-expr* expr]
              (expected-error actual-type (ret-t expected))))
        flow (flow-for-value)]
    (assoc expr
           expr-type (if val
                       (ret actual-type
                            (fo/-FS fl/-top fl/-bot)
                            obj/-empty
                            flow)
                       (ret actual-type
                            (fo/-FS fl/-bot fl/-top)
                            obj/-empty
                            flow)))))

(add-check-method :const [& args] (apply check-value args))
(add-check-method :quote [{:keys [expr] :as quote-expr} & [expected]] 
  (let [r (expr-type (check-value expr expected))]
    (assoc quote-expr
           expr-type r)))

;(ann expected-vals [(Coll Type) (Nilable TCResult) -> (Coll (Nilable TCResult))])
(defn expected-vals
  "Returns a sequence of (Nilable TCResults) to use as expected types for type
  checking the values of a literal map expression"
  [key-types expected]
  {:pre [(every? r/Type? key-types)
         ((some-fn r/TCResult? nil?) expected)]
   :post [(every? (some-fn nil? r/TCResult?) %)
          (= (count %)
             (count key-types))]}
  (let [expected (when expected 
                   (c/fully-resolve-type (ret-t expected)))
        flat-expecteds (when expected
                         (mapv c/fully-resolve-type
                               (if (r/Union? expected)
                                 (:types expected)
                                 [expected])))
        no-expecteds (repeat (count key-types) nil)]
    (cond 
      ; If every key in this map expression is a Value, let's try and
      ; make use of our expected type for each individual entry. This is
      ; most useful for `extend`, where we have HMaps of functions, and
      ; we want to forward the expected types to each val, a function.
      ;
      ; The expected type also needs to be an expected shape:
      ; - a HMap or union of just HMaps
      ; - each key must have exactly one possible type if it is
      ;   present
      ; - if a key is absent in a HMap type, it must be explicitly
      ;   absent
      (and expected 
           (every? r/Value? key-types)
           (every? r/HeterogeneousMap? flat-expecteds))
        (let [hmaps flat-expecteds]
          (reduce (fn [val-expecteds ktype]
                    ; also includes this contract wrapped in a Reduced
                    ; The post-condition for `expected-vals` catches this anyway
                    ;{:post [(every? (some-fn nil? r/TCResult?) %)]}

                    (let [; find the ktype key in each hmap.
                          ; - If ktype is present in mandatory or optional then we either use the entry's val type 
                          ; - otherwise if ktype is explicitly forbidden via :absent-keys or completeness
                          ;   we skip the entry.
                          ; - otherwise we give up and don't check this as a hmap, return nil
                          ;   that gets propagated up
                          corresponding-vals 
                          (reduce (fn [corresponding-vals {:keys [types absent-keys optional] :as hmap}]
                                    (if-let [v (some #(get % ktype) [types optional])]
                                      (conj corresponding-vals v)
                                      (cond
                                        (or (contains? absent-keys ktype)
                                            (c/complete-hmap? hmap))
                                          corresponding-vals
                                        :else 
                                          (reduced nil))))
                                  #{} hmaps)
                          val-expect (when (= 1 (count corresponding-vals))
                                       (ret (first corresponding-vals)))]
                      (if val-expect
                        (conj val-expecteds val-expect)
                        (reduced no-expecteds))))
                  [] key-types))

      ; If we expect an (IPersistentMap k v), just use the v as the expected val types
      (and (r/RClass? expected)
           (= (:the-class expected) 'clojure.lang.IPersistentMap))
        (let [{[_ vt] :poly?} expected]
          (map ret (repeat (count key-types) vt)))
      ; otherwise we don't give expected types
      :else no-expecteds)))

(add-check-method :map
  [{keyexprs :keys valexprs :vals :as expr} & [expected]]
  (let [ckeyexprs (mapv check keyexprs)
        key-types (map (comp ret-t expr-type) ckeyexprs)

        val-rets
        (expected-vals key-types expected)

        cvalexprs (mapv check valexprs val-rets)
        val-types (map (comp ret-t expr-type) cvalexprs)

        ts (zipmap key-types val-types)
        actual (if (every? c/keyword-value? (keys ts))
                 (c/-complete-hmap ts)
                 (c/RClass-of APersistentMap [(apply c/Un (keys ts))
                                              (apply c/Un (vals ts))]))
        _ (when expected
            (when-not (sub/subtype? actual (ret-t expected))
              (expected-error actual (ret-t expected))))]
    (assoc expr
           expr-type (ret actual (fo/-true-filter)))))

(add-check-method :set
  [{:keys [items] :as expr} & [expected]]
  (let [cargs (mapv check items)
        res-type (c/RClass-of PersistentHashSet [(apply c/Un (mapv (comp ret-t expr-type) cargs))])
        _ (when (and expected (not (sub/subtype? res-type (ret-t expected))))
            (expected-error res-type (ret-t expected)))]
    (assoc expr
           expr-type (ret res-type (fo/-true-filter)))))

(add-check-method :vector
  [{:keys [items] :as expr} & [expected]]
  (let [cargs (mapv check items)
        res-type (r/-hvec (mapv (comp ret-t expr-type) cargs)
                          :filters (mapv (comp ret-f expr-type) cargs)
                          :objects (mapv (comp ret-o expr-type) cargs))
        _ (when (and expected (not (sub/subtype? res-type (ret-t expected))))
            (expected-error res-type (ret-t expected)))]
    (assoc expr
           expr-type (ret res-type (fo/-true-filter)))))

;; check-below : (/\ (Results Type -> Result)
;;                   (Results Results -> Result)
;;                   (Type Results -> Type)
;;                   (Type Type -> Type))

;check that arg type tr1 is under expected
(defn check-below [tr1 expected]
  {:pre [((some-fn TCResult? Type?) tr1)
         ((some-fn TCResult? Type?) expected)]
   :post [((some-fn TCResult? Type?) %)]}
  (letfn [(filter-better? [{f1+ :then f1- :else :as f1}
                           {f2+ :then f2- :else :as f2}]
            {:pre [(fl/Filter? f1)
                   (fl/Filter? f2)]
             :post [(u/boolean? %)]}
            (cond
              (= f1 f2) true
              (and (fo/implied-atomic? f2+ f1+)
                   (fo/implied-atomic? f2- f1-)) true
              :else false))
          (object-better? [o1 o2]
            {:pre [(obj/RObject? o1)
                   (obj/RObject? o2)]
             :post [(u/boolean? %)]}
            (cond
              (= o1 o2) true
              ((some-fn obj/NoObject? obj/EmptyObject?) o2) true
              :else false))]
    ;tr1 = arg
    ;expected = dom
    ; Omitted some cases dealing with multiple return values
    (cond
      (and (TCResult? tr1)
           (TCResult? expected)
           (= (c/Un) (ret-t tr1))
           (fl/NoFilter? (ret-f expected))
           (obj/NoObject? (ret-o expected)))
      (let [ts2 (:t tr1)]
        (ret ts2))

      (and (TCResult? tr1)
           (= (c/Un) (ret-t tr1)))
      expected

      (and (TCResult? tr1)
           (TCResult? expected)
           (= (fo/-FS fl/-top fl/-top)
              (ret-f expected))
           (obj/EmptyObject? (ret-o expected)))
      (let [{t1 :t f1 :fl o1 :o} tr1
            {t2 :t} expected]
        (when-not (sub/subtype? t1 t2)
          (expected-error t1 t2))
        expected)

      (and (TCResult? tr1)
           (TCResult? expected))
      (let [{t1 :t f1 :fl o1 :o} tr1
            {t2 :t f2 :fl o2 :o} expected]
        (cond
          (not (sub/subtype? t1 t2)) (expected-error t1 t2)

          (and (not (filter-better? f1 f2))
               (object-better? o1 o2))
          (u/tc-delayed-error (str "Expected result with filter " f2 ", got filter"  f1))

          (and (filter-better? f1 f2)
               (not (object-better? o1 o2)))
          (u/tc-delayed-error (str "Expected result with object " o2 ", got object"  o1))

          (and (not (filter-better? f1 f2))
               (not (object-better? o1 o2)))
          (u/tc-delayed-error (str "Expected result with object " o2 ", got object"  o1 " and filter "
                                   f2 " got filter " f1)))
        expected)

      (and (TCResult? tr1)
           (Type? expected))
      (let [{t1 :t f :fl o :o} tr1
            t2 expected]
        (when-not (sub/subtype? t1 t2)
          (expected-error t1 t2))
        (ret t2 f o))

      ;FIXME
      ;; erm.. ? What is (FilterSet: (list) (list))
      ;; TODO this case goes here, but not sure what it means 
      ;
      ;[((? Type? t1) (tc-result1: t2 (FilterSet: (list) (list)) (Empty:)))
      ; (unless (sub/subtype t1 t2)
      ;   (tc-error/expr "Expected ~a, but got ~a" t2 t1))
      ; t1]

      (and (Type? tr1)
           (TCResult? expected))
      (let [t1 tr1
            {t2 :t f :fl o :o} expected]
        (if (sub/subtype? t1 t2)
          (u/tc-delayed-error (str "Expected result with filter " f " and " o ", got " t1))
          (expected-error t1 t2))
        t1)

      (and (Type? tr1)
           (Type? expected))
      (let [t1 tr1
            t2 expected]
        (when-not (sub/subtype? t1 t2)
          (expected-error t1 t2))
        expected)

      :else (let [a tr1
                  b expected]
              (u/int-error (str "Unexpected input for check-below " a b))))))

(derive ::free-in-for-object fold/fold-rhs-default)

(fold/add-fold-case ::free-in-for-object
                    Path
                    (fn [{p :path i :id :as o} {{:keys [free-in? k]} :locals}]
                      (if (= i k)
                        (reset! free-in? true)
                        o)))

(derive ::free-in-for-filter fold/fold-rhs-default)

(fold/add-fold-case ::free-in-for-filter
                    NotTypeFilter
                    (fn [{t :type p :path i :id :as t} {{:keys [k free-in?]} :locals}]
                      (if (= i k)
                        (reset! free-in? true)
                        t)))

(fold/add-fold-case ::free-in-for-filter
                    TypeFilter
                    (fn [{t :type p :path i :id :as t} {{:keys [k free-in?]} :locals}]
                      (if (= i k)
                        (reset! free-in? true)
                        t)))

(derive ::free-in-for-type fold/fold-rhs-default)

(declare index-free-in?)

(fold/add-fold-case ::free-in-for-type
                    Function
                    (fn [{:keys [dom rng rest drest kws]} {{:keys [k free-in? for-type]} :locals}]
                      ;; here we have to increment the count for the domain, where the new bindings are in scope
                      (let [arg-count (+ (count dom) (if rest 1 0) (if drest 1 0) (count (concat (:mandatory kws)
                                                                                                 (:optional kws))))
                            st* (fn [t] (index-free-in? (if (number? k) (+ arg-count k) k) t))]
                        (doseq [d dom]
                          (for-type d))
                        (st* rng)
                        (and rest (for-type rest))
                        (and rest (for-type (:pre-type drest)))
                        (doseq [[_ v] (concat (:mandatory kws)
                                              (:optional kws))]
                          (for-type v))
                        ;dummy return value
                        (r/make-Function [] r/-any))))

;[AnyInteger Type -> Boolean]
(defn index-free-in? [k type]
  (let [free-in? (atom false :validator u/boolean?)]
    (letfn [(for-object [o]
              (fold/fold-rhs ::free-in-for-object
                             {:type-rec for-type
                              :locals {:free-in? free-in?
                                       :k k}}
                             o))
            (for-filter [o]
              (fold/fold-rhs ::free-in-for-filter
                             {:type-rec for-type
                              :filter-rec for-filter
                              :locals {:free-in? free-in?
                                       :k k}}
                             o))
            (for-type [t]
              (fold/fold-rhs ::free-in-for-type
                             {:type-rec for-type
                              :filter-rec for-filter
                              :object-rec for-object
                              :locals {:free-in? free-in?
                                       :k k
                                       :for-type for-type}}
                             t))]
      (for-type type)
      @free-in?)))

(declare subst-type)

;[Filter (U Number Symbol) RObject Boolean -> Filter]
(defn subst-filter [f k o polarity]
  {:pre [(fl/Filter? f)
         (fl/name-ref? k)
         (obj/RObject? o)
         (u/boolean? polarity)]
   :post [(fl/Filter? %)]}
  (letfn [(ap [f] (subst-filter f k o polarity))
          (tf-matcher [t p i k o polarity maker]
            {:pre [(Type? t)
                   ((some-fn obj/EmptyObject? obj/NoObject? obj/Path?) o)]
             :post [(fl/Filter? %)]}
            (cond
              ((some-fn obj/EmptyObject? obj/NoObject?)
               o)
              (cond 
                (= i k) (if polarity fl/-top fl/-bot)
                (index-free-in? k t) (if polarity fl/-top fl/-bot)
                :else f)

              (obj/Path? o) (let [{p* :path i* :id} o]
                              (cond
                                (= i k) (maker 
                                          (subst-type t k o polarity)
                                          i*
                                          (concat p p*))
                                (index-free-in? k t) (if polarity fl/-top fl/-bot)
                                :else f))
              :else (u/int-error (str "what is this? " o))))]
    (cond
      (fl/ImpFilter? f) (let [{ant :a consq :c} f]
                          (fo/-imp (subst-filter ant k o (not polarity)) (ap consq)))
      (fl/AndFilter? f) (let [fs (:fs f)] 
                          (apply fo/-and (map ap fs)))
      (fl/OrFilter? f) (let [fs (:fs f)]
                         (apply fo/-or (map ap fs)))
      (fl/BotFilter? f) fl/-bot
      (fl/TopFilter? f) fl/-top

      (fl/TypeFilter? f) 
      (let [{t :type p :path i :id} f]
        (tf-matcher t p i k o polarity fo/-filter))

      (fl/NotTypeFilter? f) 
      (let [{t :type p :path i :id} f]
        (tf-matcher t p i k o polarity fo/-not-filter)))))

(defn- add-extra-filter
  "If provided a type t, then add the filter (is t k).
  Helper function."
  [fl k t]
  {:pre [(fl/Filter? fl)
         (fl/name-ref? k)
         ((some-fn false? nil? Type?) t)]
   :post [(fl/Filter? %)]}
  (let [extra-filter (if t (fl/->TypeFilter t nil k) fl/-top)]
    (letfn [(add-extra-filter [f]
              {:pre [(fl/Filter? f)]
               :post [(fl/Filter? %)]}
              (let [f* (fo/-and extra-filter f)]
                (if (fl/BotFilter? f*)
                  f*
                  f)))]
      (add-extra-filter fl))))

(defn subst-flow-set [^FlowSet fs k o polarity & [t]]
  {:pre [(r/FlowSet? fs)
         (fl/name-ref? k)
         (obj/RObject? o)
         ((some-fn false? nil? Type?) t)]
   :post [(r/FlowSet? %)]}
  (r/-flow (subst-filter (add-extra-filter (.normal fs) k t) k o polarity)))

;[FilterSet Number RObject Boolean (Option Type) -> FilterSet]
(defn subst-filter-set [fs k o polarity & [t]]
  {:pre [((some-fn fl/FilterSet? fl/NoFilter?) fs)
         (fl/name-ref? k)
         (obj/RObject? o)
         ((some-fn false? nil? Type?) t)]
   :post [(fl/FilterSet? %)]}
  ;  (prn "subst-filter-set")
  ;  (prn "fs" (prs/unparse-filter-set fs))
  ;  (prn "k" k) 
  ;  (prn "o" o)
  ;  (prn "polarity" polarity) 
  ;  (prn "t" (when t (prs/unparse-type t)))
  (cond
    (fl/FilterSet? fs) (let [^FilterSet fs fs]
                         (fo/-FS (subst-filter (add-extra-filter (.then fs) k t) k o polarity)
                                 (subst-filter (add-extra-filter (.else fs) k t) k o polarity)))
    :else (fo/-FS fl/-top fl/-top)))

;[Type Number RObject Boolean -> RObject]
(defn subst-object [t k o polarity]
  {:pre [(obj/RObject? t)
         (fl/name-ref? k)
         (obj/RObject? o)
         (u/boolean? polarity)]
   :post [(obj/RObject? %)]}
  (cond
    ((some-fn obj/NoObject? obj/EmptyObject?) t) t
    (obj/Path? t) (let [{p :path i :id} t]
                    (if (= i k)
                      (cond
                        (obj/EmptyObject? o) (obj/->EmptyObject)
                        ;; the result is not from an annotation, so it isn't a NoObject
                        (obj/NoObject? o) (obj/->EmptyObject)
                        (obj/Path? o) (let [{p* :path i* :id} o]
                                        (obj/->Path (seq (concat p p*)) i*)))
                      t))))

(derive ::subst-type fold/fold-rhs-default)

(fold/add-fold-case ::subst-type
                    Function
                    (fn [{:keys [dom rng rest drest kws] :as ty} {{:keys [st k o polarity]} :locals}]
                      ;; here we have to increment the count for the domain, where the new bindings are in scope
                      (let [arg-count (+ (count dom) (if rest 1 0) (if drest 1 0) (count (:mandatory kws)) (count (:optional kws)))
                            st* (if (integer? k)
                                  (fn [t] 
                                    {:pre [(r/AnyType? t)]}
                                    (subst-type t (if (number? k) (+ arg-count k) k) o polarity))
                                  st)]
                        (r/Function-maker (map st dom)
                                      (st* rng)
                                      (and rest (st rest))
                                      (when drest
                                        (-> drest
                                            (update-in [:pre-type] st)))
                                      (when kws
                                        (-> kws
                                            (update-in [:mandatory] #(into {} (for [[k v] %]
                                                                                [(st k) (st v)])))
                                            (update-in [:optional] #(into {} (for [[k v] %]
                                                                               [(st k) (st v)])))))))))


;[Type (U Symbol Number) RObject Boolean -> Type]
(defn subst-type [t k o polarity]
  {:pre [(r/AnyType? t)
         (fl/name-ref? k)
         (obj/RObject? o)
         (u/boolean? polarity)]
   :post [(r/AnyType? %)]}
  ;(prn "subst-type" (prs/unparse-type t))
  (letfn [(st [t*]
            (subst-type t* k o polarity))
          (sf [fs] 
            {:pre [((some-fn fl/FilterSet? r/FlowSet?) fs)] 
             :post [((some-fn fl/FilterSet? r/FlowSet?) %)]}
            ((if (fl/FilterSet? fs) subst-filter-set subst-flow-set) 
             fs k o polarity))]
    (fold/fold-rhs ::subst-type
      {:type-rec st
       :filter-rec sf
       :object-rec (fn [f] (subst-object f k o polarity))
       :locals {:st st
                :k k
                :o o
                :polarity polarity}}
      t)))

;; Used to "instantiate" a Result from a function call.
;; eg. (let [a (ann-form [1] (U nil (Seqable Number)))]
;;       (if (seq a)
;;         ...
;;
;; Here we want to instantiate the result of (seq a).
;; objs is each of the arguments' objects, ie. [obj/-empty]
;; ts is each of the arugments' types, ie. [(U nil (Seqable Number))]
;;
;; The latent result:
; (Option (ISeq x))
; :filters {:then (is (CountRange 1) 0)
;           :else (| (is nil 0)
;                    (is (ExactCount 0) 0))}]))
;; instantiates to 
; (Option (ISeq x))
; :filters {:then (is (CountRange 1) a)
;           :else (| (is nil a)
;                    (is (ExactCount 0) a))}]))
;;
;; Notice the objects are instantiated from 0 -> a
;
;[Result (Seqable RObject) (Option (Seqable Type)) 
;  -> '[Type FilterSet RObject]]
(defn open-Result 
  "Substitute ids for objs in Result t"
  [{t :t fs :fl old-obj :o :keys [flow] :as r} objs & [ts]]
  {:pre [(r/Result? r)
         (every? obj/RObject? objs)
         ((some-fn fl/FilterSet? fl/NoFilter?) fs)
         (obj/RObject? old-obj)
         (r/FlowSet? flow)
         ((some-fn nil? (u/every-c? Type?)) ts)]
   :post [((u/hvector-c? Type? fl/FilterSet? obj/RObject? r/FlowSet?) %)]}
  ;  (prn "open-result")
  ;  (prn "result type" (prs/unparse-type t))
  ;  (prn "result filterset" (prs/unparse-filter-set fs))
  ;  (prn "result (old) object" old-obj)
  ;  (prn "objs" objs)
  ;  (prn "ts" (mapv prs/unparse-type ts))
  (reduce (fn [[t fs old-obj flow] [[o k] arg-ty]]
            {:pre [(Type? t)
                   ((some-fn fl/FilterSet? fl/NoFilter?) fs)
                   (obj/RObject? old-obj)
                   (integer? k)
                   (obj/RObject? o)
                   (r/FlowSet? flow)
                   ((some-fn false? Type?) arg-ty)]
             :post [((u/hvector-c? Type? fl/FilterSet? obj/RObject? r/FlowSet?) %)]}
            (let [r [(subst-type t k o true)
                     (subst-filter-set fs k o true arg-ty)
                     (subst-object old-obj k o true)
                     (subst-flow-set flow k o true arg-ty)]]
              ;              (prn [(prs/unparse-type t) (prs/unparse-filter-set fs) old-obj])
              ;              (prn "r" r)
              r))
          [t fs old-obj flow]
          ; this is just a sequence of pairs of [nat? RObject] and Type?
          ; Represents the object and type of each argument, and its position
          (map vector 
               (map-indexed #(vector %2 %1) ;racket's is opposite..
                            objs)
               (if ts
                 ts
                 (repeat false)))))


;Function TCResult^n (or nil TCResult) -> TCResult
(defn check-funapp1 [fexpr arg-exprs {{optional-kw :optional mandatory-kw :mandatory :as kws} :kws
                                      :keys [dom rng rest drest] :as ftype0}
                     argtys expected & {:keys [check?] :or {check? true}}]
  {:pre [(r/Function? ftype0)
         (every? TCResult? argtys)
         ((some-fn nil? TCResult?) expected)
         (u/boolean? check?)]
   :post [(TCResult? %)]}
  (when drest 
    (u/nyi-error "funapp with drest args NYI"))
  ;  (prn "check-funapp1")
  ;  (prn "argtys objects" (map ret-o argtys))
  ;checking
  (when check?
    (let [nactual (count argtys)]
      (when-not (or (when (and (not rest)
                               (empty? optional-kw)
                               (empty? mandatory-kw))
                      (= (count dom) (count argtys)))
                    (when rest
                      (<= (count dom) nactual))
                    (when kws
                      (let [nexpected (+ (count dom)
                                         (* 2 (count mandatory-kw)))]
                        (and (even? (- nactual (count dom)))
                             ((if (seq optional-kw) <= =)
                              nexpected
                              nactual)))))
        (u/tc-delayed-error (str "Wrong number of arguments, expected " (count dom) " fixed parameters"
                                 (cond
                                   rest " and a rest parameter "
                                   drest " and a dotted rest parameter "
                                   kws (cond
                                         (and (seq mandatory-kw) (seq optional-kw))
                                         (str ", some optional keyword arguments and " (count mandatory-kw) 
                                              " mandatory keyword arguments")

                                         (seq mandatory-kw) (str "and " (count mandatory-kw) "  mandatory keyword arguments")
                                         (seq optional-kw) " and some optional keyword arguments"))
                                 ", and got " nactual
                                 " for function " (pr-str (prs/unparse-type ftype0))
                                 " and arguments " (pr-str (mapv (comp prs/unparse-type ret-t) argtys)))))
      (cond
        ; case for regular rest argument, or no rest parameter
        (or rest (empty? (remove nil? [rest drest kws])))
        (doseq [[arg-t dom-t] (map vector 
                                   (map ret-t argtys) 
                                   (concat dom (when rest (repeat rest))))]
          (check-below arg-t dom-t))
        
        ; case for mandatory or optional keyword arguments
        kws
        (do
          ;check regular args
          (doseq [[arg-t dom-t] (map vector (map ret-t (take (count dom) argtys)) dom)]
            (check-below arg-t dom-t))
          ;check keyword args
          (let [flat-kw-argtys (drop (count dom) argtys)]
            (when-not (even? (count flat-kw-argtys))
              (u/tc-delayed-error  
                (str "Uneven number of arguments to function expecting keyword arguments")))
            (let [kw-args-paired-t (apply hash-map (map ret-t flat-kw-argtys))]
              ;make sure all mandatory keys are present
              (when-let [missing-ks (seq 
                                      (set/difference (set (keys mandatory-kw))
                                                      (set (keys kw-args-paired-t))))]
                (u/tc-delayed-error (str "Missing mandatory keyword keys: "
                                         (pr-str (interpose ", " (map prs/unparse-type missing-ks))))))
              ;check each keyword argument is correctly typed
              (doseq [[kw-key-t kw-val-t] kw-args-paired-t]
                (when-not (r/Value? kw-key-t)
                  (u/tc-delayed-error (str "Can only check keyword arguments with Value keys, found"
                                           (pr-str (prs/unparse-type kw-key-t)))))
                (let [expected-val-t ((some-fn optional-kw mandatory-kw) kw-key-t)]
                  (if expected-val-t
                    (check-below kw-val-t expected-val-t)
                    ; It is an error to use an undeclared keyword arg because we want to treat the rest parameter
                    ; as a complete hash-map.
                    (u/tc-delayed-error (str "Undeclared keyword parameter " 
                                             (pr-str (prs/unparse-type kw-key-t)))))))))))))
  (let [dom-count (count dom)
        arg-count (+ dom-count (if rest 1 0) (count optional-kw))
        o-a (map ret-o argtys)
        _ (assert (every? obj/RObject? o-a))
        t-a (map ret-t argtys)
        _ (assert (every? Type? t-a))
        [o-a t-a] (let [rs (for [[nm oa ta] (map vector 
                                                 (range arg-count) 
                                                 (concat o-a (repeatedly obj/->EmptyObject))
                                                 (concat t-a (repeatedly c/Un)))]
                             [(if (>= nm dom-count) (obj/->EmptyObject) oa)
                              ta])]
                    [(map first rs) (map second rs)])
        [t-r f-r o-r flow-r] (open-Result rng o-a t-a)]
    (ret t-r f-r o-r flow-r)))

(declare MethodExpr->qualsym)

;[Expr (Seqable Expr) (Seqable TCResult) (Option TCResult) Boolean
; -> Any]
(defn ^String app-type-error [fexpr args ^FnIntersection fin arg-ret-types expected poly?]
  {:pre [(r/FnIntersection? fin)
         (or (not poly?)
             ((some-fn r/Poly? r/PolyDots?) poly?))]
   :post [(r/TCResult? %)]}
  (let [static-method? (= :static-call (:op fexpr))
        instance-method? (= :instance-call (:op fexpr))
        method-sym (when (or static-method? instance-method?)
                     (MethodExpr->qualsym fexpr))]
    (prs/with-unparse-ns (or prs/*unparse-type-in-ns*
                             (or (when fexpr
                                   (expr-ns fexpr))
                                 (when vs/*current-expr*
                                   (expr-ns vs/*current-expr*))))
      (u/tc-delayed-error
        (str
          (if poly?
            (str "Polymorphic " 
                 (cond static-method? "static method "
                       instance-method? "instance method "
                       :else "function "))
            (cond static-method? "Static method "
                  instance-method? "Instance method "
                  :else "Function "))
          (if (or static-method?
                  instance-method?)  
            method-sym
            (if fexpr
              (u/emit-form-fn fexpr)
              "<NO FORM>"))
          " could not be applied to arguments:\n"
          (when poly?
            (let [names (cond 
                          (r/Poly? poly?) (c/Poly-fresh-symbols* poly?)
                          ;PolyDots
                          :else (c/PolyDots-fresh-symbols* poly?))
                  bnds (if (r/Poly? poly?)
                         (c/Poly-bbnds* names poly?)
                         (c/PolyDots-bbnds* names poly?))
                  dotted (when (r/PolyDots? poly?)
                           (last names))]
              (str "Polymorphic Variables:\n\t"
                   (clojure.string/join "\n\t" 
                                        (map (partial apply pr-str)
                                             (map (fn [{:keys [lower-bound upper-bound] :as bnd} nme]
                                                    {:pre [(r/Bounds? bnd)
                                                           (symbol? nme)]}
                                                    (cond
                                                      (= nme dotted) [nme '...]
                                                      :else (concat [nme]
                                                                    (when-not (= r/-nothing lower-bound)
                                                                      [:> (prs/unparse-type lower-bound)])
                                                                    (when-not (= r/-any upper-bound)
                                                                      [:< (prs/unparse-type upper-bound)]))))
                                                  bnds (map (comp r/F-original-name r/make-F) names)))))))
          "\n\nDomains:\n\t" 
          (clojure.string/join "\n\t" 
                               (map (partial apply pr-str) 
                                    (map (fn [{:keys [dom rest drest kws]}]
                                           (concat (map prs/unparse-type dom)
                                                   (when rest
                                                     [(prs/unparse-type rest) '*])
                                                   (when-let [{:keys [pre-type name]} drest]
                                                     [(prs/unparse-type pre-type) 
                                                      '... 
                                                      (-> name r/make-F r/F-original-name)])
                                                   (letfn [(readable-kw-map [m]
                                                             (into {} (for [[k v] m]
                                                                        (do (assert (r/Value? k))
                                                                            [(:val k) (prs/unparse-type v)]))))]
                                                     (when-let [{:keys [mandatory optional]} kws]
                                                       (concat ['&]
                                                               (when (seq mandatory)
                                                                 [:mandatory (readable-kw-map mandatory)])
                                                               (when (seq optional)
                                                                 [:optional (readable-kw-map optional)]))))))
                                         (:types fin))))
          "\n\n"
          "Arguments:\n\t" (apply prn-str (map (comp prs/unparse-type ret-t) arg-ret-types))
          "\n"
          "Ranges:\n\t"
          (clojure.string/join "\n\t" 
                               (map (partial apply pr-str) (map (comp prs/unparse-result :rng) (:types fin))))
          "\n\n"
          (when expected (str "with expected type:\n\t" (prs/unparse-type (ret-t expected)) "\n\n"))
          "in: " (if fexpr
                   (if (or static-method? instance-method?)
                     (u/emit-form-fn fexpr)
                     (list* (u/emit-form-fn fexpr)
                            (map u/emit-form-fn args)))
                   "<NO FORM>"))
        :return (or expected (ret r/Err))))))

(defn ^String polyapp-type-error [fexpr args fexpr-type arg-ret-types expected]
  {:pre [((some-fn r/Poly? r/PolyDots?) fexpr-type)]
   :post [(r/TCResult? %)]}
  (let [fin (if (r/Poly? fexpr-type)
              (c/Poly-body* (c/Poly-fresh-symbols* fexpr-type) fexpr-type)
              (c/PolyDots-body* (c/PolyDots-fresh-symbols* fexpr-type) fexpr-type))]
    (app-type-error fexpr args fin arg-ret-types expected fexpr-type)))

(defn ^String plainapp-type-error [fexpr args fexpr-type arg-ret-types expected]
  {:pre [(r/FnIntersection? fexpr-type)]
   :post [(r/TCResult? %)]}
  (app-type-error fexpr args fexpr-type arg-ret-types expected false))

(declare invoke-keyword)

(defn ifn-ancestor 
  "If this type can be treated like a function, return one of its
  possibly polymorphic function ancestors.
  
  Assumes the type is not a union"
  [t]
  {:pre [(r/Type? t)]
   :post [((some-fn nil? r/Type?) %)]}
  (let [t (c/fully-resolve-type t)]
    (cond
      (r/RClass? t)
      (first (filter (some-fn r/Poly? r/FnIntersection?) (c/RClass-supers* t)))
      ;handle other types here
      )))

; Expr Expr^n TCResult TCResult^n (U nil TCResult) -> TCResult
(defn check-funapp [fexpr args fexpr-ret-type arg-ret-types expected]
  {:pre [(TCResult? fexpr-ret-type)
         (every? TCResult? arg-ret-types)
         ((some-fn nil? TCResult?) expected)]
   :post [(TCResult? %)]}
  (u/p :check/check-funapp
  (let [fexpr-type (c/fully-resolve-type (ret-t fexpr-ret-type))
        arg-types (mapv ret-t arg-ret-types)]
    (prs/with-unparse-ns (or prs/*unparse-type-in-ns*
                             (when fexpr
                               (expr-ns fexpr)))
    ;(prn "check-funapp" (prs/unparse-type fexpr-type) (map prs/unparse-type arg-types))
    (cond
      ;; a union of functions can be applied if we can apply all of the elements
      (r/Union? fexpr-type)
      (ret (reduce (fn [t ftype]
                     {:pre [(r/Type? t)
                            (r/Type? ftype)]
                      :post [(r/Type? %)]}
                     (c/Un t (ret-t (check-funapp fexpr args (ret ftype) arg-ret-types expected))))
                   (c/Un)
                   (:types fexpr-type)))

      (ifn-ancestor fexpr-type)
      (check-funapp fexpr args (ret (ifn-ancestor fexpr-type)) arg-ret-types expected)

      ;keyword function
      (c/keyword-value? fexpr-type)
      (let [[target-ret default-ret & more-args] arg-ret-types]
        (assert (empty? more-args))
        (invoke-keyword fexpr-ret-type target-ret default-ret expected))

      ;set function
      ;FIXME yuck. Also this is wrong, should be APersistentSet or something that *actually* extends IFn
      (and (r/RClass? fexpr-type)
           (isa? (u/symbol->Class (.the-class ^RClass fexpr-type)) IPersistentSet))
      (do
        (when-not (#{1} (count args))
          (u/tc-delayed-error "Wrong number of arguments to set function (" (count args)")"))
        (ret r/-any))

      ;FIXME same as IPersistentSet case
      (and (r/RClass? fexpr-type)
           (isa? (u/symbol->Class (.the-class ^RClass fexpr-type)) IPersistentMap))
      ;rewrite ({..} x) as (f {..} x), where f is some dummy fn
      (let [mapfn (prs/parse-type '(All [x] [(clojure.lang.IPersistentMap Any x) Any -> (U nil x)]))]
        (check-funapp fexpr args (ret mapfn) (concat [fexpr-ret-type] arg-ret-types) expected))

      ;Symbol function
      (and (r/RClass? fexpr-type)
           ('#{clojure.lang.Symbol} (.the-class ^RClass fexpr-type)))
      (let [symfn (prs/parse-type '(All [x] [(U (clojure.lang.IPersistentMap Any x) Any) -> (U x nil)]))]
        (check-funapp fexpr args (ret symfn) arg-ret-types expected))
      
      ;Var function
      (and (r/RClass? fexpr-type)
           ('#{clojure.lang.Var} (:the-class ^RClass fexpr-type)))
      (let [{[_ ftype :as poly?] :poly?} fexpr-type
            _ (assert (#{2} (count poly?))
                      "Assuming clojure.lang.Var only takes 1 argument")]
        (check-funapp fexpr args (ret ftype) arg-ret-types expected))

      ;Error is perfectly good fn type
      (r/TCError? fexpr-type)
      (ret r/Err)

      ;ordinary Function, single case, special cased for improved error msgs
      (and (r/FnIntersection? fexpr-type)
           (let [[{:keys [drest] :as ft} :as ts] (:types fexpr-type)]
             (and (= 1 (count ts))
                  (not drest))))
      (u/p :check/funapp-single-arity-nopoly-nodots
      (let [argtys arg-ret-types
            {[t] :types} fexpr-type]
        (check-funapp1 fexpr args t argtys expected)))

      ;ordinary Function, multiple cases
      (r/FnIntersection? fexpr-type)
      (u/p :check/funapp-nopoly-nodots
      (let [ftypes (:types fexpr-type)
            matching-fns (filter (fn [{:keys [dom rest] :as f}]
                                   {:pre [(r/Function? f)]}
                                   (sub/subtypes-varargs? arg-types dom rest))
                                 ftypes)
            success-ret-type (when-let [f (first matching-fns)]
                               (check-funapp1 fexpr args f arg-ret-types expected :check? false))]
        (if success-ret-type
          success-ret-type
          (plainapp-type-error fexpr args fexpr-type arg-ret-types expected))))

      ;ordinary polymorphic function without dotted rest
      (when (r/Poly? fexpr-type)
        (let [names (c/Poly-fresh-symbols* fexpr-type)
              body (c/Poly-body* names fexpr-type)]
          (when (r/FnIntersection? body)
            (every? (complement :drest) (:types body)))))
      (u/p :check/funapp-poly-nodots
      (let [fs-names (c/Poly-fresh-symbols* fexpr-type)
            _ (assert (every? symbol? fs-names))
            ^FnIntersection fin (c/Poly-body* fs-names fexpr-type)
            bbnds (c/Poly-bbnds* fs-names fexpr-type)
            _ (assert (r/FnIntersection? fin))
            ;; Only infer free variables in the return type
            ret-type 
            (free-ops/with-bounded-frees (zipmap (map r/F-maker fs-names) bbnds)
                     (loop [[{:keys [dom rng rest drest kws] :as ftype} & ftypes] (.types fin)]
                       (when ftype
                         #_(prn "infer poly fn" (prs/unparse-type ftype) (map prs/unparse-type arg-types)
                                (count dom) (count arg-types))
                         #_(prn ftype)
                         #_(when rest (prn "rest" (prs/unparse-type rest)))
                         ;; only try inference if argument types are appropriate
                         (if-let 
                           [substitution 
                            (cgen/handle-failure
                              (cond
                                ;possibly present rest argument, or no rest parameter
                                (and (not (or drest kws))
                                     ((if rest <= =) (count dom) (count arg-types)))
                                (cgen/infer-vararg (zipmap fs-names bbnds) {} 
                                                   arg-types dom rest (r/Result-type* rng)
                                                   (and expected (ret-t expected)))

                                ;keyword parameters
                                kws
                                (let [{:keys [mandatory optional]} kws
                                      [normal-argtys flat-kw-argtys] (split-at (count dom) arg-types)
                                      _ (when-not (even? (count flat-kw-argtys))
                                          (u/int-error (str "Uneven number of keyword arguments "
                                                            "provided to polymorphic function "
                                                            "with keyword parameters.")))
                                      paired-kw-argtys (apply hash-map flat-kw-argtys)

                                      ;generate two vectors identical in length with actual kw val types
                                      ;on the left, and expected kw val types on the right.

                                      [kw-val-actual-tys kw-val-expected-tys]
                                      (reduce (fn [[kw-val-actual-tys kw-val-expected-tys]
                                                   [kw-key-t kw-val-t]]
                                                {:pre [(vector? kw-val-actual-tys)
                                                       (vector? kw-val-expected-tys)
                                                       (Type? kw-key-t)
                                                       (Type? kw-val-t)]
                                                 :post [((u/hvector-c? (every-pred vector? (u/every-c? Type?)) 
                                                                       (every-pred vector? (u/every-c? Type?)))
                                                         %)]}
                                                (when-not (r/Value? kw-key-t)
                                                  (u/int-error 
                                                    (str "Can only check keyword arguments with Value keys, found"
                                                         (pr-str (prs/unparse-type kw-key-t)))))
                                                (let [expected-val-t ((some-fn optional mandatory) kw-key-t)]
                                                  (if expected-val-t
                                                    [(conj kw-val-actual-tys kw-val-t)
                                                     (conj kw-val-expected-tys expected-val-t)]
                                                    (do 
                                                      ; Using undeclared keyword keys is an error because we want to treat
                                                      ; the rest param as a complete hash map when checking 
                                                      ; fn bodies.
                                                      (u/tc-delayed-error (str "Undeclared keyword parameter " 
                                                                               (pr-str (prs/unparse-type kw-key-t))))
                                                      [(conj kw-val-actual-tys kw-val-t)
                                                       (conj kw-val-expected-tys r/-any)]))))
                                              [[] []]
                                              paired-kw-argtys)]
                                  ;make sure all mandatory keys are present
                                  (when-let [missing-ks (seq 
                                                          (set/difference (set (keys mandatory))
                                                                          (set (keys paired-kw-argtys))))]
                                    ; move to next arity
                                    (cgen/fail! nil nil))
                                    ;(u/tc-delayed-error (str "Missing mandatory keyword keys: "
                                    ;                         (pr-str (vec (interpose ", "
                                    ;                                                 (map prs/unparse-type missing-ks))))))
                                  ;; it's probably a bug to not infer for unused optional args, revisit this
                                  ;(when-let [missing-optional-ks (seq
                                  ;                                 (set/difference (set (keys optional))
                                  ;                                                 (set (keys paired-kw-argtys))))]
                                  ;  (u/nyi-error (str "NYI POSSIBLE BUG?! Unused optional parameters"
                                  ;                    (pr-str (interpose ", " (map prs/unparse-type missing-optional-ks)))))
                                  ;  )
                                  ; infer keyword and fixed parameters all at once
                                  (cgen/infer (zipmap fs-names bbnds) {}
                                              (concat normal-argtys kw-val-actual-tys)
                                              (concat dom kw-val-expected-tys) 
                                              (r/Result-type* rng)
                                              (and expected (ret-t expected))))))]
                           (do #_(prn "subst:" substitution)
                               (check-funapp1 fexpr args (subst/subst-all substitution ftype)
                                              arg-ret-types expected :check? false))
                           (if drest
                             (do (u/tc-delayed-error (str "Cannot infer arguments to polymorphic functions with dotted rest"))
                                 nil)
                             (recur ftypes))))))]
        (if ret-type
          ret-type
          (polyapp-type-error fexpr args fexpr-type arg-ret-types expected))))

      :else ;; any kind of dotted polymorphic function without mandatory or optional keyword args
      (if-let [[pbody fixed-vars fixed-bnds dotted-var dotted-bnd]
               (and (r/PolyDots? fexpr-type)
                    (let [vars (vec (c/PolyDots-fresh-symbols* fexpr-type))
                          bbnds (c/PolyDots-bbnds* vars fexpr-type)
                          [fixed-bnds dotted-bnd] [(butlast bbnds) (last bbnds)]
                          [fixed-vars dotted-var] [(butlast vars) (last vars)]
                          pbody (c/PolyDots-body* vars fexpr-type)]
                      (and (r/FnIntersection? pbody)
                           (seq (:types pbody))
                           (not (some :kws (:types pbody)))
                           [pbody fixed-vars fixed-bnds dotted-var dotted-bnd])))]
        (let [;_ (prn "polydots, no kw args")
              inferred-rng 
              (free-ops/with-bounded-frees (zipmap (map r/F-maker fixed-vars) fixed-bnds)
                           (some identity
                                 (for [{:keys [dom rest ^DottedPretype drest rng] :as ftype} (:types pbody)
                                       ;only try inference if argument types match
                                       :when (cond
                                               rest (<= (count dom) (count arg-types))
                                               drest (and (<= (count dom) (count arg-types))
                                                          (= dotted-var (-> drest :name)))
                                               :else (= (count dom) (count arg-types)))]
                                   (cgen/handle-failure
                                     ;(prn "Inferring dotted fn" (prs/unparse-type ftype))
                                     ;; Only try to infer the free vars of the rng (which includes the vars
                                     ;; in filters/objects).
                                     (let [substitution (cond
                                                          drest (cgen/infer-dots (zipmap fixed-vars fixed-bnds) dotted-var dotted-bnd
                                                                                 arg-types dom (.pre-type drest) (r/Result-type* rng) 
                                                                                 (frees/fv rng)
                                                                                 :expected (and expected (ret-t expected)))
                                                          rest (cgen/infer-vararg (zipmap fixed-vars fixed-bnds) {dotted-var dotted-bnd}
                                                                                  arg-types dom rest (r/Result-type* rng)
                                                                                  (and expected (ret-t expected)))
                                                          :else (cgen/infer (zipmap fixed-vars fixed-bnds) {dotted-var dotted-bnd} 
                                                                            arg-types dom (r/Result-type* rng)
                                                                            (and expected (ret-t expected))))
                                           ;_ (prn "substitution:" substitution)
                                           substituted-type (subst/subst-all substitution ftype)
                                           ;_ (prn "substituted-type" (prs/unparse-type substituted-type))
                                           ;_ (prn "args" (map prs/unparse-type arg-types))
                                           ]
                                       (or (and substitution
                                                (check-funapp1 fexpr args 
                                                               substituted-type arg-ret-types expected :check? false))
                                           (u/tc-delayed-error "Error applying dotted type")
                                           nil))))))]
          ;(prn "inferred-rng"inferred-rng)
          (if inferred-rng
            inferred-rng
            (polyapp-type-error fexpr args fexpr-type arg-ret-types expected)))

        (u/tc-delayed-error (str
                              "Cannot invoke type: " (pr-str (prs/unparse-type fexpr-type)))
                            :return (or expected (ret (c/Un))))))))))

(add-check-method :var
  [{:keys [var] :as expr} & [expected]]
  {:pre [(var? var)]}
  (binding [vs/*current-expr* expr]
    (let [id (u/var->symbol var)
          _ (when-not (var-env/used-var? id)
              (var-env/add-used-var id))
          t (var-env/lookup-Var-nofail (u/var->symbol var))]
      (if t
        (assoc expr
               expr-type (ret t (fo/-FS fl/-top fl/-top) obj/-empty))
        (u/tc-delayed-error
          (str "Unannotated var " id
               "\nHint: Add the annotation for " id
               " via check-ns or cf")
          :return (assoc expr
                         expr-type 
                         (ret (or (when expected
                                    (ret-t expected))
                                  (r/TCError-maker))
                              (fo/-FS fl/-top fl/-top) 
                              obj/-empty)))))))

(add-check-method :the-var
  [{:keys [^Var var env] :as expr} & [expected]]
  {:pre [(var? var)]}
  (let [id (u/var->symbol var)
        macro? (.isMacro var)
        _ (when-not (or macro?
                        (var-env/used-var? id))
            (var-env/add-used-var id))
        t (var-env/lookup-Var-nofail id)
        t (cond
            t t
            macro? r/-any
            :else (u/tc-delayed-error (str "Untyped var reference: " id
                                           "\nHint: Add the annotation for " id
                                           " via check-ns or cf")
                                      :form (u/emit-form-fn expr)
                                      :return (r/TCError-maker)))]
    (assoc expr
           expr-type (ret (c/RClass-of Var [t t])
                          (fo/-true-filter)
                          obj/-empty))))

;[Any TCResult * -> TCResult]
(defn tc-equiv [comparator & vs]
  {:pre [(every? TCResult? vs)]
   :post [(TCResult? %)]}
  (assert (#{:=} comparator))
  (assert (seq vs))
  (let [; TODO sequence behaviour is subtle
        ; conservative for now
        equiv-able (fn [t]
                     (boolean
                       (when (r/Value? t)
                         ((some-fn number? symbol? keyword? nil? true? false? class?) (.val ^Value t)))))
        vs-combinations (comb/combinations vs 2)
        ;_ (prn vs-combinations)
        then-filter (apply fo/-and (apply concat
                                          (for [[{t1 :t fl1 :fl o1 :o}
                                                 {t2 :t fl2 :fl o2 :o}] vs-combinations]
                                            (concat
                                              (when (equiv-able t1) 
                                                [(fo/-filter-at t1 o2)])
                                              (when (equiv-able t2) 
                                                [(fo/-filter-at t2 o1)])))))
        ;_ (prn then-filter)
        else-filter (apply fo/-or 
                           (if-let [fs (seq (apply concat
                                                   (for [[{t1 :t fl1 :fl o1 :o}
                                                          {t2 :t fl2 :fl o2 :o}] vs-combinations]
                                                     (concat
                                                       (when (equiv-able t1) 
                                                         [(fo/-not-filter-at t1 o2)])
                                                       (when (equiv-able t2) 
                                                         [(fo/-not-filter-at t2 o1)])))))]
                             fs
                             ; ensure we don't simplify to ff if we have more than one
                             ; argument to = (1 arg is always a true value)
                             (when (< 1 (count vs))
                               [fl/-top])))
        ;_ (prn else-filter)
        ]
    (ret (c/Un r/-false r/-true)
         (fo/-FS then-filter else-filter))))

(comment
  (tc-equiv (ret (r/-val :if))
            (ret (prs/parse-type '(U ':if ':case))
                 ))

  )

(defmulti invoke-special (fn [{fexpr :fn :keys [op] :as expr} & args] 
                           {:pre [(#{:invoke} op)]
                            :post [((some-fn nil? symbol?) %)]}
                           (when (#{:var} (:op fexpr))
                             (when-let [var (:var fexpr)]
                               (u/var->symbol var)))))
(u/add-defmethod-generator invoke-special)

<<<<<<< HEAD
;FIXME this should dispatch on the first arg
(defmulti invoke-apply (fn [{fexpr :fn :keys [op] :as expr} & args]
                         {:pre [(#{:invoke} op)]
                          :post [((some-fn nil? symbol?) %)]}
                         (when (#{:var} (:op fexpr))
                           (when-let [var (:var fexpr)]
                             (u/var->symbol var)))))
=======
(defmulti invoke-apply (fn [expr & args]
                         (when-let [var (-> expr :args first :var)]
                           (u/var->symbol var))))
>>>>>>> 815225d5
(u/add-defmethod-generator invoke-apply)

(defmulti static-method-special (fn [expr & args]
                                  {:post [(symbol? %)]}
                                  (MethodExpr->qualsym expr)))
(defmulti instance-method-special (fn [expr & args]
                                    {:post [(symbol? %)]}
                                    (MethodExpr->qualsym expr)))

;;;;;;;;;;;;;;;;;;;;;;;;;;;;;;;;;;;;;;;;;;
;; Keyword lookups

;[Type TCResult -> Type]
(defn- extend-method-expected 
  "Returns the expected type with target-type intersected with the first argument"
  [target-type expected]
  {:pre [(Type? target-type)
         (Type? expected)]
   :post [(Type? %)]}
  (cond
    (r/FnIntersection? expected)
    (-> expected
        (update-in [:types] #(for [ftype %]
                               (do
                                 (assert (<= 1 (count (:dom ftype))))
                                 (-> ftype
                                     (update-in [:dom] (fn [dom] 
                                                         (update-in (vec dom) [0] (partial c/In target-type)))))))))

    (r/Poly? expected)
    (let [names (c/Poly-fresh-symbols* expected)
          body (c/Poly-body* names expected)
          body (extend-method-expected target-type body)]
      (c/Poly* names 
               (c/Poly-bbnds* names expected)
               body))

    (r/PolyDots? expected)
    (let [names (c/PolyDots-fresh-symbols* expected)
          body (c/PolyDots-body* names expected)
          body (extend-method-expected target-type body)]
      (c/PolyDots* names 
                   (c/PolyDots-bbnds* names expected)
                   body))
    :else (u/int-error (str "Expected Function type, found " (prs/unparse-type expected)))))

(declare normal-invoke)

(defn quote-expr-val [{:keys [op expr] :as q}]
  {:pre [(or (and (#{:quote} op)
                  (#{:const} (:op expr)))
             (#{:const} op))]}
  (if (#{:quote} op)
    (:val expr)
    (:val q)))

(add-invoke-special-method 'clojure.core.typed/var>*
  [{[sym-expr] :args fexpr :fn :keys [args] :as expr} & [expected]]
  (when-not (#{1} (count args))
    (u/int-error (str "Wrong number of arguments to clojure.core.typed/var>,"
                      " expected 1, given " (count args))))
  (let [sym (quote-expr-val sym-expr)
        _ (assert (symbol? sym))
        t (var-env/lookup-Var-nofail sym)
        _ (when-not t
            (u/tc-delayed-error (str "Unannotated var: " sym)))
        _ (when (and t expected)
            (when-not (sub/subtype? t (ret-t expected))
              (expected-error t (ret-t expected))))]
    (assoc expr
           expr-type (ret (or t (r/TCError-maker))))))

; ignore some keyword argument related intersections
(add-invoke-special-method 'clojure.core/seq?
  [{fexpr :fn :keys [args] :as expr} & [expected]]
  (when-not (#{1} (count args))
    (u/int-error (str "Wrong number of arguments to clojure.core/seq?,"
                      " expected 1, given " (count args))))
  (let [[ctarget :as cargs] (map check args)]
    (cond 
      ; handle keyword args macroexpansion
      (r/KwArgsSeq? (-> ctarget expr-type ret-t))
      (assoc expr
             expr-type (ret r/-true (fo/-true-filter)))
      ; records never extend ISeq
      (r/Record? (-> ctarget expr-type ret-t c/fully-resolve-type))
      (assoc expr
             expr-type (ret r/-false (fo/-false-filter)))
      :else (normal-invoke expr fexpr args expected
                           :cargs cargs))))

(add-invoke-special-method 'clojure.core/extend
  [{[atype & protos :as args] :args :as expr} & [expected]]
  (when-not (and atype (even? (count protos))) 
    (u/int-error "Wrong number of arguments to extend, expected at least one with an even "
                 "number of variable arguments, given " (count args)))
  (let [catype (check atype)
        ret-expr (assoc expr
                        expr-type (ret r/-any))
        ; this is a Value type containing a java.lang.Class instance representing
        ; the type extending the protocol, or (Value nil) if extending to nil
        target-literal-class (ret-t (expr-type catype))]
    (cond
      (not (and (r/Value? target-literal-class)
                ((some-fn class? nil?) (:val target-literal-class))))
      (u/tc-delayed-error
        (str "Must provide a Class or nil as first argument to extend, "
             "got " (pr-str (prs/unparse-type target-literal-class)))
        :return ret-expr)

      (and expected (not (sub/subtype? r/-any (ret-t expected))))
      (do (expected-error r/-any (ret-t expected))
          ret-expr)
      :else
      (let [; this is the actual core.typed type of the thing extending the protocol
            target-type (let [v (:val target-literal-class)]
                          (if (nil? v)
                            r/-nil
                            (c/RClass-of-with-unknown-params v)))

            ; build expected types for each method map
            extends (into {}
                          (for [[prcl-expr mmap-expr] (apply hash-map protos)]
                            (let [protocol (do (when-not (= :var (:op prcl-expr))
                                                 (u/int-error  "Must reference protocol directly with var in extend"))
                                               (ptl-env/resolve-protocol (u/var->symbol (:var prcl-expr))))
                                  expected-mmap (c/make-HMap ;get all combinations
                                                             :optional
                                                             (into {}
                                                                   (for [[msym mtype] (:methods protocol)]
                                                                     [(r/-val (keyword (name msym))) 
                                                                      (extend-method-expected target-type mtype)])))]
                              [protocol [mmap-expr expected-mmap]])))
            _ (doseq [[protocol [mmap-expr expected-hmap]] extends]
                (let [cmmap-expr (check mmap-expr (ret expected-hmap))
                      actual (-> cmmap-expr expr-type ret-t)]))]
        ret-expr))))

;into-array>
;
; Usage: (into-array> javat cljt coll)
;        (into-array> cljt coll)
(add-invoke-special-method 'clojure.core.typed/into-array>*
  [{:keys [args] :as expr} & [expected]]
  (when-not (#{2 3 4} (count args)) 
    (u/int-error "Wrong number of args to into-array>*"))
  (let [has-java-syn? (#{3 4} (count args))
        [javat-syn cljt-syn coll-expr]
        (cond 
          (= 3 (count args)) args
          (= 4 (count args)) (next args) ;handle temporary hacky case
          :else (cons nil args))

        javat (let [syn (or (when has-java-syn? (quote-expr-val javat-syn))  ; generalise javat-syn if provided, otherwise cljt-syn
                            (quote-expr-val cljt-syn))
                    c (-> 
                        (binding [prs/*parse-type-in-ns* (expr-ns expr)]
                          (prs/parse-type syn))
                        arr-ops/Type->array-member-Class)]
                (assert (class? c))
                c)
        cljt (binding [prs/*parse-type-in-ns* (expr-ns expr)]
               (prs/parse-type (quote-expr-val cljt-syn)))
        ccoll (check coll-expr (ret (c/Un r/-nil (c/RClass-of Seqable [cljt]))))]
    (assoc expr
           expr-type (ret (r/PrimitiveArray-maker javat cljt cljt)))))

;not
(add-invoke-special-method 'clojure.core/not
  [{:keys [args] :as expr} & [expected]]
  {:post [(-> % expr-type TCResult?)]}
  (assert (= 1 (count args)) (u/error-msg "Wrong number of args to clojure.core/not"))
  (let [ctarget (check (first args))
        {fs+ :then fs- :else} (-> ctarget expr-type ret-f)]
    (assoc expr
           expr-type (ret (prs/parse-type 'boolean) 
                          ;flip filters
                          (fo/-FS fs- fs+)
                          obj/-empty))))

(defn invoke-get [{:keys [args] :as expr} expected & {:keys [cargs]}]
  {:pre []
   :post [((some-fn 
             #(-> % expr-type TCResult?)
             #{::not-special})
           %)]}
  (assert (#{:invoke :static-call} (:op expr)) (:op expr))
  (assert cargs)
  (assert (#{2 3} (count args)) "Wrong number of args to clojure.core/get")
  (let [[ctarget ckw cdefault] cargs
        kwr (expr-type ckw)]
    (cond
      (c/keyword-value? (ret-t kwr))
      (assoc expr
             expr-type (invoke-keyword kwr
                                       (expr-type ctarget)
                                       (when cdefault
                                         (expr-type cdefault))
                                       expected))

;      ((every-pred r/Value? (comp integer? :val)) (ret-t kwr))
;      (u/nyi-error (str "get lookup of vector (like nth) NYI"))

      :else ::not-special)))

;get
(add-invoke-special-method 'clojure.core/get
  [{fexpr :fn :keys [args] :as expr} & [expected]]
  {:post [(-> % expr-type TCResult?)]}
  (let [cargs (mapv check args)
        r (invoke-get expr expected :cargs cargs)]
    (if-not (#{::not-special} r)
      r
      (normal-invoke expr fexpr args expected
                     :cargs cargs))))

(declare check-invoke-method)

(defmethod static-method-special 'clojure.lang.RT/get
  [{:keys [args] :as expr} & [expected]]
  {:pre [args]
   :post [(-> % expr-type TCResult?)]}
  (let [cargs (mapv check args)
        r (invoke-get expr expected :cargs cargs)]
    (if-not (#{::not-special} r)
      r
      (check-invoke-method expr expected false
                           :cargs cargs))))

;FIXME should be the same as (apply hash-map ..) in invoke-apply
(defmethod static-method-special 'clojure.lang.PersistentHashMap/create
  [{:keys [args] :as expr} & [expected]]
  (binding [vs/*current-expr* expr]
    (let [_ (assert (#{1} (count args)) (u/error-msg "Incorrect number of arguments to clojure.lang.PersistentHashMap/create"))
          targett (-> (first args) check expr-type ret-t)]
      (cond
        (r/KwArgsSeq? targett)
        (assoc expr
               expr-type (ret (c/KwArgsSeq->HMap targett)))
        (not (r/HeterogeneousSeq? targett))
        (u/tc-delayed-error (str "Must pass HeterogeneousSeq to clojure.lang.PersistentHashMap/create given "
                                 (prs/unparse-type targett)
                                 "\n\nHint: Check the expected type of the function and the actual argument list for any differences. eg. extra undeclared arguments"
                                 "\n\nForm:\n\t"
                                 (u/emit-form-fn expr))
                            :return (assoc expr
                                           expr-type (error-ret expected)))
        :else
        (let [res (reduce (fn [t [kt vt]]
                            {:pre [(Type? t)]}
                            ;preserve bottom
                            (if (= (c/Un) vt)
                              vt
                              (do (assert (r/HeterogeneousMap? t))
                                  (assoc-in [:types kt] vt))))
                          (c/-complete-hmap {}) (.types ^HeterogeneousSeq targett))]
          (assoc expr
                 expr-type (ret res)))))))

(add-check-method :keyword-invoke
  [{kw :fn :keys [args] :as expr} & [expected]]
  {:pre [(and (#{:const} (:op kw))
              (keyword? (:val kw)))
         (#{1 2} (count args))]
   :post [(TCResult? (expr-type %))]}
  (assoc expr
         expr-type (invoke-keyword (expr-type (check kw))
                                   (expr-type (check (first args)))
                                   (when (#{2} (count args))
                                     (expr-type (check (second args))))
                                   expected)))

<<<<<<< HEAD
(add-check-method :prim-invoke ; protocol methods
  [expr & [expected]]
  (check (assoc expr :op :invoke)))

(add-check-method :protocol-invoke ; protocol methods
  [expr & [expected]]
  (check (assoc expr :op :invoke)))

;TODO pass fexpr and args for better errors
;[Type Type (Option Type) -> Type]
(defn find-val-type [t k default]
  {:pre [(Type? t)
         (Type? k)
         ((some-fn nil? Type?) default)]
   :post [(Type? %)]}
  (let [t (c/fully-resolve-type t)]
    (cond
      ; propagate the error
      (r/TCError? t) t
      (r/Nil? t) (or default r/-nil)
      (r/AssocType? t) (let [t* (apply c/assoc-pairs-noret (:target t) (:entries t))]
                         (cond
                           (:dentries t) (do
                                           (prn "dentries NYI")
                                           r/-any)
                           (r/HeterogeneousMap? t*) (find-val-type t* k default)

                           (and (not t*)
                                (r/F? (:target t))
                                (every? c/keyword-value? (map first (:entries t))))
                           (let [hmap (apply c/assoc-pairs-noret (c/-partial-hmap {}) (:entries t))]
                             (if (r/HeterogeneousMap? hmap)
                               (find-val-type hmap k default)
                               r/-any))
                           :else r/-any))
      (r/HeterogeneousMap? t) (let [^HeterogeneousMap t t]
                                ; normal case, we have the key declared present
                                (if-let [v (get (.types t) k)]
                                  v
                                  ; if key is known absent, or we have a complete map, we know precisely the result.
                                  (if (or (contains? (.absent-keys t) k)
                                          (c/complete-hmap? t))
                                    (do
                                      #_(tc-warning
                                        "Looking up key " (prs/unparse-type k) 
                                        " in heterogeneous map type " (prs/unparse-type t)
                                        " that declares the key always absent.")
                                      (or default r/-nil))
                                    ; if key is optional the result is the val or the default
                                    (if-let [opt (get (:optional t) k)]
                                      (c/Un opt (or default r/-nil))
                                      ; otherwise result is Any
                                      (do #_(tc-warning "Looking up key " (prs/unparse-type k)
                                                        " in heterogeneous map type " (prs/unparse-type t)
                                                        " which does not declare the key absent ")
                                          r/-any)))))

      (r/Record? t) (find-val-type (c/Record->HMap t) k default)

      (r/Intersection? t) (apply c/In 
                               (for [t* (:types t)]
                                 (find-val-type t* k default)))
      (r/Union? t) (apply c/Un
                        (for [t* (:types t)]
                          (find-val-type t* k default)))
      (r/RClass? t)
      (->
        (check-funapp nil nil (ret (prs/parse-type 
                                     ;same as clojure.core/get
                                     '(All [x y]
                                           (Fn 
                                             ;no default
                                             [(clojure.lang.IPersistentSet x) Any -> (clojure.core.typed/Option x)]
                                             [nil Any -> nil]
                                             [(U nil (clojure.lang.ILookup Any x)) Any -> (U nil x)]
                                             [java.util.Map Any -> (U nil Any)]
                                             [String Any -> (U nil Character)]
                                             ;default
                                             [(clojure.lang.IPersistentSet x) Any y -> (U y x)]
                                             [nil Any y -> y]
                                             [(U nil (clojure.lang.ILookup Any x)) Any y -> (U y x)]
                                             [java.util.Map Any y -> (U y Any)]
                                             [String Any y -> (U y Character)]
                                             ))))
                      [(ret t) (ret (or default r/-nil))] nil)
        ret-t)
      :else r/-any)))

=======
>>>>>>> 815225d5
;[TCResult TCResult (Option TCResult) (Option TCResult) -> TCResult]
(defn invoke-keyword [kw-ret target-ret default-ret expected-ret]
  {:pre [(TCResult? kw-ret)
         (TCResult? target-ret)
         ((some-fn nil? TCResult?) default-ret)
         ((some-fn nil? TCResult?) expected-ret)]
   :post [(TCResult? %)]}
  (u/p :check/invoke-keyword
  (let [targett (c/-resolve (ret-t target-ret))
        kwt (ret-t kw-ret)
        defaultt (when default-ret
                   (ret-t default-ret))]
    (cond
      ;Keyword must be a singleton with no default
      (c/keyword-value? kwt)
      (let [{{path-hm :path id-hm :id :as o} :o} target-ret
            this-pelem (pe/->KeyPE (:val kwt))
            val-type (c/find-val-type targett kwt defaultt)]
        (when expected-ret
          (when-not (sub/subtype? val-type (ret-t expected-ret))
            (expected-error val-type (ret-t expected-ret))))
        (if (not= (c/Un) val-type)
          (ret val-type
               (fo/-FS (if (obj/Path? o)
                         (fo/-filter val-type id-hm (concat path-hm [this-pelem]))
                         fl/-top)
                       (if (obj/Path? o)
                         (fo/-or (fo/-filter (c/make-HMap :absent-keys #{kwt}) id-hm path-hm) ; this map doesn't have a kwt key or...
                                 (fo/-filter (c/Un r/-nil r/-false) id-hm (concat path-hm [this-pelem]))) ; this map has a false kwt key
                         fl/-top))
               (if (obj/Path? o)
                 (update-in o [:path] #(seq (concat % [this-pelem])))
                 o))
          (do (tc-warning (str "Keyword lookup gave bottom type: "
                               (:val kwt) " " (prs/unparse-type targett)))
              (ret r/-any))))

      :else (u/int-error (str "keyword-invoke only supports keyword lookup, no default. Found " 
                              (prs/unparse-type kwt)))))))

;binding
;FIXME use `check-normal-def`
;FIXME record checked-var-def info
(add-invoke-special-method 'clojure.core/push-thread-bindings
  [{[bindings-expr & other-args] :args :as expr} & [expected]]
  (assert (empty? other-args))
  ; only support (push-thread-bindings (hash-map @~[var bnd ...]))
  ; like `binding`s expansion
  (assert (#{:invoke} (-> bindings-expr :op)))
  (assert (#{#'hash-map} (-> bindings-expr :fn :var)))
  (assert (even? (count (-> bindings-expr :args))))
  (let [new-bindings-exprs (apply hash-map (-> bindings-expr :args))
        _ (doseq [[{:keys [op var] :as var-expr} bnd-expr] new-bindings-exprs]
            (assert (#{:the-var} op))
            (let [expected (var-env/type-of (u/var->symbol var))
                  cexpr (check bnd-expr (ret expected))
                  actual (-> cexpr expr-type ret-t)]
              (when (not (sub/subtype? actual expected))
                (u/tc-delayed-error (str "Expected binding for "
                                         (u/var->symbol var)
                                         " to be: " (prs/unparse-type expected)
                                         ", Actual: " (prs/unparse-type actual))))))]
    (assoc expr
           expr-type (ret r/-any))))

(defn dummy-invoke-expr [fexpr args env]
  {:op :invoke
   :env env
   :fn fexpr
   :args args})

(defn dummy-fn-method-expr [body required-params rest-param env]
  {:op :fn-method
   :env env
   :body body
   :params (vec (concat required-params (when rest-param [rest-param])))
   :variadic? (boolean rest-param)})

(defn dummy-fn-expr [methods variadic-method env]
  {:op :fn
   :env env
   :methods (vec (concat methods (when variadic-method [variadic-method])))
   :variadic? (boolean variadic-method)})

(defn dummy-local-binding-expr [sym env]
  {:op :local
   :env env
   :name sym})

(defn dummy-var-expr [vsym env]
  (let [v (resolve vsym)]
    (assert (var? v))
    {:op :var
     :env env
     :var v}))

(defn dummy-constant-expr [c env]
  {:op :const
   :env env
   :val c})

(defn swap!-dummy-arg-expr [env [target-expr & [f-expr & args]]]
  (assert f-expr)
  (assert target-expr)
  (let [; transform (swap! t f a ...) to (swap! t (fn [t'] (f t' a ...)))
        ;
        ;generate fresh symbol for function param
        sym (gensym 'swap-val)
        derefed-param (dummy-local-binding-expr sym env)
        ;
        ;dummy-fn is (fn [t'] (f t' a ...)) with hygienic bindings
        dummy-fn-expr (dummy-fn-expr
                        [; (fn [t'] (f t' a ...))
                         (dummy-fn-method-expr
                           ; (f t' a ...)
                           (dummy-invoke-expr f-expr
                                              (concat [derefed-param]
                                                      args)
                                              env)
                           [(dummy-local-binding-expr sym env)]
                           nil
                           env)]
                        nil
                        env)]
    dummy-fn-expr))

; Any Type Env -> Expr
(defn dummy-ann-form-expr [expr t env]
  (dummy-invoke-expr
    (dummy-var-expr
      'clojure.core.typed/ann-form*
      env)
    [expr
     (dummy-constant-expr
       (binding [t/*verbose-types* true]
         (prs/unparse-type t))
       env)]
    env))

;swap!
;
; attempt to rewrite a call to swap! to help type inference
(add-invoke-special-method 'clojure.core/swap!
  [{fexpr :fn :keys [args env] :as expr} & [expected]]
  (let [target-expr (first args)
        ctarget-expr (check target-expr)
        target-t (-> ctarget-expr expr-type ret-t c/fully-resolve-type)
        deref-type (when (and (r/RClass? target-t)
                              (= 'clojure.lang.Atom (:the-class target-t)))
                     (when-not (= 2 (count (:poly? target-t)))
                       (u/int-error (str "Atom takes 2 arguments, found " (count (:poly? target-t)))))
                     (second (:poly? target-t)))
        ]
    (if deref-type
      (cond
        ; TODO if this is a lambda we can do better eg. (swap! (atom> Number 1) (fn [a] a))
        ;(#{:fn} (:op (second args)))

        :else
          (let [dummy-arg (swap!-dummy-arg-expr env args)
                ;_ (prn (u/emit-form-fn dummy-arg) "\n" deref-type)
                expected-dummy-fn-type (r/make-FnIntersection
                                         (r/make-Function
                                           [deref-type]
                                           deref-type))
                delayed-errors (t/-init-delayed-errors)
                actual-dummy-fn-type 
                (binding [t/*delayed-errors* delayed-errors]
                  (-> (normal-invoke expr
                                     (dummy-var-expr
                                       'clojure.core/swap!
                                       env)
                                     [(first args)
                                      (dummy-ann-form-expr
                                        dummy-arg
                                        expected-dummy-fn-type
                                        env)]
                                     expected)
                      expr-type ret-t))]
            ;(prn "deref expected" deref-type)
            ;(prn "expected-dummy-fn-type" expected-dummy-fn-type)
            ;(prn "actual-dummy-fn-type" actual-dummy-fn-type)
            ;(prn "subtype?" (sub/subtype? actual-dummy-fn-type expected-dummy-fn-type))
            (if (seq @delayed-errors)
              :default
              (assoc expr
                     expr-type (ret deref-type)))))
      :default)))

;=
(add-invoke-special-method 'clojure.core/= 
  [{:keys [args] :as expr} & [expected]]
  (let [cargs (doall (map check args))]
    (assoc expr
           expr-type (apply tc-equiv := (map expr-type cargs)))))

;identical
(defmethod static-method-special 'clojure.lang.Util/identical
  [{:keys [args] :as expr} & [expected]]
  (let [cargs (doall (map check args))]
    (assoc expr
           expr-type (apply tc-equiv := (map expr-type cargs)))))

;equiv
(defmethod static-method-special 'clojure.lang.Util/equiv
  [{:keys [args] :as expr} & [expected]]
  (let [cargs (doall (map check args))]
    (assoc expr
           expr-type (apply tc-equiv := (map expr-type cargs)))))

(t/ann hvec->rets [HeterogeneousVector -> (Seqable TCResult)])
(defn hvec->rets [^HeterogeneousVector v]
  {:pre [(r/HeterogeneousVector? v)]
   :post [(every? TCResult? %)]}
  (map ret
       (.types v)
       (.fs v)
       (.objects v)))

(t/ann tc-isa? [TCResult TCResult -> TCResult])
(defn tc-isa? 
  "Type check a call to isa?. Assumes global hierarchy.
  Also supports the case where both elements are vectors, but not recursively."
  [child-ret parent-ret]
  {:pre [(TCResult? child-ret)
         (TCResult? parent-ret)]
   :post [(TCResult? %)]}
  (letfn> [fs :- [TCResult TCResult -> '{:then fprotocol/IFilter :else fprotocol/IFilter}]
           (fs [child1 parent1]
             {:pre [(TCResult? child1)
                    (TCResult? parent1)]
              :post [((u/hmap-c? :then fl/Filter? :else fl/Filter?) %)]}
             {:then (fo/-filter-at (ret-t parent1) (ret-o child1))
              :else (fo/-not-filter-at (ret-t parent1) (ret-o child1))})]
    (let [child-t (ret-t child-ret)
          parent-t (ret-t parent-ret)
          fs (cond
               ; interesting case with (isa? [...] [...])
               ; use each pairing between child and parent
               (and (r/HeterogeneousVector? child-t)
                    (r/HeterogeneousVector? parent-t))
               (let [individual-fs (map fs (hvec->rets child-t) (hvec->rets parent-t))]
                 (fo/-FS (apply fo/-and (map :then individual-fs))
                         (apply fo/-or (map :else individual-fs))))
               ; simple (isa? child parent) 
               :else (let [{:keys [then else]} (fs child-ret parent-ret)]
                       (fo/-FS then else)))]
      (ret (c/Un r/-true r/-false) fs obj/-empty))))


;isa? (2 arity is special)
(add-invoke-special-method 'clojure.core/isa?
  [{:keys [args] :as expr} & [expected]]
  (cond
    (#{2} (count args))
    (let [[cchild-expr cparent-expr :as cargs] (mapv check args)]
      (assoc expr
             expr-type (tc-isa? (expr-type cchild-expr)
                                (expr-type cparent-expr))))
    :else :default))

;FIXME need to review if any repeated "check"s happen between invoke-apply and specials
;apply
(add-invoke-special-method 'clojure.core/apply
  [expr & [expected]]
  ;(prn "special apply:")
  (let [e (invoke-apply expr expected)]
    (if (= e ::not-special)
      (u/tc-delayed-error (str "apply must be special: " (u/emit-form-fn expr))
                          :return (assoc expr
                                         expr-type (error-ret expected)))
      e)))


;manual instantiation
(add-invoke-special-method 'clojure.core.typed/inst-poly
  [{[pexpr targs-exprs :as args] :args :as expr} & [expected]]
  (assert (#{2} (count args)) "Wrong arguments to inst")
  (let [ptype (let [t (-> (check pexpr) expr-type ret-t)]
                (if (r/Name? t)
                  (c/resolve-Name t)
                  t))
        ; support (inst :kw ...)
        ptype (if (c/keyword-value? ptype)
                (c/KeywordValue->Fn ptype)
                ptype)]
    (if-not ((some-fn r/Poly? r/PolyDots?) ptype)
      (binding [vs/*current-expr* pexpr]
        (u/tc-delayed-error (str "Cannot instantiate non-polymorphic type: " (prs/unparse-type ptype))
                            :return (assoc expr
                                           expr-type (error-ret expected))))
      (let [targs (binding [prs/*parse-type-in-ns* (expr-ns expr)]
                    (doall (map prs/parse-type (quote-expr-val targs-exprs))))]
        (assoc expr
               expr-type (ret (inst/manual-inst ptype targs)))))))

(defonce ^:dynamic *inst-ctor-types* nil)
(set-validator! #'*inst-ctor-types* (some-fn nil? (u/every-c? Type?)))

;manual instantiation for calls to polymorphic constructors
(add-invoke-special-method 'clojure.core.typed/inst-poly-ctor
  [{[ctor-expr targs-exprs] :args :as expr} & [expected]]
  (let [targs (binding [prs/*parse-type-in-ns* (expr-ns expr)]
                (mapv prs/parse-type (quote-expr-val targs-exprs)))
        cexpr (binding [*inst-ctor-types* targs]
                (check ctor-expr))]
    (assoc expr
           expr-type (expr-type cexpr))))

(defn- print-lex-env [l]
  {:pre [(lex/lex-env? l)]}
  (prn (into {} (for [[k v] l]
                  [k (prs/unparse-type v)]))))

(defn- print-env*
  ([] (print-env* lex/*lexical-env*))
  ([e]
   {:pre [(lex/PropEnv? e)]}
   ;; DO NOT REMOVE
   (let [tvar-scope tvar-env/*current-tvars*
         tvar-bounds tvar-bnds/*current-tvar-bnds*
         scoped-names (keys tvar-scope)
         actual-names (map :name (vals tvar-scope))
         _ (every? symbol? actual-names)
         actual-bnds (map tvar-bounds actual-names)]
     (prn {:env (into {} (for [[k v] (:l e)]
                           [k (prs/unparse-type v)]))
           :props (map prs/unparse-filter (:props e))
           ;:frees (map (t/fn> 
           ;              [nme :- Symbol, bnd :- (U nil Bounds)]
           ;              {:pre [(symbol? nme)
           ;                     ((some-fn nil? r/Bounds?) bnd)]}
           ;              (if bnd
           ;                (prs/unparse-poly-bounds-entry nme bnd)
           ;                [nme 'NO-BOUNDS]))
           ;            scoped-names
           ;            actual-bnds)
           ;:tvar-scope tvar-scope
           ;:tvar-bnds tvar-bounds
           }))))

;debug printing
(add-invoke-special-method 'clojure.core.typed/print-env
  [{[debug-string :as args] :args :as expr} & [expected]]
  (when-not (#{1} (count args)) 
    (u/int-error (str "Wrong arguments to print-env, Expected 1, found " (count args))))
  (when-not (= :const (:op debug-string))
    (u/int-error "Must pass print-env a string literal"))
  ;DO NOT REMOVE
  (println (:val debug-string))
  (flush)
  (print-env*)
  ;DO NOT REMOVE
  (assoc expr
         expr-type (ret r/-nil (fo/-false-filter) obj/-empty)))

;filter printing
(add-invoke-special-method 'clojure.core.typed/print-filterset
  [{[debug-string form :as args] :args :as expr} & [expected]]
  (when-not (#{2} (count args)) 
    (u/int-error (str "Wrong arguments to print-filterset. Expected 2, found " (count args))))
  (when-not (= :const (:op debug-string)) 
    (u/int-error "Must pass print-filterset a string literal as the first argument."))
  (let [cform (check form expected)
        t (expr-type cform)]
    ;DO NOT REMOVE
    (println (:val debug-string))
    (flush)
    ;(prn (:fl t))
    (if (fl/FilterSet? (:fl t))
      (do (pprint/pprint (prs/unparse-filter-set (:fl t)))
          (flush))
      (prn (:fl t)))
    (prn (prs/unparse-object (:o t)))
    (prn 'Flow (prs/unparse-filter (-> t :flow r/flow-normal)))
    ;DO NOT REMOVE
    (assoc expr
           expr-type t)))

<<<<<<< HEAD
;unsafe form annotation
(add-invoke-special-method 'clojure.core.typed/unsafe-ann-form*
  [{[frm quote-expr] :args, :keys [env], :as expr} & [expected]]
  (let [tsyn (quote-expr-val quote-expr)
        parsed-ty (binding [vs/*current-env* env
=======
;unchecked casting
(add-invoke-special-method 'clojure.core.typed.unsafe/ignore-with-unchecked-cast*
  [{[frm {tsyn :val}] :args, :keys [env], :as expr} & [expected]]
  (let [parsed-ty (binding [vs/*current-env* env
>>>>>>> 815225d5
                            prs/*parse-type-in-ns* (expr-ns expr)]
                    (prs/parse-type tsyn))]
    (assoc expr
           expr-type (ret parsed-ty))))

;form annotation
(add-invoke-special-method 'clojure.core.typed/ann-form*
  [{[frm quote-expr] :args, :keys [env], :as expr} & [expected]]
  (let [tsyn (quote-expr-val quote-expr)
        parsed-ty (binding [vs/*current-env* env
                            prs/*parse-type-in-ns* (expr-ns expr)]
                    (prs/parse-type tsyn))
        cty (check frm (ret parsed-ty))
        checked-type (ret-t (expr-type cty))
        _ (binding [vs/*current-expr* frm]
            (when (not (sub/subtype? checked-type parsed-ty))
              (expected-error checked-type parsed-ty)))
        _ (when (and expected (not (sub/subtype? checked-type (ret-t expected))))
            (binding [vs/*current-expr* frm
                      vs/*current-env* env]
              (expected-error checked-type (ret-t expected))))]
    (assoc expr
           expr-type (ret parsed-ty))))

;pred
(add-invoke-special-method 'clojure.core.typed/pred*
  [{[{tsyn :val} _pred-fn_ :as args] :args, :keys [env], :as expr} & [expected]]
  {:pre [(#{2} (count args))]}
  (let [ptype 
        ; frees are not scoped when pred's are parsed at runtime,
        ; so we simulate the same here.
        (binding [tvar-env/*current-tvars* {}
                  dvar-env/*dotted-scope* {}]
          (prs/parse-type tsyn))]
    (assoc expr
           expr-type (ret (prs/predicate-for ptype)))))

;fn literal
(add-invoke-special-method 'clojure.core.typed/fn>-ann
  [{:keys [args] :as expr} & [expected]]
  (let [[fexpr quote-expr] args
        type-syns (quote-expr-val quote-expr)
        expected
        (binding [prs/*parse-type-in-ns* (expr-ns expr)]
          (apply
            r/make-FnIntersection
            (doall
              (for [{:keys [dom-syntax has-rng? rng-syntax]} type-syns]
                (r/make-Function (mapv prs/parse-type dom-syntax)
                                 (if has-rng?
                                   (prs/parse-type rng-syntax)
                                   r/-any))))))]
    (check fexpr (ret expected))))

;polymorphic fn literal
(add-invoke-special-method 'clojure.core.typed/pfn>-ann
  [{:keys [args] :as expr} & [expected]]
  (assert false "pfn> NYI")
         ;FIXME these are :quote exprs
  #_(let [[fexpr {poly-decl :val} {method-types-syn :val}] args
        frees-with-bounds (map prs/parse-free poly-decl)
        method-types (free-ops/with-bounded-frees frees-with-bounds
                       (binding [prs/*parse-type-in-ns* (expr-ns expr)]
                         (doall 
                           (for [{:keys [dom-syntax has-rng? rng-syntax]} method-types-syn]
                             {:dom (doall (map prs/parse-type dom-syntax))
                              :rng (if has-rng?
                                     (prs/parse-type rng-syntax)
                                     r/-any)}))))
        cexpr (-> (check-anon-fn fexpr method-types :poly frees-with-bounds)
                  (update-in [expr-type :t] (fn [fin] (c/Poly* (map first frees-with-bounds) 
                                                             (map second frees-with-bounds)
                                                             fin))))]
    cexpr))

(defonce ^:dynamic *loop-bnd-anns* nil)
(set-validator! #'*loop-bnd-anns* #(or (nil? %)
                                       (every? Type? %)))

;loop
(add-invoke-special-method 'clojure.core.typed/loop>-ann
  [{:keys [args] :as expr} & [expected]]
  (let [[expr expected-quote-expr] args
        expected-bnds-syn (quote-expr-val expected-quote-expr)
        expected-bnds (binding [prs/*parse-type-in-ns* (expr-ns expr)]
                        (mapv prs/parse-type expected-bnds-syn))]
    ;loop may be nested, type the first loop found
    (binding [*loop-bnd-anns* expected-bnds]
      (check expr expected))))

;don't type check
(add-invoke-special-method 'clojure.core.typed/tc-ignore-forms*
  [{:keys [args] :as expr} & [expected]]
  (assoc expr
         expr-type (ret r/-any)))

;seq
(add-invoke-special-method 'clojure.core/seq
  [{fexpr :fn :keys [args] :as expr} & [expected]]
  (let [_ (assert (#{1} (count args))
                  "Wrong number of arguments to seq")
        [ccoll :as cargs] (mapv check args)]
    ;(prn "special seq: ccoll type" (prs/unparse-type (ret-t (expr-type ccoll))))
    (cond
      ; for (apply hash-map (seq kws)) macroexpansion of keyword args
      (r/KwArgsSeq? (ret-t (expr-type ccoll)))
      (assoc expr
             expr-type (expr-type ccoll))

      ((some-fn r/HeterogeneousVector? 
                r/HeterogeneousList? 
                r/HeterogeneousSeq?)
       (expr-type ccoll))
      (assoc expr
             expr-type (ret (if-let [ts (seq (:types (expr-type ccoll)))]
                              (r/HeterogeneousSeq-maker ts)
                              r/-nil)))
      :else (normal-invoke expr fexpr args expected :cargs cargs))))

;make vector
(add-invoke-special-method 'clojure.core/vector
  [{:keys [args] :as expr} & [expected]]
  (let [cargs (doall (map check args))]
    (assoc expr
           expr-type (ret (r/-hvec (mapv (comp ret-t expr-type) cargs)
                                   :filters (mapv (comp ret-f expr-type) cargs)
                                   :objects (mapv (comp ret-o expr-type) cargs))))))

;make hash-map
(add-invoke-special-method 'clojure.core/hash-map
  [{fexpr :fn :keys [args] :as expr} & [expected]]
  (let [cargs (doall (map check args))]
    (cond
      (every? r/Value? (keys (apply hash-map (mapv (comp ret-t expr-type) cargs))))
      (assoc expr
             expr-type (ret (c/-complete-hmap
                              (apply hash-map (mapv (comp ret-t expr-type) cargs)))))
      :else (normal-invoke expr fexpr args expected :cargs cargs))))

;apply hash-map
(add-invoke-apply-method 'clojure.core/hash-map
  [{[_ & args] :args :as expr} & [expected]]
  (let [cargs (mapv check args)]
    ;(prn "apply special (hash-map): ")
    (cond
      (and (#{1} (count cargs))
           (r/KwArgsSeq? (expr-type (last cargs))))
      (assoc expr
             expr-type (ret (c/KwArgsSeq->HMap (-> (expr-type (last cargs)) ret-t))))

      (and (seq cargs)
           ((some-fn r/HeterogeneousVector? r/HeterogeneousList? r/HeterogeneousSeq?) 
            (ret-t (expr-type (last cargs))))
           ;; every key must be a Value
           (every? r/Value? (keys (apply hash-map (concat (map (comp ret-t expr-type) (butlast cargs))
                                                          (mapcat vector (:types (ret-t (expr-type (last cargs))))))))))
      (assoc expr
             expr-type (ret (c/-complete-hmap
                              (apply hash-map (concat (map (comp ret-t expr-type) (butlast cargs))
                                                      (mapcat vector (:types (ret-t (expr-type (last cargs))))))))))
      :else ::not-special)))

(defn invoke-nth [{:keys [args] :as expr} expected & {:keys [cargs]}]
  (let [_ (assert (#{2 3} (count args)) (str "nth takes 2 or 3 arguments, actual " (count args)))
        [te ne de :as cargs] (or cargs (doall (map check args)))
        types (let [ts (c/fully-resolve-type (ret-t (expr-type te)))]
                (if (r/Union? ts)
                  (:types ts)
                  [ts]))
        num-t (ret-t (expr-type ne))
        default-t (when de
                    (ret-t (expr-type de)))]
    (cond
      (and (r/Value? num-t)
           (integer? (:val num-t))
           (every? (some-fn r/Nil?
                            r/HeterogeneousVector?
                            r/HeterogeneousList?
                            r/HeterogeneousSeq?)
                   types))
      (assoc expr
             expr-type (ret (apply c/Un
                                   (doall
                                     (for [t types]
                                       (if-let [res-t (cond
                                                        (r/Nil? t) (or default-t r/-nil)
                                                        ; nil on out-of-bounds and no default-t
                                                        :else (nth (:types t) (:val num-t) default-t))]
                                         res-t
                                         (u/int-error (str "Cannot get index " (:val num-t)
                                                           " from type " (prs/unparse-type t)))))))
                            (let [nnth (:val num-t)
                                  target-o (ret-o (expr-type te))
                                  default-o (when de
                                              (ret-o (expr-type de)))
                                  ;; We handle filters for both arities of nth here, with and without default
                                  ;;
                                  ;;With default:
                                  ;; if this is a true value either:
                                  ;;  * target is nil or seq and default is true
                                  ;;  * target is seqable, default is false
                                  ;;    and target is at least (inc nnth) count
                                  default-fs+ (fo/-or (fo/-and (fo/-filter-at (c/Un r/-nil (c/RClass-of ISeq [r/-any])) 
                                                                              target-o)
                                                               (fo/-not-filter-at (c/Un r/-false r/-nil) 
                                                                                  default-o))
                                                      (fo/-and (fo/-filter-at (c/In (c/RClass-of Seqable [r/-any])
                                                                                    (r/make-CountRange (inc nnth)))
                                                                              target-o)
                                                               (fo/-filter-at (c/Un r/-false r/-nil) 
                                                                              default-o)))
                                  ;;Without default:
                                  ;; if this is a true value: 
                                  ;;  * target is seqable of at least nnth count
                                  nodefault-fs+ (fo/-filter-at (c/In (c/RClass-of Seqable [r/-any])
                                                                     (r/make-CountRange (inc nnth)))
                                                               target-o)]
                              (fo/-FS (if default-t
                                        default-fs+
                                        nodefault-fs+)
                                      ; not sure if there's anything worth encoding here
                                      fl/-top))))
      :else ::not-special)))

;nth
(defmethod static-method-special 'clojure.lang.RT/nth
  [{:keys [args] :as expr} & [expected]]
  {:post [(-> % expr-type TCResult?)]}
  (let [cargs (doall (map check args))
        r (invoke-nth expr expected :cargs cargs)]
    (if-not (#{::not-special} r)
      r
      (check-invoke-method expr expected false
                           :cargs cargs))))

;assoc
(add-invoke-special-method 'clojure.core/assoc
  [{:keys [args] :as expr} & [expected]]
  {:post [(-> % expr-type TCResult?)]}
  (let [[target & keyvals] args

        _ (when-not (<= 3 (count args))
            (u/tc-delayed-error (str "assoc accepts at least 3 arguments, found "
                                     (count args))))
        _ (when-not (even? (count keyvals))
            (u/tc-delayed-error "assoc accepts an even number of keyvals"))

        targetun (-> target check expr-type ret-t)
        ckeyvals (doall (map check keyvals))
        keypair-types (partition 2 (map expr-type ckeyvals))]
    (if-let [new-hmaps (apply c/assoc-type-pairs targetun keypair-types)]
      (assoc expr
        expr-type (ret new-hmaps
                       (fo/-true-filter) ;assoc never returns nil
                       obj/-empty))
      
      ;; to do: improve this error message
      (u/tc-delayed-error (str "Cannot assoc args `"
                               (clojure.string/join " "
                                 (map (comp prs/unparse-type expr-type) ckeyvals))
                               "` on "
                               (prs/unparse-type targetun))
                          :return (assoc expr
                                    expr-type (error-ret expected))))
    ))

(add-invoke-special-method 'clojure.core/dissoc
  [{fexpr :fn :keys [args] :as expr} & [expected]]
  {:post [(or (= % :default) (-> % expr-type TCResult?))]}
  (let [[ctarget & cargs :as all-cargs] (doall (map check args))
        ttarget (-> ctarget expr-type ret-t)
        targs (map expr-type cargs)]
    (if-let [new-t (c/dissoc-keys ttarget targs)]
      (assoc expr expr-type (ret new-t))
      (normal-invoke expr fexpr args expected
                     :cargs all-cargs))))

; merge
(add-invoke-special-method 'clojure.core/merge
  [{fexpr :fn :keys [args] :as expr} & [expected]]
  {:post [(or (= % :default) (-> % expr-type TCResult?))]}
  (let [[ctarget & cargs :as all-cargs] (doall (map check args))
        basemap (-> ctarget expr-type ret-t c/fully-resolve-type)
        targs (map expr-type cargs)]
    (if-let [merged (apply c/merge-types basemap targs)]
      (assoc expr expr-type (ret merged
                                 (fo/-true-filter) ;assoc never returns nil
                                 obj/-empty))
      (normal-invoke expr fexpr args expected
                     :cargs all-cargs))))

;conj
(add-invoke-special-method 'clojure.core/conj
  [{fexpr :fn :keys [args] :as expr} & [expected]]
  (let [[ctarget & cargs :as all-cargs] (doall (map check args))
        ttarget (-> ctarget expr-type ret-t)
        targs (map expr-type cargs)]
    (if-let [conjed (apply c/conj-types ttarget targs)]
      (assoc expr expr-type (ret conjed
                                 (fo/-true-filter) ; conj never returns nil
                                 obj/-empty))
      (normal-invoke expr fexpr args expected
                     :cargs all-cargs))))

#_(add-invoke-special-method 'clojure.core/update-in
  [{:keys [args env] :as expr} & [expected]]
  {:post [(-> % expr-type TCResult?)]}
  (binding [vs/*current-expr* expr
            vs/*current-env* env]
    (let [error-expr (assoc expr expr-type (ret (r/TCError-maker)))]
      (cond
        (not (< 3 (count args))) (u/tc-delayed-error (str "update-in takes at least 3 arguments"
                                                          ", actual " (count args))
                                                     :return error-expr)

        :else
        (let [[ctarget-expr cpath-expr cfn-expr & more-exprs] (doall (map check args))
              path-type (-> cpath-expr expr-type ret-t c/fully-resolve-type)]
          (if (not (HeterogeneousVector? path-type))
            (u/tc-delayed-error (str "Can only check update-in with vector as second argument")
                                :return error-expr)
            (let [path (:types path-type)
                  follow-path (reduce (fn [t pth]
                                        (when t
                                          ))
                                      (-> ctarget-expr expr-type ret-t)
                                      path)])))))))
        

(comment
  (method-expected-type (prs/parse-type '[Any -> Any])
                        (prs/parse-type '(Value :op))
                        (prs/parse-type '(Value :if)))
  ;=> ['{:if Any} -> Any]
  )

(defn- parse-fn-return-type [parse-fn-type]
  (let [subst-in (free-ops/with-free-symbols 
                   #{'a} (prs/parse-type '[String -> a]))] 
    (-> (cgen/cs-gen #{} {'a r/no-bounds} {} parse-fn-type subst-in) 
        (cgen/subst-gen #{} subst-in)
        (get-in ['a :type]))))

(defn vector-args [expr]
  (case (:op expr)
    :constant (when (vector? (:val expr))
                (map (fn [f] [f nil]) (:val expr)))
    :vector (doall
              (map (fn [arg-expr]
                     [(u/emit-form-fn arg-expr) arg-expr])
                   (:args expr)))
    nil))

; some code taken from tools.cli
; (All [x]
;   [CliSpec -> (U nil '[Value Type])])
(defn parse-cli-spec [spec-expr]
  (letfn [(opt? [^String x]
            (.startsWith x "-"))
          (name-for [k]
            (str/replace k #"^--no-|^--\[no-\]|^--|^-" "")) 
          (flag? [^String x]
              (.startsWith x "--[no-]"))]

  (let [; (U nil (Seqable '[Form (U nil Expr)]))
        raw-spec (vector-args spec-expr)]
    (cond
      (not raw-spec) (do
                       ;(prn "cli: not vector " spec-expr)
                       nil)
      :else
      (let [; each seq and map entry is a pair of [form expr]
            [switches raw-spec] (split-with (fn [[frm _]] (and (string? frm) (opt? frm))) raw-spec)
            [docs raw-spec]     (split-with (fn [[frm _]] (string? frm)) raw-spec)
            ; keys are [kw expr]
            options             (apply hash-map raw-spec)
            ; keys are keywords
            ; (Map Keyword [Form Expr])
            options             (into {}
                                      (for [[[kfrm _] v] options]
                                        [kfrm v]))
            ; (Seqable Form)
            aliases             (map (fn [[frm _]] (name-for frm)) switches)
            ; assume we fail later if there is anything ambiguous
            flag                (or (if (seq switches)
                                      (flag? (first (last switches)))
                                      :unknown)
                                    (when (contains? options :flag)
                                      (let [flg-form (first (:flag options))]
                                        (if (u/boolean? flg-form)
                                          flg-form
                                          :unknown)))
                                    false)]
        (cond
          ;not accurate enough, return nil
          (not-every? keyword? (keys options)) (do
                                                 ;(prn "cli: not every option key was keyword" options)
                                                 nil)
          (#{:unknown} flag) (do 
                               ;(prn "cli: flag unknown")
                               nil)
          (not
            (and (#{0 1} (count docs))
                 ((some-fn nil? string?) (-> docs first first)))) (do
                                                                    ;(prn "cli: docs" docs) 
                                                                    nil)
          (empty? aliases) (do
                             ;(prn "cli: empty aliases")
                             nil)
          :else
          (let [name (r/-val (keyword (last aliases)))
                default-type (when-let [[frm default-expr] (:default options)]
                               (if default-expr
                                 (-> (check default-expr)
                                     expr-type
                                     ret-t)
                                 (const/constant-type frm)))
                parse-fn-type (when-let [[pfrm parse-fn-expr] (:parse-fn options)]
                                (if parse-fn-expr
                                  (-> (check parse-fn-expr (ret (prs/parse-type
                                                                  '[String -> Any])))
                                      expr-type
                                      ret-t)
                                  (const/constant-type pfrm)))
                parse-fn-ret (when parse-fn-type
                               (parse-fn-return-type parse-fn-type))
                type (cond
                       (and parse-fn-type
                            (not parse-fn-ret)) (do
                                                  ;(prn "cli: parse-fn")
                                                  nil)
                       flag (c/RClass-of Boolean)
                       :else
                       (apply c/Un (concat (when default-type
                                             [default-type])
                                           (if parse-fn-type
                                             [parse-fn-ret]
                                             [(c/RClass-of String)]))))]
            (when type
              [name type]))))))))

; cli
(add-invoke-special-method 'clojure.tools.cli/cli
  [{[args-expr & specs-exprs] :args :keys [env] :as expr} & [expected]]
  (binding [vs/*current-env* env]
    (let [args-expected-ty (prs/parse-type '(U nil (clojure.lang.Seqable String)))
          cargs-expr (binding [vs/*current-env* (:env args-expr)]
                       (check args-expr))
          _ (when-not (sub/subtype? 
                        (-> cargs-expr expr-type ret-t)
                        args-expected-ty)
              (binding [vs/*current-env* (:env args-expr)]
                (expected-error (-> cargs-expr expr-type ret-t) args-expected-ty)))
          spec-map-ty (reduce (fn [t spec-expr]
                                (if-let [[keyt valt] (parse-cli-spec spec-expr)]
                                  (-> t
                                    (assoc-in [:types keyt] valt))
                                  ; resort to a general type
                                  (do
                                    ;(prn "cli: giving up because of" (u/emit-form-fn spec-expr)
                                         ;"\n" spec-expr)
                                    (reduced 
                                      (c/RClass-of IPersistentMap [(c/RClass-of clojure.lang.Keyword) r/-any])))))
                              (c/-complete-hmap {})
                              specs-exprs)

          actual (r/-hvec [spec-map-ty 
                           (prs/parse-type '(clojure.lang.Seqable String))
                           (prs/parse-type 'String)])
          _ (when expected
              (when-not (sub/subtype? actual (ret-t expected))
                (expected-error 
                  actual (ret-t expected))))]
      (assoc expr
             expr-type (ret actual)))))

(defonce ^:dynamic *current-mm* nil)
(set-validator! #'*current-mm* (some-fn nil? 
                                        (u/hmap-c? :dispatch-fn-type Type?
                                                   :dispatch-val-ret TCResult?)))

(defn default-defmethod? [var dispatch-val]
  {:pre [(var? var)]}
  (let [^clojure.lang.MultiFn multifn @var
        _ (assert (instance? clojure.lang.MultiFn multifn))
        default-val (.defaultDispatchVal multifn)]
    (= default-val dispatch-val)))

; FIXME this needs a line number from somewhere!
(defmethod instance-method-special 'clojure.lang.MultiFn/addMethod
  [{[dispatch-val-expr method-expr :as args] :args target :instance :keys [env] :as expr} & [expected]]
  (assert (= 2 (count args)))
  (when-not (#{:var} (:op target))
    (u/int-error "Must call addMethod with a literal var"))
  (let [var (:var target)
        _ (assert (var? var))
        mmsym (u/var->symbol var)
        ret-expr (assoc expr
                        expr-type (ret (c/RClass-of clojure.lang.MultiFn)))
        default? (default-defmethod? var (u/emit-form-fn dispatch-val-expr))]
    (cond
      ;skip if warn-on-unannotated-vars is in effect
      (or (and (ns-opts/warn-on-unannotated-vars? (expr-ns expr))
               (not (var-env/lookup-Var-nofail mmsym)))
          (not (var-env/check-var? mmsym)))
      (do (println "<NO LINE NUMBER>: Not checking defmethod" mmsym "with dispatch value" (u/emit-form-fn dispatch-val-expr))
          (flush)
          ret-expr)
      :else
      (let [_ (assert (#{:var} (:op target)))
            _ (assert (#{:fn} (:op method-expr))
                      "Method must be a fn")
            ctarget (check target)
            cdispatch-val-expr (check dispatch-val-expr)
            dispatch-type (mm/multimethod-dispatch-type mmsym)]
        (if-not dispatch-type
          (binding [vs/*current-env* env]
            (u/tc-delayed-error (str "Multimethod requires dispatch type: " mmsym
                                     "\n\nHint: defmulti must be checked before its defmethods")
                                :return ret-expr))
          (let [method-expected (var-env/type-of mmsym)
                cmethod-expr 
                (binding [*current-mm* (when-not default?
                                         {:dispatch-fn-type dispatch-type
                                          :dispatch-val-ret (expr-type cdispatch-val-expr)})]
                  (check method-expr (ret method-expected)))]
            ret-expr))))))

(add-invoke-special-method :default [& args] :default)
(defmethod static-method-special :default [& args] :default)
(defmethod instance-method-special :default [& args] :default)

(defn check-apply
  [{[fexpr & args] :args :as expr} expected]
  {:post [((some-fn TCResult? #{::not-special}) %)]}
  (let [ftype (ret-t (expr-type (check fexpr)))
        [fixed-args tail] [(butlast args) (last args)]]
    (cond
      ;apply of a simple function
      (r/FnIntersection? ftype)
      (do 
        (when (empty? (:types ftype))
          (u/int-error (str "Empty function intersection given as argument to apply")))
        (let [arg-tres (mapv check fixed-args)
              arg-tys (mapv (comp ret-t expr-type) arg-tres)
              tail-ty (ret-t (expr-type (check tail)))]
          (loop [[{:keys [dom rng rest drest]} :as fs] (:types ftype)]
            (cond
              ;we've run out of cases to try, so error out
              (empty? fs)
              (u/tc-delayed-error (str "Bad arguments to apply: "
                                       "\n\nTarget: \t" (prs/unparse-type ftype) 
                                       "\n\nArguments:\t" (str/join " " (mapv prs/unparse-type (concat arg-tys [tail-ty]))))
                                  :return (error-ret expected))

              ;this case of the function type has a rest argument
              (and rest
                   ;; check that the tail expression is a subtype of the rest argument
                   (sub/subtype? tail-ty (c/Un r/-nil (c/RClass-of Seqable [rest])))
                   (sub/subtypes-varargs? arg-tys dom rest))
              (ret (r/Result-type* rng)
                   (r/Result-filter* rng)
                   (r/Result-object* rng))

              ;other cases go here

              ;next case
              :else (recur (next fs))))))

      ;; apply of a simple polymorphic function
      (r/Poly? ftype)
      (let [vars (c/Poly-fresh-symbols* ftype)
            bbnds (c/Poly-bbnds* vars ftype)
            body (c/Poly-body* vars ftype)
            _ (assert (r/FnIntersection? body))
            arg-tres (mapv check fixed-args)
            arg-tys (mapv (comp ret-t expr-type) arg-tres)
            tail-bound nil
            tail-ty (ret-t (expr-type (check tail)))]
        (loop [[{:keys [dom rng rest drest] :as ftype0} :as fs] (:types body)]
          ;          (when (seq fs)
          ;            (prn "checking fn" (prs/unparse-type (first fs))
          ;                 (mapv prs/unparse-type arg-tys)))
          (cond
            (empty? fs) (u/tc-delayed-error (str "Bad arguments to polymorphic function in apply")
                                            :return (error-ret expected))
            ;the actual work, when we have a * function and a list final argument
            :else 
            (if-let [substitution (cgen/handle-failure
                                    (and rest (not tail-bound) 
                                         (<= (count dom)
                                             (count arg-tys))
                                         (cgen/infer-vararg (zipmap vars bbnds) {}
                                                            (cons tail-ty arg-tys)
                                                            (cons (c/Un r/-nil (c/RClass-of Seqable [rest])) dom)
                                                            rest
                                                            (r/Result-type* rng))))]
              (ret (subst/subst-all substitution (r/Result-type* rng)))
              (recur (next fs))))))

      :else ::not-special)))

;convert apply to normal function application
(add-invoke-apply-method :default 
  [expr & [expected]]
  (let [t (check-apply expr expected)]
    (if (= t ::not-special)
      t
      (assoc expr
             expr-type t))))

(defn normal-invoke [expr fexpr args expected & {:keys [cfexpr cargs]}]
  (u/p :check/normal-invoke
  (let [cfexpr (or cfexpr
                   (check fexpr))
        cargs (or cargs
                  (doall (map check args)))
        ftype (expr-type cfexpr)
        argtys (map expr-type cargs)
        actual (check-funapp fexpr args ftype argtys expected)]
    (assoc expr
           expr-type actual))))

(add-check-method :invoke
  [{fexpr :fn :keys [args env] :as expr} & [expected]]
  {:post [(TCResult? (expr-type %))]}
  #_(prn "invoke:" ((some-fn :var :keyword :op) fexpr))
  (binding [vs/*current-env* env]
    (let [e (invoke-special expr expected)]
      (if (not= :default e) 
        e
        (let [cfexpr (check fexpr)]
          (cond
            (c/keyword-value? (ret-t (expr-type cfexpr)))
            (let [[target default] args]
              (assert (<= 1 (count args) 2))
              (assoc expr
                     expr-type (invoke-keyword (expr-type (check fexpr))
                                               (expr-type (check target))
                                               (when default
                                                 (expr-type (check default))) 
                                               expected)))

            :else (normal-invoke expr fexpr args expected :cfexpr cfexpr)))))))

;lam-result in TR
(u/defrecord FnResult [args kws rest drest body]
  "Results of checking a fn method"
  [(every? symbol? (map first args))
   (every? Type? (map second args))
   ((some-fn nil? (u/hvector-c? symbol? r/KwArgs?)) kws)
   ((some-fn nil? (u/hvector-c? symbol? Type?)) rest)
   (nil? drest)
   (TCResult? body)])

(defn- KwArgs-minimum-args [^KwArgs kws]
  {:pre [(r/KwArgs? kws)]
   :post [((u/hmap-c? :minimum (complement neg?)
                      :maximum (some-fn nil? (complement neg?)))
           %)]}
  {:minimum (count (.mandatory kws))
   ; if no optional parameters, must supply exactly the number of mandatory arguments
   :maximum (when (empty? (.optional kws))
              (count (.mandatory kws)))})

;[(Seqable Expr) (Option Expr) FnIntersection -> (Seqable Function)]
(defn relevant-Fns
  "Given a set of required-param exprs, rest-param expr, and a FnIntersection,
  returns a seq of Functions containing Function types
  whos arities could be a subtype to the method with the fixed and rest parameters given"
  [required-params rest-param fin]
  {:pre [(r/FnIntersection? fin)]
   :post [(every? r/Function? %)]}
  (assert (not (some :drest (:types fin))))
  (let [nreq (count required-params)]
    ;(prn "nreq" nreq)
    ;(prn "rest-param" rest-param)
    (filter (fn [{:keys [dom rest kws]}]
              (let [ndom (count dom)]
                (if rest-param 
                  (or ; required parameters can flow into the rest type
                      (when rest
                        (<= nreq ndom))
                      ; kw functions must have exact fixed domain match
                      (when kws
                        (= nreq ndom)))
                  (and (not rest) (= nreq ndom)))))
            (:types fin))))

(defonce ^:dynamic *check-fn-method1-checkfn* nil)
; [(U nil Type) (U nil DottedPretype) -> Type]
; takes the current rest or drest argument (only one is non-nil) and returns
; the type to assign the rest parameter
(defonce ^:dynamic *check-fn-method1-rest-type* nil)

(declare check-fn)

(add-check-method :fn
  [{:keys [env] :as expr} & [expected]]
  {:post [(-> % expr-type TCResult?)]}
  (binding [vs/*current-env* (if (:line env) env vs/*current-env*)
            vs/*current-expr* expr
            *check-fn-method1-checkfn* check
            *check-fn-method1-rest-type* (fn [rest drest kws]
                                           {:pre [(or (Type? rest)
                                                      (r/DottedPretype? drest)
                                                      (r/KwArgs? kws))
                                                  (#{1} (count (filter identity [rest drest kws])))]
                                            :post [(Type? %)]}
                                           ;(prn "rest" rest)
                                           ;(prn "drest" drest)
                                           ;(prn "kws" kws)
                                           (cond
                                             (or rest drest)
                                             (c/Un r/-nil 
                                                   (r/TApp-maker (r/Name-maker 'clojure.core.typed/NonEmptySeq)
                                                                 [(or rest (.pre-type ^DottedPretype drest))]))
                                             :else (c/KwArgs->Type kws)))]
    (let [type (check-fn expr (let [default-ret (ret (r/make-FnIntersection
                                                       (r/make-Function [] r/-any r/-any)))]
                                (cond (and expected (not= r/-any (ret-t expected))) expected
                                      :else default-ret)))
          _ (when expected
              (when-not (sub/subtype? (ret-t type) (ret-t expected))
               (expected-error (ret-t type) (ret-t expected))))]
      (assoc expr
             expr-type type))))

(declare abstract-object abstract-filter abstract-type abo)

; Difference from Typed Racket
;
; Here we also abstract types with abstract-type. We have types
; like HeterogeneousVector that contains Result's, but can also
; appear in arbitrary positions. The combination of these means
; we need to abstract and instantiate all types at function boundaries.

;[TCResult (Seqable Symbol) -> Result]
(defn abstract-result [result arg-names]
  {:pre [(TCResult? result)
         (every? symbol? arg-names)]
   :post [(r/Result? %)]}
  ;(prn "abstract result" result arg-names)
  (u/p :check/abstract-result
  (let [keys (range (count arg-names))]
    (r/make-Result
      (abstract-type   arg-names keys (ret-t result))
      (abstract-filter arg-names keys (ret-f result))
      (abstract-object arg-names keys (ret-o result))))))

;[Type (Seqable Symbol) -> Type]
(defn abstract-type [ids keys t]
  {:pre [(every? symbol? ids)
         (every? integer? keys)
         (r/AnyType? t)]
   :post [(r/AnyType? %)]}
  ;(prn "abstract type" ids keys t)
  (letfn [(sb-t [t] (abstract-type ids keys t))
          (sb-f [f] (abo ids keys f))
          (sb-o [o] (abstract-object ids keys o))]
    (fold/fold-rhs ::abo
       {:type-rec sb-t
        :filter-rec sb-f
        :object-rec sb-o}
      t)))

;[(Seqable Symbol) (Seqable AnyInteger) RObject -> RObject]
(defn abstract-object [ids keys o]
  {:pre [(every? symbol? ids)
         (every? integer? keys)
         (obj/RObject? o)]
   :post [(obj/RObject? %)]}
  ;(prn "abstract-object" ids keys o)
  (letfn [ ; Difference from Typed Racket:
            ;   because abstract-result calls abstract-type, we could have
            ;   already-abstracted filters at this point. We relax the contract
            ;   to allow naturals.
            ;
            ; eg. (ann-form (fn [] (fn [b] b)) [-> [Any -> Any]])
            ;
            ;    In this type the (fn [b] b) is already abstracted as 
            ;      [Any -> Any :filters {:then (! (U nil false) 0), :else (is (U nil false) 0)} :object {:id 0}]
            ;    by the time we call abstract-result.
          (lookup [y]
            {:pre [((some-fn symbol? u/nat?) y)]
             :post [((some-fn nil? integer?) %)]}
            (some (fn [[x i]] (and (= x y) i))
                  (map vector ids keys)))]
    (cond
      (and (obj/Path? o)
           (lookup (:id o))) (update-in o [:id] lookup)
      :else obj/-empty)))

;[(Seqable Symbol) (Seqable AnyInteger) (U NoFilter FilterSet) 
;  -> (U NoFilter FilterSet)]
(defn abstract-filter [ids keys fs]
  {:pre [(every? symbol? ids)
         (every? integer? keys)
         ((some-fn fl/NoFilter? fl/FilterSet?) fs)]
   :post [((some-fn fl/NoFilter? fl/FilterSet?) %)]}
  ;(prn "abstract filter" ids keys fs)
  (cond
    (fl/FilterSet? fs)
    (let [{fs+ :then fs- :else} fs]
      (fo/-FS (abo ids keys fs+)
              (abo ids keys fs-)))
    (fl/NoFilter? fs) (fo/-FS fl/-top fl/-top)))

(derive ::abo fold/fold-rhs-default)

(fold/add-fold-case ::abo
                    TypeFilter
                    (fn [{:keys [type path id] :as fl} {{:keys [lookup]} :locals}]
                      ;if variable goes out of scope, replace filter with fl/-top
                      (if-let [scoped (lookup id)]
                        (fo/-filter type scoped path)
                        fl/-top)))

(fold/add-fold-case ::abo
                    NotTypeFilter
                    (fn [{:keys [type path id] :as fl} {{:keys [lookup]} :locals}]
                      ;if variable goes out of scope, replace filter with fl/-top
                      (if-let [scoped (lookup id)]
                        (fo/-not-filter type scoped path)
                        fl/-top)))

;[(Seqable Symbol) (Seqable AnyInteger) Filter -> Filter]
(defn abo [xs idxs f]
  {:pre [(every? symbol? xs)
         (every? integer? idxs)
         (fl/Filter? f)]
   :post [(fl/Filter? %)]}
  ;(prn "abo" xs idxs f)
  (letfn [(lookup [y]
            ; Difference from Typed Racket:
            ;   because abstract-result calls abstract-type, we could have
            ;   already-abstracted filters at this point. We relax the contract
            ;   to allow naturals.
            ;
            ; eg. (ann-form (fn [] (fn [b] b)) [-> [Any -> Any]])
            ;
            ;    In this type the (fn [b] b) is already abstracted as 
            ;      [Any -> Any :filters {:then (! (U nil false) 0), :else (is (U nil false) 0)} :object {:id 0}]
            ;    by the time we call abstract-result.
            {:pre [((some-fn symbol? u/nat?) y)]
             :post [((some-fn nil? integer?) %)]}
            (some (fn [[x i]] (and (= x y) i))
                  (map vector xs idxs)))
          (rec [f] (abo xs idxs f))
          (sb-t [t] (abstract-type xs idxs t))]
    (fold/fold-rhs ::abo
      {:type-rec sb-t 
       :filter-rec rec
       :locals {:lookup lookup}}
      f)))

;[FnResult -> Function]
(defn FnResult->Function [{:keys [args kws rest drest body] :as fres}]
  {:pre [(FnResult? fres)]
   :post [(r/Function? %)]}
  (u/p :check/FnResult->Function
  (let [; names of formal parameters to abstract from result type
        rest-param-name (or (first rest)
                            (first drest)
                            (first kws))
        arg-names (concat (map first args)
                          (when rest-param-name
                            [rest-param-name]))]
    (r/Function-maker
      (map second args)
      (abstract-result body arg-names)
      (when rest
        (second rest))
      (when drest
        (second drest))
      (when kws
        (second kws))))))

;TODO eliminate, only used in pfn>, not needed.
;FIXME not updated for tools.analyzer
#_(defn check-anon-fn
  "Check anonymous function, with annotated methods. methods-types
  is a (Seqable (HMap {:dom (Seqable Type) :rng (U nil Type)}))"
  [{:keys [methods] :as expr} methods-types & {:keys [poly]}]
  {:pre [(every? (u/hmap-c? :dom (u/every-c? Type?)
                            :rng (some-fn nil? Type?)
                            :rest nil? ;TODO
                            :drest nil?) ;TODO
                 methods-types)
         ((some-fn nil? 
                   (u/every-c? (u/hvector-c? symbol? r/Bounds?)))
          poly)]
   :post [(TCResult? (expr-type %))]}
  (cond
    ; named fns must be fully annotated, and are checked with normal check
    (:name expr) (let [ftype (apply r/make-FnIntersection 
                                    (doall (for [{:keys [dom rng]} methods-types]
                                             (if rng
                                               (r/make-Function dom rng)
                                               (throw (Exception. "Named anonymous functions require return type annotation"))))))
                       ftype (if poly
                               (c/Poly* (map first poly)
                                      (map second poly)
                                      ftype)
                               ftype)]

                   (check expr (ret ftype)))
    :else
    (let [;_ (prn methods methods-types expr)
          ftype (apply r/make-FnIntersection (mapv FnResult->Function 
                                                   (mapv (fn [m {:keys [dom rng]}]
                                                           (check-anon-fn-method m dom rng))
                                                         methods methods-types)))]
      (assoc expr
             expr-type (ret ftype (fo/-true-filter) obj/-empty)))))

;[Type -> '[Type (Option (Seqable Symbol)) (Option (Seqable F)) (Option (Seqable Bounds)) (Option (U :Poly :PolyDots))]
; -> Type]
(defn unwrap-poly
  "Return a pair vector of the instantiated body of the possibly polymorphic
  type and the names used"
  [t]
  {:pre [(Type? t)]
   :post [((u/hvector-c? Type? 
                         (some-fn nil? (u/every-c? r/F?))
                         (some-fn nil? (u/every-c? r/Bounds?))
                         (some-fn nil? #{:Poly :PolyDots})) %)]}
  (cond
    (r/Poly? t) (let [new-nmes (c/Poly-fresh-symbols* t)
                      new-frees (map r/make-F new-nmes)]
                  [(c/Poly-body* new-nmes t) new-frees (c/Poly-bbnds* new-nmes t) :Poly])
    (r/PolyDots? t) (let [new-nmes (c/PolyDots-fresh-symbols* t)
                          new-frees (map r/make-F new-nmes)]
                      [(c/PolyDots-body* new-nmes t) new-frees (c/PolyDots-bbnds* new-nmes t) :PolyDots])
    :else [t nil nil nil]))

;[Type (Seqable Symbol) (Seqable F) (U :Poly :Polydots nil) -> Type]
(defn rewrap-poly [body inst-frees bnds poly?]
  {:pre [(Type? body)
         (every? r/F? inst-frees)
         ((some-fn nil? #{:Poly :PolyDots}) poly?)]
   :post [(Type? %)]}
  (case poly?
    :Poly (c/Poly* (map :name inst-frees) bnds body)
    :PolyDots (c/PolyDots* (map :name inst-frees) bnds body)
    body))

(declare check-fn-method check-fn-method1)

; Check a sequence of methods against a (possibly polymorphic) function type.
;
; If this is a deftype method, provide a recur-target-fn to handle recur behaviour
; and validate-expected-fn to prevent expected types that include a rest argument.
;
; (ann check-fn-methods [Expr Type & :optional {:recur-target-fn (Nilable [Function -> RecurTarget])
;                                               :validate-expected-fn (Nilable [FnIntersection -> Any])}])
(defn check-fn-methods [methods expected
                        & {:keys [recur-target-fn
                                  validate-expected-fn
                                  self-name]}]
  {:pre [(r/Type? expected)
         ((some-fn nil? symbol?) self-name)]
   :post [(r/Type? %)]}
  ; FIXME Unions of functions are not supported yet
  (let [;; FIXME This is trying to be too smart, should be a simple cond with Poly/PolyDots cases

        ; try and unwrap type enough to find function types
        exp (c/fully-resolve-type expected)
        ; unwrap polymorphic expected types
        [fin inst-frees bnds poly?] (unwrap-poly exp)
        ; once more to make sure (FIXME is this needed?)
        fin (c/fully-resolve-type fin)
        ;ensure a function type
        _ (when-not (r/FnIntersection? fin)
            (u/int-error
              (str (pr-str (prs/unparse-type fin)) " is not a function type")))
        _ (when validate-expected-fn
            (validate-expected-fn fin))
        ;collect all inferred Functions
        inferred-fni (lex/with-locals (when-let [name self-name] ;self calls
                                        (when-not expected 
                                          (u/int-error (str "Recursive functions require full annotation")))
                                        (assert (symbol? name) name)
                                        {name expected})
                       ;scope type variables from polymorphic type in body
                       (free-ops/with-free-mappings (case poly?
                                                      :Poly (zipmap (map r/F-original-name inst-frees)
                                                                    (map #(hash-map :F %1 :bnds %2) inst-frees bnds))
                                                      :PolyDots (zipmap (map r/F-original-name (next inst-frees))
                                                                        (map #(hash-map :F %1 :bnds %2) (next inst-frees) (next bnds)))
                                                      {})
                         (dvar-env/with-dotted-mappings (case poly?
                                                          :PolyDots {(-> inst-frees last r/F-original-name) (last inst-frees)}
                                                          {})
                           (apply r/make-FnIntersection
                                  (mapcat (fn [method]
                                            (let [fnt (check-fn-method method fin
                                                                       :recur-target-fn recur-target-fn)]
                                              fnt))
                                          methods)))))
        ;rewrap in Poly or PolyDots if needed
        pfni (rewrap-poly inferred-fni inst-frees bnds poly?)]
    pfni))

(defn fn-self-name [{:keys [op] :as fexpr}]
  (impl/impl-case
    :clojure (do (assert (#{:fn} op))
                 (-> fexpr :local :name))
    :cljs (do (assert (#{:fn-expr} op))
              (-> fexpr :name :name))))

; Can take a CLJ or CLJS function expression.
;
;[FnExpr (Option Type) -> Expr]
(defn check-fn 
  "Check a fn to be under expected and annotate the inferred type"
  [{:keys [methods] :as fexpr} expected]
  {:pre [(TCResult? expected)]
   :post [(TCResult? %)]}
  ;(prn 'self-name (:name fexpr))
  (ret (check-fn-methods methods (ret-t expected)
                         :self-name (fn-self-name fexpr))
       (fo/-FS fl/-top fl/-bot) 
       obj/-empty))

(defn method-required-params [method]
  (impl/impl-case
    ; :variadic? in tools.analyzer
    :clojure (case (:op method)
               (:fn-method) ((if (:variadic? method) butlast identity)
                             (:params method))
               ;include deftype's 'this' param
               (:method) (concat [(:this method)] (:params method)))
    ; :variadic in CLJS
    :cljs ((if (:variadic method) butlast identity)
           (:params method))))

(defn method-rest-param [method]
  (impl/impl-case
    ; :variadic? in tools.analyzer
    :clojure (case (:op method)
               ;deftype methods are never variadic
               (:method) nil
               (:fn-method) ((if (:variadic? method) last (constantly nil))
                             (:params method)))
    ; :variadic in CLJS
    :cljs ((if (:variadic method) last (constantly nil))
           (:params method))))

;[MethodExpr FnIntersection & :optional {:recur-target-fn (U nil [Function -> RecurTarget])}
;   -> (Seq Function)]
(defn check-fn-method [method fin & {:keys [recur-target-fn]}]
  {:pre [(r/FnIntersection? fin)]
   :post [(seq %)
          (every? r/Function? %)]}
  (u/p :check/check-fn-method
  (let [required-params (method-required-params method)
        rest-param (method-rest-param method)
        mfns (relevant-Fns required-params rest-param fin)]
    #_(prn "relevant-Fns" (map prs/unparse-type mfns))
    (cond
      ;If no matching cases, assign parameters to Any
      (empty? mfns) [(check-fn-method1 method 
                                       (r/make-Function (repeat (count required-params) r/-any) ;doms
                                                        r/-any  ;rng 
                                                        (when rest-param ;rest
                                                          r/-any))
                                       :recur-target-fn recur-target-fn)]
      :else (doall
              (for [f mfns]
                (check-fn-method1 method f
                                  :recur-target-fn recur-target-fn)))))))

(declare ^:dynamic *recur-target*)

(defmacro with-recur-target [tgt & body]
  `(binding [*recur-target* ~tgt]
     ~@body))

(declare env+ ->RecurTarget RecurTarget?)

(defn method-body [method]
  {:pre [(#{:fn-method :method} (:op method))]}
  (impl/impl-case
    :clojure (:body method)
    :cljs (:expr method)))

(defn method-param-name [bexpr]
  (:name bexpr))

;check method is under a particular Function, and return inferred Function
;
; check-fn-method1 exposes enough wiring to support the differences in deftype
; methods and normal methods via `fn`.
;
; # Differences in recur behaviour
;
; deftype methods do *not* pass the first parameter (usually `this`) when calling `recur`.
;
; eg. (my-method [this a b c] (recur a b c))
;
; The behaviour of generating a RecurTarget type for recurs is exposed via the :recur-target-fn
;
;
;[MethodExpr Function -> Function]
(defn check-fn-method1 [method {:keys [dom rest drest kws] :as expected}
                        & {:keys [recur-target-fn]}]
  {:pre [(#{:fn-method :method} (:op method))
         (r/Function? expected)]
   :post [(r/Function? %)]}
  #_(prn "checking syntax:" (u/emit-form-fn method))
  (u/p :check/check-fn-method1
  (let [body (method-body method)
        required-params (method-required-params method)
        rest-param (method-rest-param method)

        param-obj (comp #(obj/->Path nil %)
                        method-param-name)
        ; Difference from Typed Racket:
        ;
        ; Because types can contain abstracted names, we instantiate
        ; the expected type in the range before using it.
        ;
        ; eg. Checking against this function type:
        ;      [Any Any
        ;       -> (HVec [(U nil Class) (U nil Class)]
        ;                :objects [{:path [Class], :id 0} {:path [Class], :id 1}])]))
        ;     means we need to instantiate the HVec type to the actual argument
        ;     names with open-Result.
        ;
        ;     If the actual function method is (fn [a b] ...) we check against:
        ;
        ;       (HVec [(U nil Class) (U nil Class)]
        ;              :objects [{:path [Class], :id a} {:path [Class], :id b}])
        expected-rng (apply ret
                       (open-Result (:rng expected)
                                    (map param-obj
                                         (concat required-params 
                                                 (when rest-param [rest-param])))))
        ;ensure Function fits method
        _ (when-not ((if (or rest drest kws) <= =) (count required-params) (count dom))
            (u/int-error (str "Checking method with incorrect number of expected parameters"
                              ", expected " (count dom) " required parameter(s) with"
                              (if rest " a " " no ") "rest parameter, found " (count required-params)
                              " required parameter(s) and" (if rest-param " a " " no ")
                              "rest parameter.")))

        _ (when-not (or (not rest-param)
                        (some identity [drest rest kws]))
            (u/int-error (str "No type for rest parameter")))

        ;;unhygienic version
        ;        ; Update filters that reference bindings that the params shadow.
        ;        ; Abstracting references to parameters is handled later in abstract-result, but
        ;        ; suffers from bugs due to un-hygienic macroexpansion (see `abstract-result`).
        ;        ; c/In short, don't shadow parameters if you want meaningful filters.
        ;        props (mapv (fn [oldp]
        ;                      (reduce (fn [p sym]
        ;                                {:pre [(fl/Filter? p)
        ;                                       (symbol? sym)]}
        ;                                (subst-filter p sym obj/-empty true))
        ;                              oldp (map :sym required-params)))
        ;                    (:props lex/*lexical-env*))

        _ (when (impl/checking-clojure?)
            (assert (every? symbol? (map method-param-name required-params))
                    "Unhygienic AST detected"))
        props (:props lex/*lexical-env*)
        fixed-entry (map vector 
                         (map method-param-name required-params)
                         (concat dom 
                                 (repeat (or rest (:pre-type drest)))))
        ;_ (prn "checking function:" (prs/unparse-type expected))
        check-fn-method1-rest-type *check-fn-method1-rest-type*
        rest-entry (when rest-param
                     (assert check-fn-method1-rest-type "No check-fn bound for rest type")
                     [[(method-param-name rest-param)
                       (check-fn-method1-rest-type rest drest kws)]])
        ;_ (prn "rest entry" rest-entry)
        _ (assert ((u/hash-c? symbol? Type?) (into {} fixed-entry))
                  (into {} fixed-entry))
        _ (assert ((some-fn nil? (u/hash-c? symbol? Type?)) (when rest-entry
                                                              (into {} rest-entry))))

        ; if this fn method is a multimethod dispatch method, then infer
        ; a new filter that results from being dispatched "here"
        mm-filter (when-let [{:keys [dispatch-fn-type dispatch-val-ret]} *current-mm*]
                    (u/p :check/check-fn-method1-inner-mm-filter-calc
                    (assert (and dispatch-fn-type dispatch-val-ret))
                    (assert (not (or drest rest rest-param)))
                    (let [disp-app-ret (check-funapp nil nil 
                                                     (ret dispatch-fn-type)
                                                     (map ret dom (repeat (fo/-FS fl/-top fl/-top)) 
                                                          (map param-obj required-params))
                                                     nil)
                          ;_ (prn "disp-app-ret" disp-app-ret)
                          ;_ (prn "disp-fn-type" (prs/unparse-type dispatch-fn-type))
                          ;_ (prn "dom" dom)
                          isa-ret (tc-isa? disp-app-ret dispatch-val-ret)
                          then-filter (-> isa-ret ret-f :then)
                          _ (assert then-filter)]
                      then-filter)))
        ;_ (prn "^^^ mm-filter")

        ;_ (prn "funapp1: inferred mm-filter" mm-filter)

        env (let [env (-> lex/*lexical-env*
                          ;add mm-filter
                          (assoc-in [:props] (set (concat props (when mm-filter [mm-filter]))))
                          ;add parameters to scope
                          ;IF UNHYGIENIC order important, (fn [a a & a]) prefers rightmost name
                          (update-in [:l] merge (into {} fixed-entry) (into {} rest-entry)))
                  flag (atom false :validator u/boolean?)
                  env (if mm-filter
                        (let [t (env+ env [mm-filter] flag)]
                          t)
                        env)]
              (assert (not @flag) "Unreachable method: Local inferred to be bottom when applying multimethod filter")
              env)

        check-fn-method1-checkfn *check-fn-method1-checkfn*
        _ (assert check-fn-method1-checkfn "No check-fn bound for method1")
        ; rng before adding new filters
        crng-nopass
        (u/p :check/check-fn-method1-chk-rng-pass1
        (binding [*current-mm* nil]
          (var-env/with-lexical-env env
            (let [rec (or ; if there's a custom recur behaviour, use the provided
                          ; keyword argument to generate the RecurTarget.
                          (when recur-target-fn
                            (recur-target-fn expected))
                          ; Otherwise, assume we are checking a regular `fn` method
                          (->RecurTarget dom rest drest nil))
                  _ (assert (RecurTarget? rec))]
              (with-recur-target rec
                (check-fn-method1-checkfn body expected-rng))))))

        ; Apply the filters of computed rng to the environment and express
        ; changes to the lexical env as new filters, and conjoin with existing filters.

        ;_ (prn "crng-nopass" crng-nopass)
        {:keys [then else]} (-> crng-nopass expr-type ret-f)
        then-env (u/p :check/check-fn-method1-env+-rng
                   (env+ env [then] (atom true)))
        new-then-props (reduce (fn [fs [sym t]]
                                 {:pre [((u/set-c? fl/Filter?) fs)]}
                                 (if (= t (get-in env [:l sym]))
                                   ;type hasn't changed, no new propositions
                                   fs
                                   ;new type, add positive proposition
                                   (conj fs (fo/-filter t sym))))
                               #{}
                               (:l then-env))

        crng (u/p :check/check-fn-method1-add-rng-filters
               (update-in crng-nopass [expr-type :fl :then] 
                          (fn [f]
                            (apply fo/-and f new-then-props))))
        _ (binding [vs/*current-expr* body
                    ; don't override the env because :do node don't have line numbers
                    ; The :fn that contains this arity rebinds current-env.
                    #_vs/*current-env* #_(:env body)]
            (when (not (sub/subtype? (-> crng expr-type ret-t) (ret-t expected-rng)))
              (expected-error (-> crng expr-type ret-t) (ret-t expected-rng))))
        rest-param-name (when rest-param
                          (method-param-name rest-param))]
      (FnResult->Function 
        (->FnResult fixed-entry 
                    (when (and kws rest-param)
                      [rest-param-name kws])
                    (when (and rest rest-param)
                      [rest-param-name rest])
                    (when (and drest rest-param) 
                      [rest-param-name drest])
                    (expr-type crng))))))


(add-check-method :do
  [expr & [expected]]
  {:post [(TCResult? (expr-type %))]}
  (cond
    (= ::t/tc-ignore
       (:val (first (:statements expr))))
    (assoc expr
           expr-type (ret r/-any))

    :else
    (let [exprs (vec (concat (:statements expr) [(:ret expr)]))
          nexprs (count exprs)
          [env actual-types]
          (reduce (fn [[env actual-rets] [n expr]]
                    {:pre [(lex/PropEnv? env)
                           (integer? n)
                           (< n nexprs)]
                     :post [(u/hvector-c? lex/PropEnv? (every-pred vector? (u/every-c? r/TCResult?)))]}
                    (let [res (u/p :check/do-inner-check
                              (binding [; always prefer envs with :line information, even if inaccurate
                                          vs/*current-env* (if (:line (:env expr))
                                                             (:env expr)
                                                             vs/*current-env*)
                                          vs/*current-expr* expr]
                                  (var-env/with-lexical-env env
                                    (-> (check expr 
                                               ;propagate expected type only to final expression
                                               (when (= (inc n) nexprs)
                                                 expected))
                                        expr-type))))
                          flow (-> res r/ret-flow r/flow-normal)
                          flow-atom (atom true)
                          ;_ (prn flow)
                          ;add normal flow filter
                          nenv (env+ env [flow] flow-atom)
                          ;_ (prn nenv)
                          ]
  ;                        _ (when-not @flow-atom 
  ;                            (binding [; always prefer envs with :line information, even if inaccurate
  ;                                                  vs/*current-env* (if (:line (:env expr))
  ;                                                                     (:env expr)
  ;                                                                     vs/*current-env*)
  ;                                      vs/*current-expr* expr]
  ;                              (u/int-error (str "Applying flow filter resulted in local being bottom"
  ;                                                "\n"
  ;                                                (with-out-str (print-env* nenv))
  ;                                                "\nOld: "
  ;                                                (with-out-str (print-env* env))))))]
                      (if @flow-atom
                        ;reachable
                        [nenv (conj actual-rets res)]
                        ;unreachable
                        (do ;(prn "Detected unreachable code")
                          (reduced [nenv (conj actual-rets (ret (r/Bottom)))])))))
                  [lex/*lexical-env* []] (map-indexed vector exprs))]
      (assoc expr
             expr-type (last actual-types))))) ;should be a ret already

(add-check-method :local
  [{sym :name :as expr} & [expected]]
  (binding [vs/*current-env* (:env expr)]
    (let [t (var-env/type-of sym)
          _ (when (and expected
                       (not (sub/subtype? t (ret-t expected))))
              (prs/with-unparse-ns (expr-ns expr)
                (u/tc-delayed-error 
                  (str "Local binding " sym " expected type " (pr-str (prs/unparse-type (ret-t expected)))
                       ", but actual type " (pr-str (prs/unparse-type t)))
                  :form (u/emit-form-fn expr))))]
      (assoc expr
             expr-type (ret t 
                            (fo/-FS (fo/-not-filter (c/Un r/-nil r/-false) sym)
                                    (fo/-filter (c/Un r/-nil r/-false) sym))
                            (obj/->Path nil sym))))))


;[Method -> Symbol]
(defn Method->symbol [{name-sym :name :keys [declaring-class] :as method}]
  {:pre [(instance? clojure.reflect.Method method)]
   :post [((every-pred namespace symbol?) %)]}
  (symbol (name declaring-class) (name name-sym)))

(declare Java-symbol->Type)

;[Symbol Boolean -> (Option Type)]
(defn symbol->PArray [sym nilable?]
  {:pre [(symbol? sym)
         (u/boolean? nilable?)]
   :post [((some-fn nil? r/PrimitiveArray?) %)]}
  (let [s (str sym)]
    (when (.endsWith s "<>")
      (let [^String s-nosuffix (apply str (drop-last 2 s))]
        (assert (not (.contains s-nosuffix "<>")))
        ;Nullable elements
        (let [t (Java-symbol->Type (symbol s-nosuffix) nilable?)
              c (let [c (or (when-let [rclass ((prs/clj-primitives-fn) (symbol s-nosuffix))]
                              (r/RClass->Class rclass))
                            (resolve (symbol s-nosuffix)))
                      _ (assert (class? c) s-nosuffix)]
                  c)]
          (r/PrimitiveArray-maker c t t))))))

;[Symbol Boolean -> Type]
(defn Java-symbol->Type [sym nilable?]
  {:pre [(symbol? sym)
         (u/boolean? nilable?)]
   :post [(Type? %)]}
  (if-let [typ (or ((prs/clj-primitives-fn) sym)
                   (symbol->PArray sym nilable?)
                   (when-let [cls (resolve sym)]
                     (apply c/Un (c/RClass-of-with-unknown-params cls)
                            (when nilable?
                              [r/-nil]))))]
    typ
    (u/tc-delayed-error (str "Method symbol " sym " does not resolve to a type"))))

;[clojure.reflect.Method -> Type]
(defn- instance-method->Function [{:keys [parameter-types declaring-class return-type] :as method}]
  {:pre [(instance? clojure.reflect.Method method)]
   :post [(r/FnIntersection? %)]}
  (assert (class? (resolve declaring-class)))
  (r/make-FnIntersection (r/make-Function (concat [(c/RClass-of-with-unknown-params declaring-class)]
                                                  (doall (map #(Java-symbol->Type % false) parameter-types)))
                                          (Java-symbol->Type return-type true))))

;[clojure.reflect.Field - Type]
(defn- Field->Type [{:keys [type flags] :as field}]
  {:pre [(instance? clojure.reflect.Field field)]
   :post [(Type? %)]}
  (cond
    (flags :enum) (Java-symbol->Type type false)
    :else (Java-symbol->Type type true)))

;[clojure.reflect.Method -> Type]
(defn Method->Type [{:keys [parameter-types return-type flags] :as method}]
  {:pre [(instance? clojure.reflect.Method method)]
   :post [(r/FnIntersection? %)]}
  (let [msym (Method->symbol method)
        nparams (count parameter-types)]
    (r/make-FnIntersection (r/make-Function (doall (map (fn [[n tsym]] (Java-symbol->Type 
                                                                       tsym (mtd-param-nil/nilable-param? msym nparams n)))
                                                      (map-indexed vector
                                                                   (if (:varargs flags)
                                                                     (butlast parameter-types)
                                                                     parameter-types))))
                                          (Java-symbol->Type return-type (not (mtd-ret-nil/nonnilable-return? msym nparams)))
                                          (when (:varargs flags)
                                            (Java-symbol->Type (last parameter-types) 
                                                               (mtd-param-nil/nilable-param? msym nparams (dec nparams))))))))

;[clojure.reflect.Constructor -> Type]
(defn- Constructor->Function [{:keys [declaring-class parameter-types] :as ctor}]
  {:pre [(instance? clojure.reflect.Constructor ctor)]
   :post [(r/FnIntersection? %)]}
  (let [cls (resolve declaring-class)
        _ (when-not (class? cls)
            (u/tc-delayed-error (str "Constructor for unresolvable class " (:class ctor))))]
    (r/make-FnIntersection (r/make-Function (doall (map #(Java-symbol->Type % false) parameter-types))
                                            (c/RClass-of-with-unknown-params cls)
                                            nil nil
                                            :filter (fo/-true-filter))))) ;always a true value

;[MethodExpr -> (U nil NamespacedSymbol)]
(defn MethodExpr->qualsym [{c :class :keys [op method] :as expr}]
  {:pre [(#{:static-call :instance-call} op)
         (class? c)
         (symbol? method)]
   :post [(symbol? %)]}
  (symbol (str (u/Class->symbol c)) (str method)))

(defn Type->Classes [t]
  {:post [(every? (some-fn class? nil?) %)]}
  (let [t (c/fully-resolve-type t)]
    (cond
      (r/RClass? t) [(r/RClass->Class t)]
      (r/DataType? t) [(r/DataType->Class t)]
      (r/Value? t) [(class (.val ^Value t))]
      (r/Union? t) (mapcat Type->Classes (.types ^Union t))
      :else [Object])))

(defn possible-methods [t method-name arg-tys static?]
  {:pre [(Type? t)
         (every? Type? arg-tys)]
   :post [(every? (partial instance? clojure.reflect.Method) %)]}
  (let [cs (remove nil? (Type->Classes t))]
    (apply concat 
           (for [c cs]
             (let [{:keys [members]} (reflect/reflect c)]
               (filter (fn [{:keys [flags parameter-types name] :as m}]
                         (and (instance? clojure.reflect.Method m)
                              (= (contains? flags :static)
                                 (boolean static?))
                              (= (count parameter-types)
                                 (count arg-tys))
                              (= (str name)
                                 (str method-name))
                              (every? identity
                                      (map sub/subtype?
                                           arg-tys
                                           (map Java-symbol->Type parameter-types)))))
                       members))))))

(defn reflect-friendly-sym [cls]
  (-> (reflect/typename cls)
      (str/replace "[]" "<>")
      symbol))

(defn MethodExpr->Method [{c :class method-name :method :keys [op args] :as expr}]
  {:pre [(#{:static-call :instance-call} op)]
   :post [(instance? clojure.reflect.Method %)]}
  (let [ms (->> (reflect/reflect c)
                :members
                (filter #(instance? clojure.reflect.Method %))
                (filter #(#{method-name} (:name %)))
                (filter (fn [{:keys [parameter-types]}]
                          (#{(map (comp reflect-friendly-sym :tag) args)} parameter-types))))]
    ;(prn "MethodExpr->Method" c ms (map :tag args))
    (first ms)))

;[MethodExpr Type Any -> Expr]
(defn check-invoke-method [{c :class method-name :name :keys [args env] :as expr} expected inst?
                           & {:keys [ctarget cargs]}]
  {:pre [((some-fn nil? TCResult?) expected)]
   :post [(-> % expr-type TCResult?)]}
  (binding [vs/*current-env* env]
    (let [method (when (#{:static-call :instance-call} (:op expr))
                   (MethodExpr->Method expr))
          msym (MethodExpr->qualsym expr)
          rfin-type (or (when msym
                          (@mth-override/METHOD-OVERRIDE-ENV msym))
                        (when method
                          (Method->Type method)))
          _ (when-not rfin-type 
              (u/int-error (str "Unresolved " (if inst? "instance" "static") 
                                " method invocation " 
                                (when c
                                  (str (u/Class->symbol c) "/"))
                                method-name 
                                ".\n\nHint: add type hints http://clojure.org/java_interop#Java%20Interop-Type%20Hints"
                                "\n\nin: " (u/emit-form-fn expr))))
          _ (when inst?
              (let [ctarget (or ctarget (check (:instance expr)))
                    target-class (resolve (:declaring-class method))
                    _ (assert (class? target-class))]
                ;                (prn "check target" (prs/unparse-type (ret-t (expr-type ctarget)))
                ;                     (prs/unparse-type (c/RClass-of (u/Class->symbol (resolve (:declaring-class method))) nil)))
                (when-not (sub/subtype? (ret-t (expr-type ctarget)) (c/RClass-of-with-unknown-params target-class))
                  (u/tc-delayed-error (str "Cannot call instance method " (Method->symbol method)
                                           " on type " (pr-str (prs/unparse-type (ret-t (expr-type ctarget)))))
                                      :form (u/emit-form-fn expr)))))
          cargs (or cargs (doall (map check args)))
          result-type (check-funapp expr args (ret rfin-type) (map expr-type cargs) expected)
          _ (when expected
              (when-not (sub/subtype? (ret-t result-type) (ret-t expected))
                (u/tc-delayed-error (str "Return type of " (if inst? "instance" "static")
                                         " method " (Method->symbol method)
                                         " is " (prs/unparse-type (ret-t result-type))
                                         ", expected " (prs/unparse-type (ret-t expected)) "."
                                         (when (sub/subtype? r/-nil (ret-t result-type))
                                           (str "\n\nHint: Use `non-nil-return` and `nilable-param` to configure "
                                                "where `nil` is allowed in a Java method call. `method-type` "
                                                "prints the current type of a method.")))
                                    :form (u/emit-form-fn expr))))]
      (assoc expr
             expr-type result-type))))

(add-check-method :static-call
  [expr & [expected]]
  {:post [(-> % expr-type TCResult?)]}
  #_(prn "static-method")
  (let [spec (static-method-special expr expected)]
    (if (not= :default spec)
      spec
      (check-invoke-method expr expected false))))

(add-check-method :instance-call
  [expr & [expected]]
  {:post [(-> % expr-type TCResult?)]}
  (let [spec (instance-method-special expr expected)]
    (if (not= :default spec)
      spec
      (check-invoke-method expr expected true))))

(def COMPILE-STUB-PREFIX "compile__stub")

(defn FieldExpr->Field [{c :class field-name :field :keys [op] :as expr}]
  {:pre [(#{:static-field :instance-field} op)]
   :post [(instance? clojure.reflect.Field %)]}
  (let [fs (->> (reflect/reflect c)
                :members
                (filter #(instance? clojure.reflect.Field %))
                (filter #(#{field-name} (:name %))))]
    (assert (#{1} (count fs)))
    (first fs)))

(add-check-method :static-field
  [expr & [expected]]
  {:post [(-> % expr-type TCResult?)]}
  (let [field (FieldExpr->Field expr)]
    (assoc expr
           expr-type (ret (Field->Type field)))))

(declare unwrap-datatype)

(add-check-method :instance-field
  [{target :instance target-class :class field-name :field :as expr} & [expected]]
  {:post [(-> % expr-type TCResult?)]}
  #_(prn "instance-field:" expr)
  (binding [vs/*current-expr* expr]
   (let [field (FieldExpr->Field expr)]
    (when-not target-class
      (u/int-error (str "Call to instance field "
                        (symbol field-name)
                        " requires type hints.")))
    (assert (class? target-class))
    (let [fsym (symbol field-name)
          cexpr (check target)
          ; check that the hinted class at least matches the runtime class we expect
          _ (let [expr-ty (c/fully-resolve-type (-> cexpr expr-type ret-t))
                  cls (cond
                         (r/DataType? expr-ty) (u/symbol->Class (:the-class expr-ty))
                         (r/RClass? expr-ty) (u/symbol->Class (:the-class expr-ty)))]
              (when-not (and cls
                             ; in case target-class has been redefined
                             (sub/class-isa? cls (-> target-class u/Class->symbol u/symbol->Class)))
                (u/tc-delayed-error (str "Instance field " fsym " expected "
                                         (pr-str target-class)
                                         ", actual " (pr-str (prs/unparse-type expr-ty)))
                                    :form (u/emit-form-fn expr))))
          
                            ; datatype fields are special
          result-t (if-let [override (when-let [dtp (dt-env/get-datatype (u/Class->symbol target-class))]
                                       (let [dt (if (r/Poly? dtp)
                                                  ;generate new names
                                                  (unwrap-datatype dtp (repeatedly (:nbound dtp) gensym))
                                                  dtp)
                                             _ (assert ((some-fn r/DataType? r/Record?) dt))
                                             demunged (symbol (repl/demunge (str fsym)))]
                                         (-> (c/DataType-fields* dt) (get demunged))))]
                     override
                     ; if not a datatype field, convert as normal
                     (if field
                       (Field->Type field)
                       (u/tc-delayed-error (str "Instance field " fsym " needs type hints")
                                           :form (u/emit-form-fn expr)
                                           :return (r/TCError-maker))))] 
      (assoc expr
             expr-type (ret result-t))))))

;[Symbol -> Type]
(defn DataType-ctor-type [sym]
  (letfn [(resolve-ctor [dtp]
            (cond
              ((some-fn r/DataType? r/Record?) dtp) 
              (let [dt dtp]
                (r/make-FnIntersection 
                  (r/make-Function (-> (c/DataType-fields* dt) vals) dt)))

              (r/TypeFn? dtp) (let [nms (c/TypeFn-fresh-symbols* dtp)
                                    bbnds (c/TypeFn-bbnds* nms dtp)
                                    body (c/TypeFn-body* nms dtp)]
                                (c/Poly* nms
                                         bbnds
                                         (free-ops/with-bounded-frees (zipmap (map r/make-F nms) bbnds)
                                           (resolve-ctor body))))

              :else (u/tc-delayed-error (str "Cannot generate constructor type for: " sym)
                                        :return r/Err)))]
    (resolve-ctor (dt-env/get-datatype sym))))

(add-check-method :instance?
  [{cls :class the-expr :target :as expr} & [expected]]
  (let [inst-of (c/RClass-of-with-unknown-params cls)
        cexpr (check the-expr)
        expr-tr (expr-type cexpr)]
    (assoc expr
           expr-type (ret (c/Un r/-true r/-false)
                          (fo/-FS (fo/-filter-at inst-of (ret-o expr-tr))
                                  (fo/-not-filter-at inst-of (ret-o expr-tr)))
                          obj/-empty))))

(defn ctor-Class->symbol 
  "Returns a symbol representing this constructor's Class, removing any compiler stubs."
  [cls]
  (u/Class->symbol cls))

(defmulti new-special (fn [{:keys [class] :as expr} & [expected]] (ctor-Class->symbol class)))

;; Multimethod definition

(derive ::expected-dispatch-type fold/fold-rhs-default)

(fold/add-fold-case ::expected-dispatch-type
                    Function
                    (fn [ty _]
                      (assoc ty :rng (r/make-Result r/-any))))

;return the expected type for the dispatch fn of the given multimethod's expected type
;[Type -> Type]
(defn expected-dispatch-type [mm-type]
  {:pre [(r/AnyType? mm-type)]
   :post [(r/AnyType? %)]}
  (fold/fold-rhs ::expected-dispatch-type
                 {:type-rec expected-dispatch-type}
                 mm-type))

(defmethod new-special 'clojure.lang.MultiFn
  [{[nme-expr dispatch-expr default-expr hierarchy-expr :as args] :args :as expr} & [expected]]
  (assert expected)
  (assert (= 4 (count args)))
  (assert (= (:val hierarchy-expr) #'clojure.core/global-hierarchy)
          "Multimethod hierarchy cannot be customised")
  (assert (= (:val default-expr) :default)
          "Non :default default dispatch value NYI")
  (let [mm-name (:val nme-expr)
        _ (assert (string? (:val nme-expr)))
        mm-qual (symbol (str (expr-ns expr)) mm-name)
        ;_ (prn "mm-qual" mm-qual)
        ;_ (prn "expected ret-t" (prs/unparse-type (ret-t expected)))
        ;_ (prn "expected ret-t class" (class (ret-t expected)))
        expected-mm-disp (expected-dispatch-type (ret-t expected))
        cdisp (check dispatch-expr (ret expected-mm-disp))
        _ (mm/add-multimethod-dispatch-type mm-qual (ret-t (expr-type cdisp)))]
    (assoc expr
           expr-type (ret (c/In (c/RClass-of clojure.lang.MultiFn) (ret-t expected))))))

(defmethod new-special :default [expr & [expected]] ::not-special)

(defn NewExpr->Ctor [{c :class :keys [op args] :as expr}]
  {:pre [(#{:new} op)]
   :post [(or (instance? clojure.reflect.Constructor %)
              (nil? %))]}
  (let [cs (->> (reflect/reflect c)
                :members
                (filter #(instance? clojure.reflect.Constructor %))
                (filter #(#{(map (comp reflect-friendly-sym :tag) args)} (:parameter-types %))))]
    ;(prn "NewExpr->Ctor" cs)
    (first cs)))

(add-check-method :new
<<<<<<< HEAD
  [{cls :class :keys [args env] :as expr} & [expected]]
  (binding [vs/*current-expr* expr
            vs/*current-env* env]
    (let [ctor (NewExpr->Ctor expr)
          spec (new-special expr expected)]
      (cond
        (not= ::not-special spec) spec
        :else
        (let [inst-types *inst-ctor-types*
              clssym (ctor-Class->symbol cls)
              ifn (let [ctor-fn (or (@ctor-override/CONSTRUCTOR-OVERRIDE-ENV clssym)
                                    (and (dt-env/get-datatype clssym)
                                         (DataType-ctor-type clssym))
                                    (when ctor
                                      (Constructor->Function ctor)))
                        _ (when-not ctor-fn 
                            (u/int-error (str "Unresolved constructor invocation " 
                                              (when cls
                                                (u/Class->symbol cls))
                                              ".\n\nHint: add type hints."
                                              "\n\nin: " (u/emit-form-fn expr))))
                        ctor-fn (if inst-types
                                  (inst/manual-inst ctor-fn inst-types)
                                  ctor-fn)]
                    (ret ctor-fn))
              ;_ (prn "Expected constructor" (prs/unparse-type (ret-t ifn)))
              cargs (mapv check args)
              res-type (check-funapp expr args ifn (map expr-type cargs) nil)
              _ (when (and expected (not (sub/subtype? (ret-t res-type) (ret-t expected))))
                  (expected-error (ret-t res-type) (ret-t expected)))]
          (assoc expr
                 expr-type res-type))))))
=======
  [{cls :class :keys [ctor args] :as expr} & [expected]]
  (when-not (:line vs/*current-env*)
    (prn "Internal Bug! No line information for :new"))
  (let [spec (new-special expr expected)]
    (cond
      (not= ::not-special spec) spec
      :else
      (let [inst-types *inst-ctor-types*
            clssym (ctor-Class->symbol cls)
            ifn (let [ctor-fn (or (@ctor-override/CONSTRUCTOR-OVERRIDE-ENV clssym)
                                  (and (dt-env/get-datatype clssym)
                                       (DataType-ctor-type clssym))
                                  (when ctor
                                    (Constructor->Function ctor)))
                      _ (when-not ctor-fn 
                          (u/int-error (str "Unresolved constructor invocation " 
                                            (when cls
                                              (u/Class->symbol cls))
                                            ".\n\nHint: add type hints http://clojure.org/java_interop#Java%20Interop-Type%20Hints"
                                            "\n\nin: " (u/emit-form-fn expr))))
                      ctor-fn (if inst-types
                                (inst/manual-inst ctor-fn inst-types)
                                ctor-fn)]
                  (ret ctor-fn))
            ;_ (prn "Expected constructor" (prs/unparse-type (ret-t ifn)))
            cargs (mapv check args)
            res-type (check-funapp expr args ifn (map expr-type cargs) nil)
            _ (when (and expected (not (sub/subtype? (ret-t res-type) (ret-t expected))))
                (expected-error (ret-t res-type) (ret-t expected)))]
        (assoc expr
               expr-type res-type)))))
>>>>>>> 815225d5

(add-check-method :throw
  [{:keys [exception] :as expr} & [expected]]
  (let [cexception (check exception)
        _ (when-not (sub/subtype? (ret-t (expr-type cexception))
                                  (c/RClass-of Throwable))
            (u/tc-delayed-error (str "Cannot throw: "
                                     (prs/unparse-type (ret-t (expr-type cexception))))))]
    (assoc expr
           expr-type (ret (c/Un)
                          (fo/-FS fl/-top fl/-top) 
                          obj/-empty
                          ;never returns normally
                          (r/-flow fl/-bot)))))

(u/defrecord RecurTarget [dom rest drest kws]
  "A target for recur"
  [(every? Type? dom)
   ((some-fn nil? Type?) rest)
   (nil? drest) ;TODO
   (nil? kws)]) ;TODO

(defmacro set-validator-doc! [var val-fn]
  `(set-validator! ~var (fn [a#] (assert (~val-fn a#)
                                         (str "Invalid reference state: " ~var
                                              " with value: "
                                              (pr-str a#)))
                          true)))

(defonce ^:dynamic *recur-target* nil)
(set-validator-doc! #'*recur-target* (some-fn nil? RecurTarget?))

(defn check-recur [args env recur-expr expected check]
  (binding [vs/*current-env* env]
    (let [{:keys [dom rest] :as recur-target} (if-let [r *recur-target*]
                                                r
                                                (u/int-error (str "No recur target")))
          _ (assert (not ((some-fn :drest :kw) recur-target)) "NYI")
          fixed-args (if rest
                       (butlast args)
                       args)
          rest-arg (when rest
                     (last args))
          rest-arg-type (when rest-arg
                          [(impl/impl-case
                             :clojure (c/RClass-of Seqable [rest])
                             :cljs (c/Protocol-of 'cljs.core/ISeqable [rest]))])
          cargs (mapv check args (map ret 
                                      (concat dom 
                                              (when rest-arg-type
                                                [rest-arg-type]))))
          _ (when-not (and (= (count fixed-args) (count dom))
                           (= (boolean rest) (boolean rest-arg)))
              (u/tc-delayed-error 
                (str "Wrong number of arguments to recur:"
                     " Expected: " ((if rest inc identity) 
                                    (count dom))
                     " Given: " ((if rest-arg inc identity)
                                 (count fixed-args)))))]
      (assoc recur-expr
             expr-type (ret (c/Un))))))

;Arguments passed to recur must match recur target exactly. Rest parameter
;equals 1 extra argument, either a Seqable or nil.
(add-check-method :recur
  [{args :exprs :keys [env] :as expr} & [expected]]
  (check-recur args env expr expected check))

(defn binding-init-sym [binding-init]
  {:pre [(= :binding (:op binding-init))]
   :post [(symbol? %)]}
  (:name binding-init))

(declare combine-props)

(defn check-let [binding-inits body expr is-loop expected & {:keys [expected-bnds check-let-checkfn]}]
  (assert check-let-checkfn "No checkfn bound for let")
  (u/p :check/check-let
  (cond
    (and is-loop (seq binding-inits) (not expected-bnds) )
    (do
      (u/tc-delayed-error "Loop requires more annotations")
      (assoc expr
             expr-type (ret (c/Un))))
    :else
    (let [env (reduce (fn [env [expr expected-bnd]]
                        {:pre [(lex/PropEnv? env)]
                         :post [(lex/PropEnv? env)]}
                        (let [init (impl/impl-case
                                     :clojure (-> expr :init)
                                     :cljs (-> expr :init))
                              _ (assert init)
                              sym (impl/impl-case
                                    :clojure (binding-init-sym expr)
                                    :cljs (:name expr))
                              _ (assert sym)
                              ; check rhs
                              {:keys [t fl flow]} (expr-type
                                                    (binding [vs/*current-expr* init]
                                                      (var-env/with-lexical-env env
                                                        (check-let-checkfn init (when is-loop
                                                                                  (ret expected-bnd))))))
                              _ (when (and expected-bnd
                                           (not (sub/subtype? t expected-bnd)))
                                  (u/tc-delayed-error 
                                    (str "Loop variable " sym " initialised to "
                                         (pr-str (prs/unparse-type t))
                                         ", expected " (pr-str (prs/unparse-type expected-bnd))
                                         "\n\nForm:\n\t" (u/emit-form-fn init))))
                              t (or expected-bnd t)]
                          (cond
                            (fl/FilterSet? fl)
                            (let [{:keys [then else]} fl
                                  p* [(fo/-imp (fo/-not-filter (c/Un r/-nil r/-false) sym) then)
                                      (fo/-imp (fo/-filter (c/Un r/-nil r/-false) sym) else)]
                                  flow-f (r/flow-normal flow)
                                  flow-atom (atom true)
                                  new-env (-> env
                                              ;update binding type
                                              (assoc-in [:l sym] t)
                                              ;update props
                                              (update-in [:props] #(set 
                                                                     (apply concat 
                                                                            (combine-props p* % (atom true)))))
                                              (env+ [(if (= fl/-bot flow-f) fl/-top flow-f)] flow-atom))
                                  _ (when-not @flow-atom 
                                      (binding [vs/*current-expr* init]
                                        (u/int-error
                                          (str "Applying flow filter resulted in local being bottom"
                                               "\n"
                                               (with-out-str (print-env* new-env))
                                               "\nOld: "
                                               (with-out-str (print-env* env))))))]
                              new-env)

                            (fl/NoFilter? fl) (do
                                                (assert (= (r/-flow fl/-top) flow))
                                                (-> env
                                                    ;no propositions to add, just update binding type
                                                    (assoc-in [:l sym] t))))))
                      lex/*lexical-env* (map vector binding-inits (or expected-bnds
                                                                      (repeat nil))))

          cbody (var-env/with-lexical-env env
                  (if is-loop
                    (binding [*recur-target* (->RecurTarget expected-bnds nil nil nil)]
                      (check-let-checkfn body expected))
                    (binding [vs/*current-expr* body]
                      (check-let-checkfn body expected))))
          ;now we return a result to the enclosing scope, so we
          ;erase references to any bindings this scope introduces
          unshadowed-ret
          (reduce (fn [ty sym]
                    {:pre [(TCResult? ty)
                           (symbol? sym)]}
                    (-> ty
                        (update-in [:t] subst-type sym obj/-empty true)
                        (update-in [:fl] subst-filter-set sym obj/-empty true)
                        (update-in [:o] subst-object sym obj/-empty true)
                        (update-in [:flow :normal] subst-filter sym obj/-empty true)))
                  (expr-type cbody)
                  (map (impl/impl-case
                         :clojure :name
                         :cljs :name)
                       binding-inits))]
      (assoc expr
             expr-type unshadowed-ret)))))

;unhygienic version
;(defn check-let [binding-inits body expr is-loop expected & {:keys [expected-bnds]}]
;  (assert (or (not is-loop) expected-bnds) (u/error-msg "Loop requires more annotations"))
;  (let [check-let-checkfn *check-let-checkfn*
;        env (reduce (fn [env [{{:keys [sym init]} :local-binding} expected-bnd]]
;                      {:pre [(lex/PropEnv? env)]
;                       :post [(lex/PropEnv? env)]}
;                        (let [;TODO optimisation: this should be false when aliasing like (let [a a] ...)
;                              shadows-local? (-> env :l (find sym))
;                              ; check rhs
;                              {:keys [t fl o]} (let [noshadow-ret 
;                                                     (time
;                                                     (->
;                                                       (expr-type
;                                                         (binding [vs/*current-expr* init]
;                                                           (var-env/with-lexical-env env
;                                                             (check-let-checkfn init (when is-loop
;                                                                                       (ret expected-bnd)))))))
;                                                       )
;                                                     _ (prn "^^ noshadow-ret")
;                                                     
;                                                     ;substitute previous references to sym with an empty object,
;                                                     ;as old binding is shadowed
;                                                     ; Rather expensive, only perform when necessary (if shadowing actually occurs).
;                                                     shadow-ret
;                                                     (time 
;                                                       (if shadows-local?
;                                                         (-> noshadow-ret
;                                                           (update-in [:t] subst-type sym obj/-empty true)
;                                                           (update-in [:fl] subst-filter-set sym obj/-empty true)
;                                                           (update-in [:o] subst-object sym obj/-empty true))
;                                                         noshadow-ret))
;                                                     _ (prn "^^ shadow-ret")]
;                                                 shadow-ret)
;
;                            ; update old env and new result with previous references of sym (which is now shadowed)
;                            ; replaced with an empty object
;                            ;
;                            ; This is rather expensive with large types, so only perform when another local binding
;                            ; is actually shadowed.
;                            
;                            env (time
;                                  (if shadows-local?
;                                  (-> env
;                                    (update-in [:l] #(let [sc (into {} (for [[oldsym ty] %]
;                                                                         [oldsym (subst-type ty sym obj/-empty true)]))]
;                                                       sc))
;                                    (update-in [:props] (fn [props]
;                                                          (mapv #(subst-filter % sym obj/-empty true) props))))
;                                  env))
;                              _ (prn "^^ calc shadow")]
;                        (cond
;                          (fl/FilterSet? fl)
;                          (let [{:keys [then else]} fl
;                                p* [(fo/-imp (fo/-not-filter (c/Un r/-nil r/-false) sym) then)
;                                    (fo/-imp (fo/-filter (c/Un r/-nil r/-false) sym) else)]
;                                new-env (-> env
;                                          ;update binding type
;                                          (assoc-in [:l sym] t)
;                                          ;update props
;                                          (update-in [:props] #(apply concat 
;                                                                      (combine-props p* % (atom true)))))]
;                            new-env)
;
;                          (fl/NoFilter? fl) (-> env
;                                           ;no propositions to add, just update binding type
;                                           (assoc-in [:l sym] t)))))
;                    lex/*lexical-env* (map vector binding-inits (or expected-bnds
;                                                                (repeat nil))))
;
;        cbody (var-env/with-lexical-env env
;                (if is-loop
;                  (binding [*recur-target* (->RecurTarget expected-bnds nil nil nil)]
;                    (check-let-checkfn body expected))
;                  (binding [vs/*current-expr* body]
;                    (check-let-checkfn body expected))))
;
;        ;now we return a result to the enclosing scope, so we
;        ;erase references to any bindings this scope introduces
;        unshadowed-type 
;        (reduce (fn [ty sym]
;                  {:pre [(TCResult? ty)
;                         (symbol? sym)]}
;                  (-> ty
;                    (update-in [:t] subst-type sym obj/-empty true)
;                    (update-in [:fl] subst-filter-set sym obj/-empty true)
;                    (update-in [:o] subst-object sym obj/-empty true)))
;                (expr-type cbody)
;                (map (comp :sym :local-binding) binding-inits))]
;    (assoc expr
;           expr-type unshadowed-type)))

(add-check-method :loop
  [{binding-inits :bindings :keys [body] :as expr} & [expected]]
  {:post [(-> % expr-type TCResult?)]}
  (let [loop-bnd-anns *loop-bnd-anns*]
    (binding [*loop-bnd-anns* nil]
      (check-let binding-inits body expr true expected :expected-bnds loop-bnd-anns
                 :check-let-checkfn check))))

(add-check-method :let
  [{binding-inits :bindings :keys [body] :as expr} & [expected]]
  {:post [(-> % expr-type TCResult?)]}
  (check-let binding-inits body expr false expected :check-let-checkfn check))

(defn check-letfn [bindings body letfn-expr expected check-fn-letfn]
  (let [inits-expected
        ;try and find annotations, and throw a delayed error if not found
        ;(this expression returns nil)
        (impl/impl-case
          :clojure (when (#{:map} (-> body :statements first :op))
                     (into {}
                           (for [[lb-expr type-syn-expr] 
                                 (map vector 
                                   (-> body :statements first :keys)
                                   (-> body :statements first :vals))]
                             (do
                               (assert (#{:local} (:op lb-expr)))
                               [(-> lb-expr :name)
                                (binding [prs/*parse-type-in-ns* (expr-ns letfn-expr)]
                                  (prs/parse-type (u/constant-expr type-syn-expr)))]))))
          :cljs (when (#{:map} (-> body :statements first :op))
                  (into {} 
                        (for [[lb-expr type-syn-expr] 
                              (map vector 
                                   (-> body :statements first :keys)
                                   (-> body :statements first :vals))]
                          [(-> lb-expr :info :name)
                           (binding [prs/*parse-type-in-ns* (expr-ns letfn-expr)]
                             (prs/parse-type (:form type-syn-expr)))]))))]
    (if-not inits-expected
      (u/tc-delayed-error (str "letfn requires annotation, see: "
                               (impl/impl-case :clojure 'clojure :cljs 'cljs) ".core.letfn>")
                          :return (assoc letfn-expr
                                         expr-type (error-ret expected)))

      (let [cbinding-inits
            (lex/with-locals inits-expected
              (doall
                (for [{:keys [name init]} bindings]
                  (let [expected-fn (inits-expected name)]
                    (assert expected-fn (str "No expected type for " name))
                    (check-fn-letfn init (ret expected-fn))))))

            ;ignore the type annotations at the top of the body
            normal-letfn-body
            (impl/impl-case
              :clojure (-> body
                           (update-in [:statements] (comp vec next)))
              :cljs (-> body
                        (update-in [:statements] rest)))

            cbody (lex/with-locals inits-expected
                    (check-fn-letfn normal-letfn-body expected))]
        (assoc letfn-expr
               expr-type (expr-type cbody))))))

; annotations are in the first expression of the body (a :do)
(add-check-method :letfn
  [{binding-inits :bindings :keys [body] :as expr} & [expected]]
  {:post [(-> % expr-type TCResult?)]}
  (check-letfn binding-inits body expr expected check))

;TODO do we want to check meta?
(add-check-method :with-meta
  [{:keys [expr] :as with-meta-expr} & [expected]]
  {:post [(-> % expr-type TCResult?)]}
  (assoc with-meta-expr 
         expr-type (expr-type (check expr expected))))

;[(Seqable Filter) Filter -> Filter]
(defn resolve* [atoms prop]
  {:pre [(every? fl/Filter? atoms)
         (fl/Filter? prop)]
   :post [(fl/Filter? %)]}
  (reduce (fn [prop a]
            (cond
              (fl/AndFilter? a)
              (loop [ps (:fs a)
                     result []]
                (if (empty? ps)
                  (apply fo/-and result)
                  (let [p (first ps)]
                    (cond
                      (fo/opposite? a p) fl/-bot
                      (fo/implied-atomic? p a) (recur (next ps) result)
                      :else (recur (next ps) (cons p result))))))
              :else prop))
          prop
          atoms))

;[(Seqable Filter) -> (Seqable Filter)]
(defn flatten-props [ps]
  {:post [(every? fl/Filter? %)]}
  (loop [acc #{}
         ps ps]
    (cond
      (empty? ps) acc
      (fl/AndFilter? (first ps)) (recur acc (concat (-> ps first :fs) (next ps)))
      :else (recur (conj acc (first ps)) (next ps)))))

(def type-equal? =)

;[(Seqable Filter) (Seqable Filter) (Atom Boolean) 
;  -> '[(Seqable (U ImpFilter fl/OrFilter AndFilter))
;       (Seqable (U TypeFilter NotTypeFilter))]]
(defn combine-props [new-props old-props flag]
  {:pre [(every? fl/Filter? (concat new-props old-props))
         (instance? clojure.lang.Atom flag)
         (u/boolean? @flag)]
   :post [(let [[derived-props derived-atoms] %]
            (and (every? (some-fn fl/ImpFilter? fl/OrFilter? fl/AndFilter?) derived-props)
                 (every? (some-fn fl/TypeFilter? fl/NotTypeFilter?) derived-atoms)))]}
  (let [atomic-prop? (some-fn fl/TypeFilter? fl/NotTypeFilter?)
        {new-atoms true new-formulas false} (group-by (comp boolean atomic-prop?) (flatten-props new-props))]
    (loop [derived-props []
           derived-atoms new-atoms
           worklist (concat old-props new-formulas)]
      (if (empty? worklist)
        [derived-props derived-atoms]
        (let [p (first worklist)
              p (resolve* derived-atoms p)]
          (cond
            (fl/AndFilter? p) (recur derived-props derived-atoms (concat (:fs p) (next worklist)))
            (fl/ImpFilter? p) 
            (let [{:keys [a c]} p
                  implied? (some (fn [p] (fo/implied-atomic? a p)) (concat derived-props derived-atoms))]
              #_(prn "combining " (unparse-filter p) " with " (map unparse-filter (concat derived-props
                                                                                          derived-atoms))
                     " and implied:" implied?)
              (if implied?
                (recur derived-props derived-atoms (cons c (rest worklist)))
                (recur (cons p derived-props) derived-atoms (next worklist))))
            (fl/OrFilter? p)
            (let [ps (:fs p)
                  new-or (loop [ps ps
                                result []]
                           (cond
                             (empty? ps) (apply fo/-or result)
                             (some (fn [other-p] (fo/opposite? (first ps) other-p))
                                   (concat derived-props derived-atoms))
                             (recur (next ps) result)
                             (some (fn [other-p] (fo/implied-atomic? (first ps) other-p))
                                   derived-atoms)
                             fl/-top
                             :else (recur (next ps) (cons (first ps) result))))]
              (if (fl/OrFilter? new-or)
                (recur (cons new-or derived-props) derived-atoms (next worklist))
                (recur derived-props derived-atoms (cons new-or (next worklist)))))
            (and (fl/TypeFilter? p)
                 (type-equal? (c/Un) (:type p)))
            (do 
              ;(prn "Variable set to bottom:" (unparse-filter p))
              (reset! flag false)
              [derived-props derived-atoms])
            (fl/TypeFilter? p) (recur derived-props (cons p derived-atoms) (next worklist))
            (and (fl/NotTypeFilter? p)
                 (type-equal? r/-any (:type p)))
            (do 
              ;(prn "Variable set to bottom:" (unparse-filter p))
              (reset! flag false)
              [derived-props derived-atoms])
            (fl/NotTypeFilter? p) (recur derived-props (cons p derived-atoms) (next worklist))
            (fl/TopFilter? p) (recur derived-props derived-atoms (next worklist))
            (fl/BotFilter? p) (do 
                                ;(prn "Bot filter found")
                                (reset! flag false)
                                [derived-props derived-atoms])
            :else (recur (cons p derived-props) derived-atoms (next worklist))))))))

;; also not yet correct
;; produces old without the contents of rem
;[Type Type -> Type]
(defn remove* [old rem]
  (let [old (c/fully-resolve-type old)
        rem (c/fully-resolve-type rem)
        initial (if (sub/subtype? old rem)
                  (c/Un) ;the empty type
                  (cond
                    ;FIXME TR also tests for App? here. ie (or (r/Name? old) (App? old))
                    (r/Name? old) ;; must be different, since they're not subtypes 
                    ;; and n must refer to a distinct struct type
                    old
                    (r/Union? old) (let [l (:types old)]
                                   (apply c/Un (map (fn [e] (remove* e rem)) l)))
                    (r/Mu? old) (remove* (c/unfold old) rem)
                    (r/Poly? old) (let [vs (c/Poly-fresh-symbols* old)
                                        b (c/Poly-body* vs old)]
                                    (c/Poly* vs 
                                             (c/Poly-bbnds* vs old)
                                             (remove* b rem)))
                    :else old))]
    (if (sub/subtype? old initial) old initial)))

(defn KeyPE->Type [k]
  {:pre [(pe/KeyPE? k)]
   :post [(r/Type? %)]}
  (r/-val (:val k)))

; This is where filters are applied to existing types to generate more specific ones
;[Type Filter -> Type]
(defn update [t lo]
  {:pre [((some-fn fl/TypeFilter? fl/NotTypeFilter?) lo)]
   :post [(r/Type? %)]}
  (u/p :check/update
  (let [t (c/fully-resolve-type t)]
    (cond
      ; The easy cases: we have a filter without a further path to travel down.
      ; Just update t with the correct polarity.

      (and (fl/TypeFilter? lo)
           (empty? (:path lo))) 
      (let [u (:type lo)
            _ (assert (Type? u))
            r (c/restrict u t)]
        r)

      (and (fl/NotTypeFilter? lo)
           (empty? (:path lo))) 
      (let [u (:type lo)]
        (assert (Type? u))
        (remove* t u))

      ; unwrap unions and intersections to update their members

      (r/Union? t) (let [ts (:types t)
                       new-ts (mapv (fn [t] 
                                      (let [n (update t lo)]
                                        n))
                                    ts)]
                   (apply c/Un new-ts))
      (r/Intersection? t) (let [ts (:types t)]
                          (apply c/In (doall (map (fn [t] (update t lo)) ts))))

      ;from here, t is fully resolved and is not a Union or Intersection

      ;heterogeneous map ops
      ; Positive and negative information down a keyword path
      ; eg. (number? (-> hmap :a :b))
      (and ((some-fn fl/TypeFilter? fl/NotTypeFilter?) lo)
           (pe/KeyPE? (first (:path lo)))
           (r/HeterogeneousMap? t))
      (let [polarity (fl/TypeFilter? lo)
            {update-to-type :type :keys [path id]} lo
            [fkeype & rstpth] path
            fpth (KeyPE->Type fkeype)
            ; use this filter to update the right hand side value
            next-filter ((if polarity fo/-filter fo/-not-filter) 
                         update-to-type id rstpth)
            present? (contains? (:types t) fpth)
            optional? (contains? (:optional t) fpth)
            absent? (contains? (:absent-keys t) fpth)]
        ;updating a KeyPE should consider 3 cases:
        ; 1. the key is declared present
        ; 2. the key is declared absent
        ; 3. the key is not declared present, and is not declared absent
        (cond
          present?
            ; -hmap simplifies to bottom if an entry is bottom
            (c/make-HMap
              :mandatory (update-in (:types t) [fpth] update next-filter)
              :optional (:optional t)
              :absent-keys (:absent-keys t)
              :complete? (c/complete-hmap? t))
          absent?
            t

          ; key not declared present or absent
          :else
          (let [; KeyPE are only used for `get` operations where `nil` is the
                ; not-found value. If the filter does not hold when updating
                ; it to nil, then we can assume this key path is present.
                update-to-mandatory? (r/Bottom? (update r/-nil next-filter))]
            (if update-to-mandatory?
              (c/make-HMap 
                :mandatory (assoc-in (:types t) [fpth] (update r/-any next-filter))
                :optional (:optional t)
                :absent-keys (:absent-keys t)
                :complete? (c/complete-hmap? t))
              (c/make-HMap 
                :mandatory (:types t)
                :optional (if optional?
                            (update-in (:optional t) [fpth] update next-filter)
                            (assoc-in (:optional t) [fpth] (update r/-any next-filter)))
                :absent-keys (:absent-keys t)
                :complete? (c/complete-hmap? t))))))

      ; nil returns nil on keyword lookups
      (and (fl/NotTypeFilter? lo)
           (pe/KeyPE? (first (:path lo)))
           (r/Nil? t))
      (update r/-nil (update-in lo [:path] rest))

      ; update count information based on a call to `count`
      ; eg. (= 1 (count a))
      (and (fl/TypeFilter? lo)
           (pe/CountPE? (first (:path lo))))
      (let [u (:type lo)]
        (if-let [cnt (when (and (r/Value? u) (integer? (:val u)))
                       (r/make-ExactCountRange (:val u)))]
          (c/restrict cnt t)
          (do (tc-warning "Cannot infer Count from type " (prs/unparse-type u))
              t)))

      ;can't do much without a NotCountRange type or difference type
      (and (fl/NotTypeFilter? lo)
           (pe/CountPE? (first (:path lo))))
      t

      ; Update class information based on a call to `class`
      ; eg. (= java.lang.Integer (class a))
      (and (fl/TypeFilter? lo)
           (pe/ClassPE? (-> lo :path first)))
      (let [_ (assert (empty? (rest (:path lo))))
            u (:type lo)]
        (cond 
          ;restrict the obvious case where the path is the same as a Class Value
          ; eg. #(= (class %) Number)
          (and (r/Value? u)
               (class? (:val u)))
          (c/restrict (c/RClass-of-with-unknown-params (:val u)) t)

          ; handle (class nil) => nil
          (r/Nil? u)
          (c/restrict r/-nil t)

          :else
          (do (tc-warning "Cannot infer type via ClassPE from type " (prs/unparse-type u))
              t)))

      ; Does not tell us anything.
      ; eg. (= Number (class x)) ;=> false
      ;     does not reveal whether x is a subtype of Number, eg. (= Integer (class %))
      (and (fl/NotTypeFilter? lo)
           (pe/ClassPE? (-> lo :path first)))
      t

      ; keyword invoke of non-hmaps
      ; (let [a (ann-form {} (Map Any Any))]
      ;   (number? (-> a :a :b)))
      ; 
      ; I don't think there's anything interesting worth encoding:
      ; use HMap for accurate updating.
      (and (or (fl/TypeFilter? lo)
               (fl/NotTypeFilter? lo))
           (pe/KeyPE? (first (:path lo))))
      t

      ; calls to `keys` and `vals`
      (and ((some-fn fl/TypeFilter? fl/NotTypeFilter?) lo)
           ((some-fn pe/KeysPE? pe/ValsPE?) (first (:path lo))))
      (let [[fstpth & rstpth] (:path lo)
            u (:type lo)
            ;_ (prn "u" (prs/unparse-type u))

            ; solve for x:  t <: (Seqable x)
            x (gensym)
            subst (free-ops/with-bounded-frees {(r/make-F x) r/no-bounds}
                    (u/handle-cs-gen-failure
                      (cgen/infer {x r/no-bounds} {} 
                                  [u]
                                  [(c/RClass-of clojure.lang.Seqable [(r/make-F x)])]
                                  r/-any)))
            ;_ (prn "subst for Keys/Vals" subst)
            _ (when-not subst
                (u/int-error (str "Cannot update " (if (pe/KeysPE? fstpth) "keys" "vals") " of an "
                                  "IPersistentMap with type: " (pr-str (prs/unparse-type u)))))
            element-t-subst (get subst x)
            _ (assert (crep/t-subst? element-t-subst))
            ; the updated 'keys/vals' type
            element-t (:type element-t-subst)
            ;_ (prn "element-t" (prs/unparse-type element-t))
            _ (assert element-t)]
        (assert (empty? rstpth) (str "Further path NYI keys/vals"))
        (if (fl/TypeFilter? lo)
          (c/restrict (if (pe/KeysPE? fstpth)
                        (c/RClass-of IPersistentMap [element-t r/-any])
                        (c/RClass-of IPersistentMap [r/-any element-t]))
                      t)
          ; can we do anything for a NotTypeFilter?
          t))


      :else (u/int-error (str "update along ill-typed path " (pr-str (prs/unparse-type t)) " " (with-out-str (pr lo))))))))

; f can be a composite filter. bnd-env is a the :l of a PropEnv
; ie. a map of symbols to types
;[(IPersistentMap Symbol Type) Filter -> PropEnv]
(defn update-composite [bnd-env f]
  {:pre [(lex/lex-env? bnd-env)
         (fl/Filter? f)]
   :post [(lex/lex-env? %)]}
  #_(prn "update-composite" #_bnd-env #_f)
  (cond
    ; At this point, the OrFilter will be simplified. To update
    ; the types we need to make explicit the fact
    ; (| (! ... a) (! ... b))  is shorthand for
    ;
    ; (| (& (! ... a) (is ... b))
    ;    (& (is ... a) (! ... b))
    ;    (& (! ... a) (! ... b)))
    ;
    ;  then use the verbose representation to update the types.
;    ((some-fn fl/AndFilter? fl/OrFilter?) f)
;    (let [; normalise filters to a set of AndFilters, which are disjuncts
;          disjuncts (if (fl/AndFilter? f)
;                      #{f}
;                      (.fs ^OrFilter f))
;          _ (assert (not-any? fl/OrFilter? disjuncts)
;                    disjuncts)
;          ; each disjunct expands can be expanded to more filters
;          ; this is a list of the new, expanded disjuncts
;          expanded-disjucts (mapcat
;                              (fn [inner-f]
;                                (assert (not (fl/OrFilter? inner-f)) inner-f)
;                                (let [conjuncts (if (fl/AndFilter? inner-f)
;                                                  (.fs ^AndFilter inner-f)
;                                                  #{inner-f})]
;                                  (assert (every? fo/atomic-filter? conjuncts)
;                                          (pr-str inner-f))
;                                  (map (fn [positive-filters]
;                                         (let [negative-filters (map fo/negate (set/difference conjuncts positive-filters))
;                                               combination-filter (apply fo/-and (concat positive-filters negative-filters))]
;                                           combination-filter))
;                                       (map set (remove empty? (comb/subsets conjuncts))))))
;                              disjuncts)
;          update-and (fn [init-env ^AndFilter and-f]
;                       {:pre [(fl/AndFilter? and-f)]}
;                       (reduce (fn [env a]
;                                 {:pre [(fo/atomic-filter? a)]}
;                                 ;eagerly merge
;                                 (merge-with c/In env (update-composite env a)))
;                               init-env (.fs ^AndFilter f)))]
;      ;update env with each disjunct. If variables change, capture both old and new types with Un.
;      ; first time around is special. At least 1 of disjuncts must be applied to the
;      ; environment, so we throw away the initial environment instead of merging it.
;      (let [first-time? (atom true)]
;        (reduce (fn [env fl]
;                  (let [updated-env (cond
;                                      (fl/AndFilter? fl) (update-and env fl)
;                                      (fo/atomic-filter? fl) (update-composite env fl)
;                                      :else (throw (Exception. "shouldn't get here")))]
;                    (if @first-time?
;                      (do (reset! first-time? false)
;                          updated-env)
;                      (merge-with c/Un env updated-env))))
;                bnd-env
;                expanded-disjucts)))

;    (fl/AndFilter? f)
;    (reduce (fn [env a]
;              #_(prn "And filter")
;              ;eagerly merge
;              (merge-with c/In env (update-composite env a)))
;            bnd-env (.fs ^AndFilter f))
;
;    (fl/OrFilter? f)
;    (let [fs (.fs ^OrFilter f)]
;      (reduce (fn [env positive-filters]
;                #_(prn "inside orfilter")
;                (let [negative-filters (map fo/negate (set/difference fs positive-filters))
;                      combination-filter (apply fo/-and (concat positive-filters negative-filters))]
;                  (merge-with c/Un env (update-composite env combination-filter))))
;              bnd-env 
;              (map set (remove empty? (comb/subsets fs)))))
;
    (fl/BotFilter? f)
    (do ;(prn "update-composite: found bottom, unreachable")
      (zipmap (keys bnd-env) (repeat (c/Un))))

    (or (fl/TypeFilter? f)
        (fl/NotTypeFilter? f))
    (let [x (:id f)]
      (if-not (bnd-env x)
        bnd-env
        (update-in bnd-env [x] (fn [t]
                                 ;check if var is ever a target of a set!
                                 ; or not currently in scope
                                 (if (or (nil? t)
                                         (r/is-var-mutated? x))
                                   ; if it is, we do nothing
                                   t
                                   ;otherwise, refine the type
                                   (let [t (or t r/-any)
                                         new-t (update t f)]
                                     new-t))))))
    :else bnd-env))

;; sets the flag box to #f if anything becomes (U)
;[PropEnv (Seqable Filter) (Atom Boolean) -> PropEnv]
(defn env+ [env fs flag]
  {:pre [(lex/PropEnv? env)
         (every? fl/Filter? fs)
         (u/boolean? @flag)]
   :post [(lex/PropEnv? %)
          (u/boolean? @flag)]}
  #_(prn 'env+ fs)
  (let [[props atoms] (combine-props fs (:props env) flag)]
    (reduce (fn [env f]
              {:pre [(lex/PropEnv? env)
                     (fl/Filter? f)]}
              (let [new-env (update-in env [:l] update-composite f)]
                ; update flag if a variable is now bottom
                (when-let [bs (seq (filter (comp #{(c/Un)} val) (:l new-env)))]
                  ;(prn "variables are now bottom: " (map key bs))
                  (reset! flag false))
                new-env))
            (assoc env :props (set (concat atoms props)))
            (concat atoms props))))
;  (letfn [(update-env [env f]
;            {:pre [(lex/PropEnv? env)
;                   (fl/Filter? f)]}
;            (let [new-env (update-in env [:l] update-composite f)]
;              ; update flag if a variable is now bottom
;              (when-let [bs (seq (filter (comp #{(c/Un)} val) (:l new-env)))]
;                ;(prn "variables are now bottom: " (map key bs))
;                (reset! flag false))
;              new-env))]
;    (let [[props atoms] (combine-props fs (:props env) flag)
;          all-filters (apply fo/-and (concat props atoms))]
;      (-> env
;          (update-env all-filters)
;          (assoc :props (set (concat atoms props)))))))

(def object-equal? =)

(defonce ^:dynamic *check-if-checkfn* nil)

;[TCResult Expr Expr (Option Type) -> TCResult]
(defn check-if [tst thn els & [expected]]
  {:pre [(TCResult? tst)
         ((some-fn TCResult? nil?) expected)]
   :post [(TCResult? %)]}
  (let [check-if-checkfn (if-let [c *check-if-checkfn*]
                           c
                           (assert nil "No checkfn bound for if"))]
    (letfn [(tc [expr reachable?]
              {:post [(TCResult? %)]}
              (when-not reachable?
                #_(prn "Unreachable code found.. " expr))
              (cond
                ;; if reachable? is #f, then we don't want to verify that this branch has the appropriate type
                ;; in particular, it might be (void)
                (and expected reachable?)
                (-> (check-if-checkfn expr (-> expected
                                                 (assoc :fl (fo/-FS fl/-top fl/-top))
                                                 (assoc :o obj/-empty)
                                                 (assoc :flow (r/-flow fl/-top))))
                    expr-type)
                ;; this code is reachable, but we have no expected type
                reachable? (-> (check-if-checkfn expr) expr-type)
                ;; otherwise, this code is unreachable
                ;; and the resulting type should be the empty type
                :else (do #_(prn (u/error-msg "Not checking unreachable code"))
                          (ret (c/Un)))))]
      (let [{fs+ :then fs- :else :as f1} (ret-f tst)
            ;          _ (prn "check-if: fs+" (prs/unparse-filter fs+))
            ;          _ (prn "check-if: fs-" (prs/unparse-filter fs-))
            flag+ (atom true :validator u/boolean?)
            flag- (atom true :validator u/boolean?)

            ;_ (print-env)
            ;idsym (gensym)
            env-thn (env+ lex/*lexical-env* [fs+] flag+)
            ;          _ (do (pr "check-if: env-thn")
            ;              (print-env* env-thn))
            env-els (env+ lex/*lexical-env* [fs-] flag-)
            ;          _ (do (pr "check-if: env-els")
            ;              (print-env* env-els))
            ;          new-thn-props (set
            ;                          (filter atomic-filter?
            ;                                  (set/difference
            ;                                    (set (:props lex/*lexical-env*))
            ;                                    (set (:props env-thn)))))
            ;_ (prn idsym"env+: new-thn-props" (map unparse-filter new-thn-props))
            ;          new-els-props (set
            ;                          (filter atomic-filter?
            ;                                  (set/difference
            ;                                    (set (:props lex/*lexical-env*))
            ;                                    (set (:props env-els)))))
            ;_ (prn idsym"env+: new-els-props" (map unparse-filter new-els-props))
            {ts :t fs2 :fl os2 :o flow2 :flow :as then-ret} 
            (binding [vs/*current-expr* thn]
              (var-env/with-lexical-env env-thn
                (tc thn @flag+)))

            {us :t fs3 :fl os3 :o flow3 :flow :as else-ret} 
            (binding [vs/*current-expr* els]
              (var-env/with-lexical-env env-els
                (tc els @flag-)))

            ;_ (prn "flow2" (prs/unparse-flow-set flow2))
            ;_ (prn "flow3" (prs/unparse-flow-set flow3))
            ]

        ;some optimization code here, contraditions etc? omitted

        ;      (prn "check-if: then branch:" (prs/unparse-TCResult then-ret))
        ;      (prn "check-if: else branch:" (prs/unparse-TCResult else-ret))
        (cond
          ;both branches reachable
          (and (not (type-equal? (c/Un) ts))
               (not (type-equal? (c/Un) us)))
          (let [;_ (prn "both branches reachable")
                r (let [filter (cond
                                 (or (fl/NoFilter? fs2)
                                     (fl/NoFilter? fs3)) (fo/-FS fl/-top fl/-top)
                                 (and (fl/FilterSet? fs2)
                                      (fl/FilterSet? fs3))
                                 (let [{f2+ :then f2- :else} fs2
                                       {f3+ :then f3- :else} fs3
                                       ; +ve test, +ve then
                                       new-thn-props (:props env-thn)
                                       ;_ (prn "new-thn-props" (map prs/unparse-filter new-thn-props))
                                       new-els-props (:props env-els)
                                       ;_ (prn "new-els-props" (map prs/unparse-filter new-els-props))
                                       +t+t (apply fo/-and fs+ f2+ new-thn-props)
                                       ;_ (prn "+t+t" (prs/unparse-filter +t+t))
                                       ; -ve test, +ve else
                                       -t+e (apply fo/-and fs- f3+ new-els-props)
                                       ;_ (prn "-t+e" (prs/unparse-filter -t+e))
                                       ; +ve test, -ve then
                                       +t-t (apply fo/-and fs+ f2- new-thn-props)
                                       ;_ (prn "+t-t" (prs/unparse-filter +t-t))
                                       ; -ve test, -ve else
                                       -t-e (apply fo/-and fs- f3- new-els-props)
                                       ;_ (prn "-t-e" (prs/unparse-filter -t-e))

                                       final-thn-prop (fo/-or +t+t -t+e)
                                       ;_ (prn "final-thn-prop" (prs/unparse-filter final-thn-prop))
                                       final-els-prop (fo/-or +t-t -t-e)
                                       ;_ (prn "final-els-prop" (prs/unparse-filter final-els-prop))
                                       fs (fo/-FS final-thn-prop final-els-prop)]
                                   fs)
                                 :else (u/int-error (str "What are these?" fs2 fs3)))
                        type (c/Un ts us)
                        object (if (object-equal? os2 os3) os2 (obj/->EmptyObject))

                        ;only bother with something interesting if a branch is unreachable (the next two cond cases)
                        ;Should be enough for `assert`
                        ;flow (r/-flow (fo/-or flow2 flow3))
                        flow (r/-flow fl/-top)
                        ]
                    (ret type filter object flow))]
            ;(prn "check if:" "both branches reachable, with combined result" (prs/unparse-TCResult r))
            (if expected (check-below r expected) r))
          ;; both branches unreachable, flow-set is ff
          (and (= us (c/Un))
               (= ts (c/Un)))
          (ret (c/Un) (fo/-FS fl/-top fl/-top) obj/-empty (r/-flow fl/-bot))
          ;; special case if one of the branches is unreachable
          (type-equal? us (c/Un))
          (if expected (check-below (ret ts fs2 os2 flow2) expected) (ret ts fs2 os2 flow2))
          (type-equal? ts (c/Un))
          (if expected (check-below (ret us fs3 os3 flow3) expected) (ret us fs3 os3 flow3))
          :else (u/int-error "Something happened"))))))

(add-check-method :if
  [{:keys [test then else] :as expr} & [expected]]
  {:post [(-> % expr-type TCResult?)]}
  (let [ctest (binding [vs/*current-expr* test]
                (check test))]
    (assoc expr
           expr-type (binding [*check-if-checkfn* check]
                       (check-if (expr-type ctest) then else)))))

;;;;;;;;;;;;;;;;;;;;;;;;;;;;;;;;;;;;;;;;;;
;; Multimethods

;[Expr (Option TCResult) -> Expr]
(defn check-normal-def [{:keys [var init env] :as expr} & [expected]]
  (let [init-provided (contains? expr :init)
        _ (assert init-provided)
        vsym (u/var->symbol var)
        warn-if-unannotated? (ns-opts/warn-on-unannotated-vars? (expr-ns expr))
        t (var-env/lookup-Var-nofail vsym)
        check? (var-env/check-var? vsym)]
    (cond
      (and check? t)
      (let [cinit (when init-provided
                    (check init (ret t)))
            _ (when cinit
                (when-not (sub/subtype? (ret-t (expr-type cinit)) t)
                  (expected-error (ret-t (expr-type cinit)) t))
                ; now consider this var as checked
                (var-env/add-checked-var-def vsym))]
        (assoc expr
               expr-type (ret (c/RClass-of Var [t t]))))
      (or (not check?) 
          (and warn-if-unannotated?
               (not t)))
      (do (println (when-let [line (-> expr :env :line)] 
                     (str line ": ")) 
                   expr
                   env
                   "Not checking" vsym "definition")
          (flush)
          (assoc expr
                 expr-type (ret (c/RClass-of Var [(or t r/-nothing) (or t r/-any)]))))
      :else (u/tc-delayed-error (str "Found untyped var definition: " vsym
                                     "\nHint: Add the annotation for " vsym
                                     " via check-ns or cf")
                                :return (assoc expr
                                               expr-type (ret (r/TCError-maker)))))))

;TODO print a hint that `ann` forms must be wrapping in `cf` at the REPL
(add-check-method :def
  [{:keys [var init init-provided env] :as expr} & [expected]]
  ;(prn "Checking def" var)
  (let [init-provided (contains? expr :init)]
    (binding [vs/*current-env* (if (:line env) env vs/*current-env*)
              vs/*current-expr* expr]
      (cond 
        ;ignore macro definitions and declare
        (or (.isMacro ^Var var)
            (not init-provided))
        (let [actual-t (c/RClass-of Var [(r/Bottom) r/-any])
              _ (when (and expected
                           (not (sub/subtype? actual-t (ret-t expected))))
                  (expected-error actual-t (ret-t expected)))]
          (assoc expr
                 expr-type (ret actual-t)))

        :else (check-normal-def expr expected)))))

(defn unwrap-tfn
  "Get the instantiated type wrapped by this TFn"
  ([dt nms]
   {:pre [(r/Type? dt)
          (every? symbol? nms)]
    :post [(r/Type? %)]}
   (if (r/TypeFn? dt)
     (c/TypeFn-body* nms dt)
     dt))
  ([dt] (let [nms (when (r/TypeFn? dt)
                    (c/TypeFn-fresh-symbols* dt))]
          (unwrap-tfn dt nms))))

;FIXME I think this hurts more than it helps
;[Type (Seqable Symbol) -> Type]
;[Type -> Type]
(defn unwrap-datatype
  "Takes a DataType that might be wrapped in a TypeFn and returns the 
  DataType after instantiating it"
  ([dt nms]
   {:pre [((some-fn r/DataType? r/TypeFn?) dt)
          (every? symbol? nms)]
    :post [(r/DataType? %)]}
   (if (r/TypeFn? dt)
     (c/TypeFn-body* nms dt)
     dt))
  ([dt] (let [nms (when (r/TypeFn? dt)
                    (c/TypeFn-fresh-symbols* dt))]
          (unwrap-datatype dt nms))))

; don't check these implicit methods in a record
(def record-implicits
  '#{entrySet values keySet clear putAll remove put get containsValue isEmpty size without
     assoc iterator seq entryAt containsKey equiv cons empty count getLookupThunk valAt
     withMeta meta equals hashCode hasheq})

(defn get-demunged-protocol-method [unwrapped-p mungedsym]
  {:pre [(symbol? mungedsym)
         (r/Protocol? unwrapped-p)]
   :post [(Type? %)]}
  (let [munged-methods (zipmap 
                         (->> (keys (:methods unwrapped-p))
                              (map munge))
                         (vals (:methods unwrapped-p)))
        mth (get munged-methods mungedsym)
        _ (when-not mth
            (u/int-error (str "No matching annotation for protocol method implementation: "
                              mungedsym)))]
    mth))

(defn protocol-implementation-type [datatype {:keys [declaring-class] :as method-sig}]
  (let [pvar (c/Protocol-interface->on-var declaring-class)
        ptype (pcl-env/get-protocol pvar)
        mungedsym (symbol (:name method-sig))
        ans (doall (map c/fully-resolve-type (sub/datatype-ancestors datatype)))
        ;_ (prn "datatype" datatype)
        ;_ (prn "ancestors" (pr-str ans))
        ]
    (when ptype
      (let [pancestor (if (r/Protocol? ptype)
                        ptype
                        (let [[an :as relevant-ancestors] 
                              (filter 
                                (fn [a] 
                                  (and (r/Protocol? a)
                                       (= (:the-var a) pvar)))
                                ans)
                              _ (when (empty? relevant-ancestors)
                                  (u/int-error (str "Must provide instantiated ancestor for datatype "
                                                    (:the-class datatype) " to check protocol implementation: "
                                                    pvar)))
                              _ (when (< 1 (count relevant-ancestors))
                                  (u/int-error (str "Ambiguous ancestors for datatype when checking protocol implementation: "
                                                    (pr-str (vec relevant-ancestors)))))]
                          an))
            _ (assert (r/Protocol? pancestor) (pr-str pancestor))
            ;_ (prn "pancestor" pancestor)
            pargs (seq (:poly? pancestor))
            unwrapped-p (if (r/Protocol? ptype)
                          ptype
                          (c/instantiate-typefn ptype pargs))
            _ (assert (r/Protocol? unwrapped-p))
            mth (get-demunged-protocol-method unwrapped-p mungedsym)]
        (extend-method-expected datatype mth)))))

(defn datatype-method-expected [datatype method-sig]
  {:post [(r/Type? %)]}
  (or (protocol-implementation-type datatype method-sig)
      (extend-method-expected datatype (instance-method->Function method-sig))))

(defn deftype-method-members [cls]
  {:pre [(class? cls)]
   :post [(every? (fn [m] (instance? clojure.reflect.Method m)) %)]}
  (->> (reflect/reflect cls)
       :members
       (filter #(instance? clojure.reflect.Method %))))

(add-check-method :deftype
  [{:keys [class-name fields methods env] :as expr} & [expected]]
  {:post [(-> % expr-type TCResult?)]}
  ;TODO check fields match, handle extra fields in records
  #_(prn "Checking deftype definition:" nme)
  (binding [vs/*current-env* env]
    (let [compiled-class (if (class? class-name)
                           class-name
                           (u/symbol->Class class-name))
          _ (assert (class? compiled-class))
          nme (u/Class->symbol compiled-class)
          reflect-methods (deftype-method-members compiled-class)
          ;_ (prn "reflect-methods" reflect-methods)
          field-syms (map :name fields)
          _ (assert (every? symbol? field-syms))
          ; unannotated datatypes are handled below
          dtp (dt-env/get-datatype nme)
          [nms bbnds dt] (if (r/TypeFn? dtp)
                           (let [nms (c/TypeFn-fresh-symbols* dtp)
                                 bbnds (c/TypeFn-bbnds* nms dtp)
                                 body (c/TypeFn-body* nms dtp)]
                             [nms bbnds body])
                           [nil nil dtp])
          expected-fields (when dt
                            (c/DataType-fields* dt))
          expected-field-syms (vec (keys expected-fields))
          ret-expr (assoc expr
                          expr-type (ret (c/RClass-of Class)))]

      (cond
        (not dtp)
        (u/tc-delayed-error (str "deftype " nme " must have corresponding annotation. "
                                 "See ann-datatype and ann-record")
                            :return ret-expr)

        (not ((some-fn r/DataType? r/Record?) dt))
        (u/tc-delayed-error (str "deftype " nme " cannot be checked against: " (prs/unparse-type dt))
                            :return ret-expr)

        (if (r/Record? dt)
          (c/isa-DataType? compiled-class)
          (c/isa-Record? compiled-class))
        (let [datatype? (c/isa-DataType? compiled-class)]
          #_(prn (c/isa-DataType? compiled-class)
               (c/isa-Record? compiled-class)
               (r/DataType? dt)
               (r/Record? dt))
          (u/tc-delayed-error (str (if datatype? "Datatype " "Record ") nme 
                                   " is annotated as a " (if datatype? "record" "datatype") 
                                   ", should be a " (if datatype? "datatype" "record") ". "
                                   "See ann-datatype and ann-record")
                              :return ret-expr))

        (not= expected-field-syms 
              ; remove implicit __meta and __extmap fields
              (if (c/isa-Record? compiled-class)
                (drop-last 2 field-syms)
                field-syms))
        (u/tc-delayed-error (str "deftype " nme " fields do not match annotation. "
                                 " Expected: " (vec expected-field-syms)
                                 ", Actual: " (vec field-syms))
                            :return ret-expr)

        :else
        (let [check-method? (fn [inst-method]
                              (not (and (r/Record? dt)
                                        (record-implicits (symbol (:name inst-method))))))
              _ (binding [*check-fn-method1-checkfn* check]
                  (doseq [{:keys [env] :as inst-method} methods
                          :when (check-method? inst-method)]
                    (assert (#{:method} (:op inst-method)))
                    (when t/*trace-checker*
                      (println "Checking deftype* method: " (:name inst-method))
                      (flush))
                    (binding [vs/*current-env* env]
                      (let [method-nme (:name inst-method)
                            _ (assert (symbol? method-nme))
                            ;_ (prn "method-nme" method-nme)
                            ;_ (prn "inst-method" inst-method)
                            ;_ (prn "reflect names" (map :name reflect-methods))
                            _ (assert (:this inst-method))
                            _ (assert (:params inst-method))
                            ; minus the target arg
                            method-sig (first (filter 
                                                (fn [{:keys [name required-params]}]
                                                  (and (= (count (:parameter-types inst-method))
                                                          (count required-params))
                                                       (#{(munge method-nme)} name)))
                                                reflect-methods))]
                        (if-not (instance? clojure.reflect.Method method-sig)
                          (u/tc-delayed-error (str "Internal error checking deftype " nme " method: " method-nme
                                                   ". Available methods: " (pr-str (map :name reflect-methods))
                                                   " Method sig: " method-sig))
                          (let [expected-ifn (datatype-method-expected dt method-sig)]
                            ;(prn "method expected type" (prs/unparse-type expected-ifn))
                            ;(prn "names" nms)
                            (lex/with-locals expected-fields
                              (free-ops/with-free-mappings 
                                (zipmap (map (comp r/F-original-name r/make-F) nms) 
                                        (map (fn [nm bnd] {:F (r/make-F nm) :bnds bnd}) nms bbnds))
                                ;(prn "lexical env when checking method" method-nme lex/*lexical-env*)
                                ;(prn "frees when checking method" 
                                ;     (into {} (for [[k {:keys [name]}] clojure.core.typed.tvar-env/*current-tvars*]
                                ;                [k name])))
                                ;(prn "bnds when checking method" 
                                ;     clojure.core.typed.tvar-bnds/*current-tvar-bnds*)
                                ;(prn "expected-ifn" expected-ifn)
                                (check-fn-methods
                                  [inst-method]
                                  expected-ifn
                                  :recur-target-fn
                                  (fn [{:keys [dom] :as f}]
                                    {:pre [(r/Function? f)]
                                     :post [(RecurTarget? %)]}
                                    (->RecurTarget (rest dom) nil nil nil))
                                  :validate-expected-fn
                                  (fn [fin]
                                    {:pre [(r/FnIntersection? fin)]}
                                    (when (some #{:rest :drest :kws} (:types fin))
                                      (u/int-error
                                        (str "Cannot provide rest arguments to deftype method: "
                                             (prs/unparse-type fin))))))))))))))]
          ret-expr)))))

(add-check-method :import
  [{class-str :class :as expr} & [expected]]
  (assoc expr
         expr-type (ret r/-nil)))

(add-check-method :case
  [{:keys [] :as expr} & [expected]]
  #_(prn "Checking case")
  ; tests have no duplicates
  (binding [vs/*current-expr* expr
            vs/*current-env* (:env expr)]
    (let [;_ (prn (:the-expr expr))
          cthe-expr (check (:test expr))
          etype (expr-type cthe-expr)
          ctests (mapv check (map :test (:tests expr)))
          cthens-and-envs (doall
                            (for [[tst-ret thn] (map vector (map expr-type ctests) (map :then (:thens expr)))]
                              (let [{{fs+ :then} :fl :as rslt} (tc-equiv := etype tst-ret)
                                    flag+ (atom true)
                                    env-thn (env+ lex/*lexical-env* [fs+] flag+)
                                    then-ret (var-env/with-lexical-env env-thn
                                               (check thn expected))]
                                [(assoc thn
                                        expr-type (expr-type then-ret))
                                 env-thn])))
          ;TODO consider tests that failed to refine env
          cdefault (check (:default expr) expected)
          case-result (let [type (apply c/Un (map (comp :t expr-type) (cons cdefault (map first cthens-and-envs))))
                            ; TODO
                            filter (fo/-FS fl/-top fl/-top)
                            ; TODO
                            object obj/-empty]
                        (ret type filter object))]
      (assoc expr
             expr-type case-result))))

(add-check-method :catch
  [{ecls :class, handler :body :keys [local] :as expr} & [expected]]
  (let [local-sym (:name local)
        local-type (c/RClass-of-with-unknown-params ecls)
        chandler (lex/with-locals {local-sym local-type}
                   (check handler expected))]
    (assoc expr
           expr-type (expr-type chandler))))

; filters don't propagate between components of a `try`, nor outside of it.
(add-check-method :try
  [{try-expr :body catch-exprs :catches finally-expr :finally :as expr} & [expected]]
  (let [ctry-expr (check try-expr expected)
        ccatch-exprs (mapv #(check % expected) catch-exprs)
        _cfinally-expr_ (when finally-expr
                          (check finally-expr))]
    (assoc expr
           expr-type (ret (apply c/Un (-> ctry-expr expr-type ret-t) 
                                 (map (comp ret-t expr-type) ccatch-exprs))))))

(add-check-method :set!
  [{:keys [target val env] :as expr} & [expected]]
  (binding [vs/*current-expr* expr
            vs/*current-env* env]
    (let [ctarget (check target)
          cval (check val (expr-type ctarget))
          _ (when-not (sub/subtype? 
                        (-> cval expr-type ret-t)
                        (-> ctarget expr-type ret-t))
              (u/tc-delayed-error (str "Cannot set! " (-> ctarget expr-type ret-t prs/unparse-type pr-str)
                                       " to " (-> cval expr-type ret-t prs/unparse-type pr-str))))]
      (assoc expr
             expr-type (expr-type cval)
             :target ctarget
             :val cval))))

(comment
  ;; error checking
  (cf (if 1 'a 'b) Number)
  )<|MERGE_RESOLUTION|>--- conflicted
+++ resolved
@@ -160,23 +160,13 @@
 (defn expr-ns [expr]
   {:post [(symbol? %)]}
   (impl/impl-case
-<<<<<<< HEAD
     :clojure (let [nsym (get-in expr [:env :ns])
                    _ (assert (symbol? nsym) (str "Bug! " (:op expr) " expr has no associated namespace"
                                                  nsym))]
                (ns-name nsym))
-    :cljs (-> expr :env :ns :name)))
-=======
-    :clojure (let [nsym (when-let [s (get-in expr [:env :ns :name])]
-                          (symbol s))
-                   _ (assert nsym (str "Bug! " (:op expr) " expr has no associated namespace"))
-                   ns (find-ns nsym)
-                   _ (assert ns)]
-               (ns-name ns))
     :cljs (or (-> expr :env :ns :name)
               (do (prn "WARNING: No associated ns for ClojureScript expr, defaulting to cljs.user")
                   'cljs.user))))
->>>>>>> 815225d5
 
 (def expr-type ::expr-type)
 
@@ -1349,19 +1339,12 @@
                                (u/var->symbol var)))))
 (u/add-defmethod-generator invoke-special)
 
-<<<<<<< HEAD
-;FIXME this should dispatch on the first arg
-(defmulti invoke-apply (fn [{fexpr :fn :keys [op] :as expr} & args]
+(defmulti invoke-apply (fn [{[fexpr] :args :keys [op] :as expr} & args]
                          {:pre [(#{:invoke} op)]
                           :post [((some-fn nil? symbol?) %)]}
                          (when (#{:var} (:op fexpr))
                            (when-let [var (:var fexpr)]
                              (u/var->symbol var)))))
-=======
-(defmulti invoke-apply (fn [expr & args]
-                         (when-let [var (-> expr :args first :var)]
-                           (u/var->symbol var))))
->>>>>>> 815225d5
 (u/add-defmethod-generator invoke-apply)
 
 (defmulti static-method-special (fn [expr & args]
@@ -1634,7 +1617,6 @@
                                      (expr-type (check (second args))))
                                    expected)))
 
-<<<<<<< HEAD
 (add-check-method :prim-invoke ; protocol methods
   [expr & [expected]]
   (check (assoc expr :op :invoke)))
@@ -1723,8 +1705,6 @@
         ret-t)
       :else r/-any)))
 
-=======
->>>>>>> 815225d5
 ;[TCResult TCResult (Option TCResult) (Option TCResult) -> TCResult]
 (defn invoke-keyword [kw-ret target-ret default-ret expected-ret]
   {:pre [(TCResult? kw-ret)
@@ -2104,18 +2084,11 @@
     (assoc expr
            expr-type t)))
 
-<<<<<<< HEAD
-;unsafe form annotation
-(add-invoke-special-method 'clojure.core.typed/unsafe-ann-form*
+;unchecked casting
+(add-invoke-special-method 'clojure.core.typed.unsafe/ignore-with-unchecked-cast*
   [{[frm quote-expr] :args, :keys [env], :as expr} & [expected]]
   (let [tsyn (quote-expr-val quote-expr)
         parsed-ty (binding [vs/*current-env* env
-=======
-;unchecked casting
-(add-invoke-special-method 'clojure.core.typed.unsafe/ignore-with-unchecked-cast*
-  [{[frm {tsyn :val}] :args, :keys [env], :as expr} & [expected]]
-  (let [parsed-ty (binding [vs/*current-env* env
->>>>>>> 815225d5
                             prs/*parse-type-in-ns* (expr-ns expr)]
                     (prs/parse-type tsyn))]
     (assoc expr
@@ -3833,7 +3806,6 @@
     (first cs)))
 
 (add-check-method :new
-<<<<<<< HEAD
   [{cls :class :keys [args env] :as expr} & [expected]]
   (binding [vs/*current-expr* expr
             vs/*current-env* env]
@@ -3853,7 +3825,7 @@
                             (u/int-error (str "Unresolved constructor invocation " 
                                               (when cls
                                                 (u/Class->symbol cls))
-                                              ".\n\nHint: add type hints."
+                                              ".\n\nHint: add type hints http://clojure.org/java_interop#Java%20Interop-Type%20Hints"
                                               "\n\nin: " (u/emit-form-fn expr))))
                         ctor-fn (if inst-types
                                   (inst/manual-inst ctor-fn inst-types)
@@ -3866,39 +3838,6 @@
                   (expected-error (ret-t res-type) (ret-t expected)))]
           (assoc expr
                  expr-type res-type))))))
-=======
-  [{cls :class :keys [ctor args] :as expr} & [expected]]
-  (when-not (:line vs/*current-env*)
-    (prn "Internal Bug! No line information for :new"))
-  (let [spec (new-special expr expected)]
-    (cond
-      (not= ::not-special spec) spec
-      :else
-      (let [inst-types *inst-ctor-types*
-            clssym (ctor-Class->symbol cls)
-            ifn (let [ctor-fn (or (@ctor-override/CONSTRUCTOR-OVERRIDE-ENV clssym)
-                                  (and (dt-env/get-datatype clssym)
-                                       (DataType-ctor-type clssym))
-                                  (when ctor
-                                    (Constructor->Function ctor)))
-                      _ (when-not ctor-fn 
-                          (u/int-error (str "Unresolved constructor invocation " 
-                                            (when cls
-                                              (u/Class->symbol cls))
-                                            ".\n\nHint: add type hints http://clojure.org/java_interop#Java%20Interop-Type%20Hints"
-                                            "\n\nin: " (u/emit-form-fn expr))))
-                      ctor-fn (if inst-types
-                                (inst/manual-inst ctor-fn inst-types)
-                                ctor-fn)]
-                  (ret ctor-fn))
-            ;_ (prn "Expected constructor" (prs/unparse-type (ret-t ifn)))
-            cargs (mapv check args)
-            res-type (check-funapp expr args ifn (map expr-type cargs) nil)
-            _ (when (and expected (not (sub/subtype? (ret-t res-type) (ret-t expected))))
-                (expected-error (ret-t res-type) (ret-t expected)))]
-        (assoc expr
-               expr-type res-type)))))
->>>>>>> 815225d5
 
 (add-check-method :throw
   [{:keys [exception] :as expr} & [expected]]
